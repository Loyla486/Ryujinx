﻿using Ryujinx.Common;
using Ryujinx.Common.Configuration.Hid;
using Ryujinx.Common.Configuration.Hid.Controller;
using Ryujinx.Common.Configuration.Hid.Controller.Motion;
using Ryujinx.HLE.HOS.Services.Hid;
using System;
using System.Numerics;
using System.Runtime.CompilerServices;

using CemuHookClient = Ryujinx.Input.Motion.CemuHook.Client;
using ConfigControllerType = Ryujinx.Common.Configuration.Hid.ControllerType;

namespace Ryujinx.Input.HLE
{
    public class NpadController : IDisposable
    {
        private class HLEButtonMappingEntry
        {
            public readonly GamepadButtonInputId DriverInputId;
            public readonly ControllerKeys HLEInput;

            public HLEButtonMappingEntry(GamepadButtonInputId driverInputId, ControllerKeys hleInput)
            {
                DriverInputId = driverInputId;
                HLEInput = hleInput;
            }
        }

        private static readonly HLEButtonMappingEntry[] _hleButtonMapping = new HLEButtonMappingEntry[]
        {
            new HLEButtonMappingEntry(GamepadButtonInputId.A, ControllerKeys.A),
            new HLEButtonMappingEntry(GamepadButtonInputId.B, ControllerKeys.B),
            new HLEButtonMappingEntry(GamepadButtonInputId.X, ControllerKeys.X),
            new HLEButtonMappingEntry(GamepadButtonInputId.Y, ControllerKeys.Y),
            new HLEButtonMappingEntry(GamepadButtonInputId.LeftStick, ControllerKeys.LStick),
            new HLEButtonMappingEntry(GamepadButtonInputId.RightStick, ControllerKeys.RStick),
            new HLEButtonMappingEntry(GamepadButtonInputId.LeftShoulder, ControllerKeys.L),
            new HLEButtonMappingEntry(GamepadButtonInputId.RightShoulder, ControllerKeys.R),
            new HLEButtonMappingEntry(GamepadButtonInputId.LeftTrigger, ControllerKeys.Zl),
            new HLEButtonMappingEntry(GamepadButtonInputId.RightTrigger, ControllerKeys.Zr),
            new HLEButtonMappingEntry(GamepadButtonInputId.DpadUp, ControllerKeys.DpadUp),
            new HLEButtonMappingEntry(GamepadButtonInputId.DpadDown, ControllerKeys.DpadDown),
            new HLEButtonMappingEntry(GamepadButtonInputId.DpadLeft, ControllerKeys.DpadLeft),
            new HLEButtonMappingEntry(GamepadButtonInputId.DpadRight, ControllerKeys.DpadRight),
            new HLEButtonMappingEntry(GamepadButtonInputId.Minus, ControllerKeys.Minus),
            new HLEButtonMappingEntry(GamepadButtonInputId.Plus, ControllerKeys.Plus),

            new HLEButtonMappingEntry(GamepadButtonInputId.SingleLeftTrigger0, ControllerKeys.SlLeft),
            new HLEButtonMappingEntry(GamepadButtonInputId.SingleRightTrigger0, ControllerKeys.SrLeft),
            new HLEButtonMappingEntry(GamepadButtonInputId.SingleLeftTrigger1, ControllerKeys.SlRight),
            new HLEButtonMappingEntry(GamepadButtonInputId.SingleRightTrigger1, ControllerKeys.SrRight),
        };

        private class HLEKeyboardMappingEntry
        {
            public readonly Key TargetKey;
            public readonly byte Target;

            public HLEKeyboardMappingEntry(Key targetKey, byte target)
            {
                TargetKey = targetKey;
                Target = target;
            }
        }

        private static readonly HLEKeyboardMappingEntry[] KeyMapping = new HLEKeyboardMappingEntry[]
        {
            new HLEKeyboardMappingEntry(Key.A, 0x4),
            new HLEKeyboardMappingEntry(Key.B, 0x5),
            new HLEKeyboardMappingEntry(Key.C, 0x6),
            new HLEKeyboardMappingEntry(Key.D, 0x7),
            new HLEKeyboardMappingEntry(Key.E, 0x8),
            new HLEKeyboardMappingEntry(Key.F, 0x9),
            new HLEKeyboardMappingEntry(Key.G, 0xA),
            new HLEKeyboardMappingEntry(Key.H, 0xB),
            new HLEKeyboardMappingEntry(Key.I, 0xC),
            new HLEKeyboardMappingEntry(Key.J, 0xD),
            new HLEKeyboardMappingEntry(Key.K, 0xE),
            new HLEKeyboardMappingEntry(Key.L, 0xF),
            new HLEKeyboardMappingEntry(Key.M, 0x10),
            new HLEKeyboardMappingEntry(Key.N, 0x11),
            new HLEKeyboardMappingEntry(Key.O, 0x12),
            new HLEKeyboardMappingEntry(Key.P, 0x13),
            new HLEKeyboardMappingEntry(Key.Q, 0x14),
            new HLEKeyboardMappingEntry(Key.R, 0x15),
            new HLEKeyboardMappingEntry(Key.S, 0x16),
            new HLEKeyboardMappingEntry(Key.T, 0x17),
            new HLEKeyboardMappingEntry(Key.U, 0x18),
            new HLEKeyboardMappingEntry(Key.V, 0x19),
            new HLEKeyboardMappingEntry(Key.W, 0x1A),
            new HLEKeyboardMappingEntry(Key.X, 0x1B),
            new HLEKeyboardMappingEntry(Key.Y, 0x1C),
            new HLEKeyboardMappingEntry(Key.Z, 0x1D),

            new HLEKeyboardMappingEntry(Key.Number1, 0x1E),
            new HLEKeyboardMappingEntry(Key.Number2, 0x1F),
            new HLEKeyboardMappingEntry(Key.Number3, 0x20),
            new HLEKeyboardMappingEntry(Key.Number4, 0x21),
            new HLEKeyboardMappingEntry(Key.Number5, 0x22),
            new HLEKeyboardMappingEntry(Key.Number6, 0x23),
            new HLEKeyboardMappingEntry(Key.Number7, 0x24),
            new HLEKeyboardMappingEntry(Key.Number8, 0x25),
            new HLEKeyboardMappingEntry(Key.Number9, 0x26),
            new HLEKeyboardMappingEntry(Key.Number0, 0x27),

            new HLEKeyboardMappingEntry(Key.Enter,        0x28),
            new HLEKeyboardMappingEntry(Key.Escape,       0x29),
            new HLEKeyboardMappingEntry(Key.BackSpace,    0x2A),
            new HLEKeyboardMappingEntry(Key.Tab,          0x2B),
            new HLEKeyboardMappingEntry(Key.Space,        0x2C),
            new HLEKeyboardMappingEntry(Key.Minus,        0x2D),
            new HLEKeyboardMappingEntry(Key.Plus,         0x2E),
            new HLEKeyboardMappingEntry(Key.BracketLeft,  0x2F),
            new HLEKeyboardMappingEntry(Key.BracketRight, 0x30),
            new HLEKeyboardMappingEntry(Key.BackSlash,    0x31),
            new HLEKeyboardMappingEntry(Key.Tilde,        0x32),
            new HLEKeyboardMappingEntry(Key.Semicolon,    0x33),
            new HLEKeyboardMappingEntry(Key.Quote,        0x34),
            new HLEKeyboardMappingEntry(Key.Grave,        0x35),
            new HLEKeyboardMappingEntry(Key.Comma,        0x36),
            new HLEKeyboardMappingEntry(Key.Period,       0x37),
            new HLEKeyboardMappingEntry(Key.Slash,        0x38),
            new HLEKeyboardMappingEntry(Key.CapsLock,     0x39),

            new HLEKeyboardMappingEntry(Key.F1,  0x3a),
            new HLEKeyboardMappingEntry(Key.F2,  0x3b),
            new HLEKeyboardMappingEntry(Key.F3,  0x3c),
            new HLEKeyboardMappingEntry(Key.F4,  0x3d),
            new HLEKeyboardMappingEntry(Key.F5,  0x3e),
            new HLEKeyboardMappingEntry(Key.F6,  0x3f),
            new HLEKeyboardMappingEntry(Key.F7,  0x40),
            new HLEKeyboardMappingEntry(Key.F8,  0x41),
            new HLEKeyboardMappingEntry(Key.F9,  0x42),
            new HLEKeyboardMappingEntry(Key.F10, 0x43),
            new HLEKeyboardMappingEntry(Key.F11, 0x44),
            new HLEKeyboardMappingEntry(Key.F12, 0x45),

            new HLEKeyboardMappingEntry(Key.PrintScreen, 0x46),
            new HLEKeyboardMappingEntry(Key.ScrollLock,  0x47),
            new HLEKeyboardMappingEntry(Key.Pause,       0x48),
            new HLEKeyboardMappingEntry(Key.Insert,      0x49),
            new HLEKeyboardMappingEntry(Key.Home,        0x4A),
            new HLEKeyboardMappingEntry(Key.PageUp,      0x4B),
            new HLEKeyboardMappingEntry(Key.Delete,      0x4C),
            new HLEKeyboardMappingEntry(Key.End,         0x4D),
            new HLEKeyboardMappingEntry(Key.PageDown,    0x4E),
            new HLEKeyboardMappingEntry(Key.Right,       0x4F),
            new HLEKeyboardMappingEntry(Key.Left,        0x50),
            new HLEKeyboardMappingEntry(Key.Down,        0x51),
            new HLEKeyboardMappingEntry(Key.Up,          0x52),

            new HLEKeyboardMappingEntry(Key.NumLock,        0x53),
            new HLEKeyboardMappingEntry(Key.KeypadDivide,   0x54),
            new HLEKeyboardMappingEntry(Key.KeypadMultiply, 0x55),
            new HLEKeyboardMappingEntry(Key.KeypadSubtract, 0x56),
            new HLEKeyboardMappingEntry(Key.KeypadAdd,      0x57),
            new HLEKeyboardMappingEntry(Key.KeypadEnter,    0x58),
            new HLEKeyboardMappingEntry(Key.Keypad1,        0x59),
            new HLEKeyboardMappingEntry(Key.Keypad2,        0x5A),
            new HLEKeyboardMappingEntry(Key.Keypad3,        0x5B),
            new HLEKeyboardMappingEntry(Key.Keypad4,        0x5C),
            new HLEKeyboardMappingEntry(Key.Keypad5,        0x5D),
            new HLEKeyboardMappingEntry(Key.Keypad6,        0x5E),
            new HLEKeyboardMappingEntry(Key.Keypad7,        0x5F),
            new HLEKeyboardMappingEntry(Key.Keypad8,        0x60),
            new HLEKeyboardMappingEntry(Key.Keypad9,        0x61),
            new HLEKeyboardMappingEntry(Key.Keypad0,        0x62),
            new HLEKeyboardMappingEntry(Key.KeypadDecimal,  0x63),

            new HLEKeyboardMappingEntry(Key.F13, 0x68),
            new HLEKeyboardMappingEntry(Key.F14, 0x69),
            new HLEKeyboardMappingEntry(Key.F15, 0x6A),
            new HLEKeyboardMappingEntry(Key.F16, 0x6B),
            new HLEKeyboardMappingEntry(Key.F17, 0x6C),
            new HLEKeyboardMappingEntry(Key.F18, 0x6D),
            new HLEKeyboardMappingEntry(Key.F19, 0x6E),
            new HLEKeyboardMappingEntry(Key.F20, 0x6F),
            new HLEKeyboardMappingEntry(Key.F21, 0x70),
            new HLEKeyboardMappingEntry(Key.F22, 0x71),
            new HLEKeyboardMappingEntry(Key.F23, 0x72),
            new HLEKeyboardMappingEntry(Key.F24, 0x73),

            new HLEKeyboardMappingEntry(Key.ControlLeft,  0xE0),
            new HLEKeyboardMappingEntry(Key.ShiftLeft,    0xE1),
            new HLEKeyboardMappingEntry(Key.AltLeft,      0xE2),
            new HLEKeyboardMappingEntry(Key.WinLeft,      0xE3),
            new HLEKeyboardMappingEntry(Key.ControlRight, 0xE4),
            new HLEKeyboardMappingEntry(Key.ShiftRight,   0xE5),
            new HLEKeyboardMappingEntry(Key.AltRight,     0xE6),
            new HLEKeyboardMappingEntry(Key.WinRight,     0xE7),
        };

        private static readonly HLEKeyboardMappingEntry[] KeyModifierMapping = new HLEKeyboardMappingEntry[]
        {
            new HLEKeyboardMappingEntry(Key.ControlLeft,  0),
            new HLEKeyboardMappingEntry(Key.ShiftLeft,    1),
            new HLEKeyboardMappingEntry(Key.AltLeft,      2),
            new HLEKeyboardMappingEntry(Key.WinLeft,      3),
            new HLEKeyboardMappingEntry(Key.ControlRight, 4),
            new HLEKeyboardMappingEntry(Key.ShiftRight,   5),
            new HLEKeyboardMappingEntry(Key.AltRight,     6),
            new HLEKeyboardMappingEntry(Key.WinRight,     7),
            new HLEKeyboardMappingEntry(Key.CapsLock,     8),
            new HLEKeyboardMappingEntry(Key.ScrollLock,   9),
            new HLEKeyboardMappingEntry(Key.NumLock,      10),
        };

        private bool _isValid;
        private string _id;

        private MotionInput _leftMotionInput;
        private MotionInput _rightMotionInput;

        private IGamepad _gamepad;
        private InputConfig _config;

        public IGamepadDriver GamepadDriver { get; private set; }
        public GamepadStateSnapshot State { get; private set; }

        public string Id => _id;

        private CemuHookClient _cemuHookClient;

        public NpadController(CemuHookClient cemuHookClient)
        {
            State = default;
            _id = null;
            _isValid = false;
            _cemuHookClient = cemuHookClient;
        }

        public bool UpdateDriverConfiguration(IGamepadDriver gamepadDriver, InputConfig config)
        {
            GamepadDriver = gamepadDriver;

            _gamepad?.Dispose();

            _id = config.Id;
            _gamepad = GamepadDriver.GetGamepad(_id);
            _isValid = _gamepad != null;

            UpdateUserConfiguration(config);

            return _isValid;
        }

        public void UpdateUserConfiguration(InputConfig config)
        {
            if (config is StandardControllerInputConfig controllerConfig)
            {
                bool needsMotionInputUpdate = _config == null || (_config is StandardControllerInputConfig oldControllerConfig &&
                                                                (oldControllerConfig.Motion.EnableMotion != controllerConfig.Motion.EnableMotion) &&
                                                                (oldControllerConfig.Motion.MotionBackend != controllerConfig.Motion.MotionBackend));

                if (needsMotionInputUpdate)
                {
                    UpdateMotionInput(controllerConfig.Motion);
                }
            }
            else
            {
                // Non-controller doesn't have motions.
                _leftMotionInput = null;
            }

            _config = config;

            if (_isValid)
            {
                _gamepad.SetConfiguration(config);
            }
        }

        private void UpdateMotionInput(MotionConfigController motionConfig)
        {
            if (motionConfig.MotionBackend != MotionInputBackendType.CemuHook)
            {
                _leftMotionInput = new MotionInput();
             }
            else
            {
                _leftMotionInput = null;
            }
        }

        public void Update()
        {
            if (_isValid && GamepadDriver != null)
            {
                State = _gamepad.GetMappedStateSnapshot();

                if (_config is StandardControllerInputConfig controllerConfig && controllerConfig.Motion.EnableMotion)
                {
                    if (controllerConfig.Motion.MotionBackend == MotionInputBackendType.GamepadDriver)
                    {
                        if (_gamepad.Features.HasFlag(GamepadFeaturesFlag.Motion))
                        {
                            Vector3 accelerometer = _gamepad.GetMotionData(MotionInputId.Accelerometer);
                            Vector3 gyroscope = _gamepad.GetMotionData(MotionInputId.Gyroscope);

                            accelerometer = new Vector3(accelerometer.X, -accelerometer.Z, accelerometer.Y);
                            gyroscope = new Vector3(gyroscope.X, gyroscope.Z, gyroscope.Y);

                            _leftMotionInput.Update(accelerometer, gyroscope, (ulong)PerformanceCounter.ElapsedNanoseconds / 1000, controllerConfig.Motion.Sensitivity, (float)controllerConfig.Motion.GyroDeadzone);

                            if (controllerConfig.ControllerType == ConfigControllerType.JoyconPair)
                            {
                                _rightMotionInput = _leftMotionInput;
                            }
                        }
                    }
                    else if (controllerConfig.Motion.MotionBackend == MotionInputBackendType.CemuHook && controllerConfig.Motion is CemuHookMotionConfigController cemuControllerConfig)
                    {
                        int clientId = (int)controllerConfig.PlayerIndex;

                        // First of all ensure we are registered
                        _cemuHookClient.RegisterClient(clientId, cemuControllerConfig.DsuServerHost, cemuControllerConfig.DsuServerPort);

                        // Then request and retrieve the data
                        _cemuHookClient.RequestData(clientId, cemuControllerConfig.Slot);
                        _cemuHookClient.TryGetData(clientId, cemuControllerConfig.Slot, out _leftMotionInput);

                        if (controllerConfig.ControllerType == ConfigControllerType.JoyconPair)
                        {
                            if (!cemuControllerConfig.MirrorInput)
                            {
                                _cemuHookClient.RequestData(clientId, cemuControllerConfig.AltSlot);
                                _cemuHookClient.TryGetData(clientId, cemuControllerConfig.AltSlot, out _rightMotionInput);
                            }
                            else
                            {
                                _rightMotionInput = _leftMotionInput;
                            }
                        }
                    }
                }
            }
            else
            {
                // Reset states
                State = default;
                _leftMotionInput = null;
            }
        }

        public GamepadInput GetHLEInputState()
        {
            GamepadInput state = new GamepadInput();

            // First update all buttons
            foreach (HLEButtonMappingEntry entry in _hleButtonMapping)
            {
                if (State.IsPressed(entry.DriverInputId))
                {
                    state.Buttons |= entry.HLEInput;
                }
            }

            if (_gamepad is IKeyboard)
            {
                (float leftAxisX, float leftAxisY) = State.GetStick(StickInputId.Left);
                (float rightAxisX, float rightAxisY) = State.GetStick(StickInputId.Right);

                state.LStick = new JoystickPosition
                {
                    Dx = ClampAxis(leftAxisX),
                    Dy = ClampAxis(leftAxisY)
                };

                state.RStick = new JoystickPosition
                {
                    Dx = ClampAxis(rightAxisX),
                    Dy = ClampAxis(rightAxisY)
                };
            }
            else if (_config is StandardControllerInputConfig controllerConfig)
            {
                (float leftAxisX, float leftAxisY) = State.GetStick(StickInputId.Left);
                (float rightAxisX, float rightAxisY) = State.GetStick(StickInputId.Right);

                state.LStick = ClampToCircle(ApplyDeadzone(leftAxisX, leftAxisY, controllerConfig.DeadzoneLeft));
                state.RStick = ClampToCircle(ApplyDeadzone(rightAxisX, rightAxisY, controllerConfig.DeadzoneRight));
            }

            return state;
        }

<<<<<<< HEAD
        [MethodImpl(MethodImplOptions.AggressiveInlining)]
        private static JoystickPosition ApplyDeadzone(float x, float y, float deadzone)
        {
            return new JoystickPosition
            {
                Dx = ClampAxis(MathF.Abs(x) > deadzone ? x : 0.0f),
                Dy = ClampAxis(MathF.Abs(y) > deadzone ? y : 0.0f)
            };
        }

        [MethodImpl(MethodImplOptions.AggressiveInlining)]
        private static short ClampAxis(float value)
        {
            if (value <= -short.MaxValue)
            {
                return -short.MaxValue;
            }
            else
            {
                return (short)(value * short.MaxValue);
            }
        }

        [MethodImpl(MethodImplOptions.AggressiveInlining)]
        private static JoystickPosition ClampToCircle(JoystickPosition position)
        {
            Vector2 point = new Vector2(position.Dx, position.Dy);

            if (point.Length() > short.MaxValue)
            {
                point = point / point.Length() * short.MaxValue;
            }

            return new JoystickPosition
            {
                Dx = (int)point.X,
                Dy = (int)point.Y
            };
        }

        public SixAxisInput GetHLEMotionState()
=======
        public SixAxisInput GetHLEMotionState(bool isJoyconRightPair = false)
>>>>>>> 06cd3abe
        {
            float[] orientationForHLE = new float[9];
            Vector3 gyroscope;
            Vector3 accelerometer;
            Vector3 rotation;

            MotionInput motionInput = _leftMotionInput;

            if (isJoyconRightPair)
            {
                if (_rightMotionInput == null)
                {
                    return default;
                }

                motionInput = _rightMotionInput;
            }

            if (motionInput != null)
            {
                gyroscope = Truncate(motionInput.Gyroscrope * 0.0027f, 3);
                accelerometer = Truncate(motionInput.Accelerometer, 3);
                rotation = Truncate(motionInput.Rotation * 0.0027f, 3);

                Matrix4x4 orientation = motionInput.GetOrientation();

                orientationForHLE[0] = Math.Clamp(orientation.M11, -1f, 1f);
                orientationForHLE[1] = Math.Clamp(orientation.M12, -1f, 1f);
                orientationForHLE[2] = Math.Clamp(orientation.M13, -1f, 1f);
                orientationForHLE[3] = Math.Clamp(orientation.M21, -1f, 1f);
                orientationForHLE[4] = Math.Clamp(orientation.M22, -1f, 1f);
                orientationForHLE[5] = Math.Clamp(orientation.M23, -1f, 1f);
                orientationForHLE[6] = Math.Clamp(orientation.M31, -1f, 1f);
                orientationForHLE[7] = Math.Clamp(orientation.M32, -1f, 1f);
                orientationForHLE[8] = Math.Clamp(orientation.M33, -1f, 1f);
            }
            else
            {
                gyroscope = new Vector3();
                accelerometer = new Vector3();
                rotation = new Vector3();
            }

            return new SixAxisInput()
            {
                Accelerometer = accelerometer,
                Gyroscope     = gyroscope,
                Rotation      = rotation,
                Orientation   = orientationForHLE
            };
        }

        private static Vector3 Truncate(Vector3 value, int decimals)
        {
            float power = MathF.Pow(10, decimals);

            value.X = float.IsNegative(value.X) ? MathF.Ceiling(value.X * power) / power : MathF.Floor(value.X * power) / power;
            value.Y = float.IsNegative(value.Y) ? MathF.Ceiling(value.Y * power) / power : MathF.Floor(value.Y * power) / power;
            value.Z = float.IsNegative(value.Z) ? MathF.Ceiling(value.Z * power) / power : MathF.Floor(value.Z * power) / power;

            return value;
        }

        public KeyboardInput? GetHLEKeyboardInput()
        {
            if (_gamepad is IKeyboard keyboard)
            {
                KeyboardStateSnapshot keyboardState = keyboard.GetKeyboardStateSnapshot();

                KeyboardInput hidKeyboard = new KeyboardInput
                {
                    Modifier = 0,
                    Keys = new ulong[0x4]
                };

                foreach (HLEKeyboardMappingEntry entry in KeyMapping)
                {
                    ulong value = keyboardState.IsPressed(entry.TargetKey) ? 1UL : 0UL;

                    hidKeyboard.Keys[entry.Target / 0x40] |= (value << (entry.Target % 0x40));
                }

                foreach (HLEKeyboardMappingEntry entry in KeyModifierMapping)
                {
                    int value = keyboardState.IsPressed(entry.TargetKey) ? 1 : 0;

                    hidKeyboard.Modifier |= value << entry.Target;
                }

                return hidKeyboard;
            }

            return null;
        }


        protected virtual void Dispose(bool disposing)
        {
            if (disposing)
            {
                _gamepad?.Dispose();
            }
        }

        public void Dispose()
        {
            Dispose(true);
        }
    }
}<|MERGE_RESOLUTION|>--- conflicted
+++ resolved
@@ -385,7 +385,6 @@
             return state;
         }
 
-<<<<<<< HEAD
         [MethodImpl(MethodImplOptions.AggressiveInlining)]
         private static JoystickPosition ApplyDeadzone(float x, float y, float deadzone)
         {
@@ -426,10 +425,7 @@
             };
         }
 
-        public SixAxisInput GetHLEMotionState()
-=======
         public SixAxisInput GetHLEMotionState(bool isJoyconRightPair = false)
->>>>>>> 06cd3abe
         {
             float[] orientationForHLE = new float[9];
             Vector3 gyroscope;
