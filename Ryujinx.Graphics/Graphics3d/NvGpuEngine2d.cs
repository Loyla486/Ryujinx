--- conflicted
+++ resolved
@@ -41,89 +41,8 @@
 
         private void TextureCopy(NvGpuVmm vmm)
         {
-<<<<<<< HEAD
             Profile.Begin(Profiles.GPU.Engine2d.TextureCopy);
 
-            CopyOperation Operation = (CopyOperation)ReadRegister(NvGpuEngine2dReg.CopyOperation);
-
-            int  DstFormat = ReadRegister(NvGpuEngine2dReg.DstFormat);
-            bool DstLinear = ReadRegister(NvGpuEngine2dReg.DstLinear) != 0;
-            int  DstWidth  = ReadRegister(NvGpuEngine2dReg.DstWidth);
-            int  DstHeight = ReadRegister(NvGpuEngine2dReg.DstHeight);
-            int  DstPitch  = ReadRegister(NvGpuEngine2dReg.DstPitch);
-            int  DstBlkDim = ReadRegister(NvGpuEngine2dReg.DstBlockDimensions);
-
-            int  SrcFormat = ReadRegister(NvGpuEngine2dReg.SrcFormat);
-            bool SrcLinear = ReadRegister(NvGpuEngine2dReg.SrcLinear) != 0;
-            int  SrcWidth  = ReadRegister(NvGpuEngine2dReg.SrcWidth);
-            int  SrcHeight = ReadRegister(NvGpuEngine2dReg.SrcHeight);
-            int  SrcPitch  = ReadRegister(NvGpuEngine2dReg.SrcPitch);
-            int  SrcBlkDim = ReadRegister(NvGpuEngine2dReg.SrcBlockDimensions);
-
-            int DstBlitX = ReadRegister(NvGpuEngine2dReg.BlitDstX);
-            int DstBlitY = ReadRegister(NvGpuEngine2dReg.BlitDstY);
-            int DstBlitW = ReadRegister(NvGpuEngine2dReg.BlitDstW);
-            int DstBlitH = ReadRegister(NvGpuEngine2dReg.BlitDstH);
-
-            long BlitDuDx = ReadRegisterFixed1_31_32(NvGpuEngine2dReg.BlitDuDxFract);
-            long BlitDvDy = ReadRegisterFixed1_31_32(NvGpuEngine2dReg.BlitDvDyFract);
-
-            long SrcBlitX = ReadRegisterFixed1_31_32(NvGpuEngine2dReg.BlitSrcXFract);
-            long SrcBlitY = ReadRegisterFixed1_31_32(NvGpuEngine2dReg.BlitSrcYFract);
-
-            GalImageFormat SrcImgFormat = ImageUtils.ConvertSurface((GalSurfaceFormat)SrcFormat);
-            GalImageFormat DstImgFormat = ImageUtils.ConvertSurface((GalSurfaceFormat)DstFormat);
-
-            GalMemoryLayout SrcLayout = GetLayout(SrcLinear);
-            GalMemoryLayout DstLayout = GetLayout(DstLinear);
-
-            int SrcBlockHeight = 1 << ((SrcBlkDim >> 4) & 0xf);
-            int DstBlockHeight = 1 << ((DstBlkDim >> 4) & 0xf);
-
-            long SrcAddress = MakeInt64From2xInt32(NvGpuEngine2dReg.SrcAddress);
-            long DstAddress = MakeInt64From2xInt32(NvGpuEngine2dReg.DstAddress);
-
-            long SrcKey = Vmm.GetPhysicalAddress(SrcAddress);
-            long DstKey = Vmm.GetPhysicalAddress(DstAddress);
-
-            GalImage SrcTexture = new GalImage(
-                SrcWidth,
-                SrcHeight, 1,
-                SrcBlockHeight,
-                SrcLayout,
-                SrcImgFormat);
-
-            GalImage DstTexture = new GalImage(
-                DstWidth,
-                DstHeight, 1,
-                DstBlockHeight,
-                DstLayout,
-                DstImgFormat);
-
-            SrcTexture.Pitch = SrcPitch;
-            DstTexture.Pitch = DstPitch;
-
-            Gpu.ResourceManager.SendTexture(Vmm, SrcKey, SrcTexture);
-            Gpu.ResourceManager.SendTexture(Vmm, DstKey, DstTexture);
-
-            int SrcBlitX1 = (int)(SrcBlitX >> 32);
-            int SrcBlitY1 = (int)(SrcBlitY >> 32);
-
-            int SrcBlitX2 = (int)(SrcBlitX + DstBlitW * BlitDuDx >> 32);
-            int SrcBlitY2 = (int)(SrcBlitY + DstBlitH * BlitDvDy >> 32);
-
-            Gpu.Renderer.RenderTarget.Copy(
-                SrcKey,
-                DstKey,
-                SrcBlitX1,
-                SrcBlitY1,
-                SrcBlitX2,
-                SrcBlitY2,
-                DstBlitX,
-                DstBlitY,
-                DstBlitX + DstBlitW,
-                DstBlitY + DstBlitH);
-=======
             CopyOperation operation = (CopyOperation)ReadRegister(NvGpuEngine2dReg.CopyOperation);
 
             int  dstFormat = ReadRegister(NvGpuEngine2dReg.DstFormat);
@@ -284,7 +203,6 @@
                 dstBlitY,
                 dstBlitX + dstBlitW,
                 dstBlitY + dstBlitH);
->>>>>>> 12badfff
 
             //Do a guest side copy aswell. This is necessary when
             //the texture is modified by the guest, however it doesn't
@@ -293,23 +211,6 @@
 
             // FIXME: SUPPORT MULTILAYER CORRECTLY HERE (this will cause weird stuffs on the first layer)
             ImageUtils.CopyTexture(
-<<<<<<< HEAD
-                Vmm,
-                SrcTexture,
-                DstTexture,
-                SrcAddress,
-                DstAddress,
-                SrcBlitX1,
-                SrcBlitY1,
-                DstBlitX,
-                DstBlitY,
-                DstBlitW,
-                DstBlitH);
-
-            Vmm.IsRegionModified(DstKey, ImageUtils.GetSize(DstTexture), NvGpuBufferType.Texture);
-
-            Profile.End(Profiles.GPU.Engine2d.TextureCopy);
-=======
                 vmm,
                 srcTexture,
                 dstTexture,
@@ -323,7 +224,8 @@
                 dstBlitH);
 
             vmm.IsRegionModified(dstKey, ImageUtils.GetSize(dstTexture), NvGpuBufferType.Texture);
->>>>>>> 12badfff
+        
+            Profile.End(Profiles.GPU.Engine2d.TextureCopy);
         }
 
         private static GalMemoryLayout GetLayout(bool linear)
