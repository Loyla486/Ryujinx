--- conflicted
+++ resolved
@@ -38,16 +38,12 @@
         {
             if (_methods.TryGetValue(methCall.Method, out NvGpuMethod method))
             {
-<<<<<<< HEAD
                 ProfileConfig profile = Profiles.GPU.EngineM2mf.CallMethod;
-                profile.SessionItem   = Method.Method.Name;
+                profile.SessionItem   = method.Method.Name;
 
                 Profile.Begin(profile);
-                Method(Vmm, MethCall);
+                method(vmm, methCall);
                 Profile.End(profile);
-=======
-                method(vmm, methCall);
->>>>>>> 12badfff
             }
             else
             {
