using Ryujinx.Common;
using Ryujinx.Graphics.Gal;
using Ryujinx.Graphics.Memory;
using Ryujinx.Graphics.Shader;
using Ryujinx.Graphics.Texture;
using System;
using System.Collections.Generic;
using Ryujinx.Profiler;

namespace Ryujinx.Graphics.Graphics3d
{
    class NvGpuEngine3d : INvGpuEngine
    {
        public int[] Registers { get; private set; }

        private NvGpu _gpu;

        private Dictionary<int, NvGpuMethod> _methods;

        private struct ConstBuffer
        {
            public bool Enabled;
            public long Position;
            public int  Size;
        }

        private ConstBuffer[][] _constBuffers;

        // Viewport dimensions kept for scissor test limits
        private int _viewportX0 = 0;
        private int _viewportY0 = 0;
        private int _viewportX1 = 0;
        private int _viewportY1 = 0;
        private int _viewportWidth = 0;
        private int _viewportHeight = 0;

        private int _currentInstance = 0;

        public NvGpuEngine3d(NvGpu gpu)
        {
            _gpu = gpu;

            Registers = new int[0xe00];

            _methods = new Dictionary<int, NvGpuMethod>();

            void AddMethod(int meth, int count, int stride, NvGpuMethod method)
            {
                while (count-- > 0)
                {
                    _methods.Add(meth, method);

                    meth += stride;
                }
            }

            AddMethod(0x585,  1, 1, VertexEndGl);
            AddMethod(0x674,  1, 1, ClearBuffers);
            AddMethod(0x6c3,  1, 1, QueryControl);
            AddMethod(0x8e4, 16, 1, CbData);
            AddMethod(0x904,  5, 8, CbBind);

            _constBuffers = new ConstBuffer[6][];

            for (int index = 0; index < _constBuffers.Length; index++)
            {
                _constBuffers[index] = new ConstBuffer[18];
            }

            //Ensure that all components are enabled by default.
            //FIXME: Is this correct?
            WriteRegister(NvGpuEngine3dReg.ColorMaskN, 0x1111);

            WriteRegister(NvGpuEngine3dReg.FrameBufferSrgb, 1);

            WriteRegister(NvGpuEngine3dReg.FrontFace, (int)GalFrontFace.Cw);

            for (int index = 0; index < GalPipelineState.RenderTargetsCount; index++)
            {
                WriteRegister(NvGpuEngine3dReg.IBlendNEquationRgb   + index * 8, (int)GalBlendEquation.FuncAdd);
                WriteRegister(NvGpuEngine3dReg.IBlendNFuncSrcRgb    + index * 8, (int)GalBlendFactor.One);
                WriteRegister(NvGpuEngine3dReg.IBlendNFuncDstRgb    + index * 8, (int)GalBlendFactor.Zero);
                WriteRegister(NvGpuEngine3dReg.IBlendNEquationAlpha + index * 8, (int)GalBlendEquation.FuncAdd);
                WriteRegister(NvGpuEngine3dReg.IBlendNFuncSrcAlpha  + index * 8, (int)GalBlendFactor.One);
                WriteRegister(NvGpuEngine3dReg.IBlendNFuncDstAlpha  + index * 8, (int)GalBlendFactor.Zero);
            }
        }

        public void CallMethod(NvGpuVmm vmm, GpuMethodCall methCall)
        {
            if (_methods.TryGetValue(methCall.Method, out NvGpuMethod method))
            {
<<<<<<< HEAD
                ProfileConfig profile = Profiles.GPU.Engine3d.CallMethod;
                profile.SessionItem = Method.Method.Name;
                Profile.Begin(profile);

                Method(Vmm, MethCall);

                Profile.End(profile);
=======
                method(vmm, methCall);
>>>>>>> 12badfff
            }
            else
            {
                WriteRegister(methCall);
            }
        }

        private void VertexEndGl(NvGpuVmm vmm, GpuMethodCall methCall)
        {
            Profile.Begin(Profiles.GPU.Engine3d.VertexEnd);

            LockCaches();

<<<<<<< HEAD
            Profile.Begin(Profiles.GPU.Engine3d.ConfigureState);

            GalPipelineState State = new GalPipelineState();
=======
            GalPipelineState state = new GalPipelineState();
>>>>>>> 12badfff

            // Framebuffer must be run configured because viewport dimensions may be used in other methods
            SetFrameBuffer(state);

<<<<<<< HEAD
            Profile.End(Profiles.GPU.Engine3d.ConfigureState);

            for (int FbIndex = 0; FbIndex < 8; FbIndex++)
=======
            for (int fbIndex = 0; fbIndex < 8; fbIndex++)
>>>>>>> 12badfff
            {
                SetFrameBuffer(vmm, fbIndex);
            }

            SetFrontFace(state);
            SetCullFace(state);
            SetDepth(state);
            SetStencil(state);
            SetScissor(state);
            SetBlending(state);
            SetColorMask(state);
            SetPrimitiveRestart(state);

            SetZeta(vmm);

            SetRenderTargets();

            long[] keys = UploadShaders(vmm);

            _gpu.Renderer.Shader.BindProgram();

            UploadTextures(vmm, state, keys);
            UploadConstBuffers(vmm, state, keys);
            UploadVertexArrays(vmm, state);

            DispatchRender(vmm, state);

            UnlockCaches();

            Profile.End(Profiles.GPU.Engine3d.VertexEnd);
        }

        private void LockCaches()
        {
            _gpu.Renderer.Buffer.LockCache();
            _gpu.Renderer.Rasterizer.LockCaches();
            _gpu.Renderer.Texture.LockCache();
        }

        private void UnlockCaches()
        {
            _gpu.Renderer.Buffer.UnlockCache();
            _gpu.Renderer.Rasterizer.UnlockCaches();
            _gpu.Renderer.Texture.UnlockCache();
        }

        private void ClearBuffers(NvGpuVmm vmm, GpuMethodCall methCall)
        {
<<<<<<< HEAD
            Profile.Begin(Profiles.GPU.Engine3d.ClearBuffers);

            int Attachment = (MethCall.Argument >> 6) & 0xf;
=======
            int attachment = (methCall.Argument >> 6) & 0xf;
>>>>>>> 12badfff

            GalClearBufferFlags flags = (GalClearBufferFlags)(methCall.Argument & 0x3f);

            float red   = ReadRegisterFloat(NvGpuEngine3dReg.ClearNColor + 0);
            float green = ReadRegisterFloat(NvGpuEngine3dReg.ClearNColor + 1);
            float blue  = ReadRegisterFloat(NvGpuEngine3dReg.ClearNColor + 2);
            float alpha = ReadRegisterFloat(NvGpuEngine3dReg.ClearNColor + 3);

            float depth = ReadRegisterFloat(NvGpuEngine3dReg.ClearDepth);

            int stencil = ReadRegister(NvGpuEngine3dReg.ClearStencil);

            SetFrameBuffer(vmm, attachment);

            SetZeta(vmm);

            SetRenderTargets();

            _gpu.Renderer.RenderTarget.Bind();

            _gpu.Renderer.Rasterizer.ClearBuffers(flags, attachment, red, green, blue, alpha, depth, stencil);

<<<<<<< HEAD
            Gpu.Renderer.Pipeline.ResetDepthMask();
            Gpu.Renderer.Pipeline.ResetColorMask(Attachment);

            Profile.End(Profiles.GPU.Engine3d.ClearBuffers);
=======
            _gpu.Renderer.Pipeline.ResetDepthMask();
            _gpu.Renderer.Pipeline.ResetColorMask(attachment);
>>>>>>> 12badfff
        }

        private void SetFrameBuffer(NvGpuVmm vmm, int fbIndex)
        {
<<<<<<< HEAD
            ProfileConfig profile = Profiles.GPU.Engine3d.SetFrameBuffer;
            profile.SessionItem = FbIndex.ToString();
            Profile.Begin(profile);

            long VA = MakeInt64From2xInt32(NvGpuEngine3dReg.FrameBufferNAddress + FbIndex * 0x10);
=======
            long va = MakeInt64From2xInt32(NvGpuEngine3dReg.FrameBufferNAddress + fbIndex * 0x10);
>>>>>>> 12badfff

            int surfFormat = ReadRegister(NvGpuEngine3dReg.FrameBufferNFormat + fbIndex * 0x10);

            if (va == 0 || surfFormat == 0)
            {
                _gpu.Renderer.RenderTarget.UnbindColor(fbIndex);

                Profile.End(profile);
                return;
            }

            long key = vmm.GetPhysicalAddress(va);

            int width  = ReadRegister(NvGpuEngine3dReg.FrameBufferNWidth  + fbIndex * 0x10);
            int height = ReadRegister(NvGpuEngine3dReg.FrameBufferNHeight + fbIndex * 0x10);

            int arrayMode   = ReadRegister(NvGpuEngine3dReg.FrameBufferNArrayMode + fbIndex * 0x10);
            int layerCount  = arrayMode & 0xFFFF;
            int layerStride = ReadRegister(NvGpuEngine3dReg.FrameBufferNLayerStride + fbIndex * 0x10);
            int baseLayer   = ReadRegister(NvGpuEngine3dReg.FrameBufferNBaseLayer + fbIndex * 0x10);
            int blockDim    = ReadRegister(NvGpuEngine3dReg.FrameBufferNBlockDim + fbIndex * 0x10);

            int gobBlockHeight = 1 << ((blockDim >> 4) & 7);

            GalMemoryLayout layout = (GalMemoryLayout)((blockDim >> 12) & 1);

            float tx = ReadRegisterFloat(NvGpuEngine3dReg.ViewportNTranslateX + fbIndex * 8);
            float ty = ReadRegisterFloat(NvGpuEngine3dReg.ViewportNTranslateY + fbIndex * 8);

            float sx = ReadRegisterFloat(NvGpuEngine3dReg.ViewportNScaleX + fbIndex * 8);
            float sy = ReadRegisterFloat(NvGpuEngine3dReg.ViewportNScaleY + fbIndex * 8);

            _viewportX0 = (int)MathF.Max(0, tx - MathF.Abs(sx));
            _viewportY0 = (int)MathF.Max(0, ty - MathF.Abs(sy));

            _viewportX1 = (int)(tx + MathF.Abs(sx));
            _viewportY1 = (int)(ty + MathF.Abs(sy));

            GalImageFormat format = ImageUtils.ConvertSurface((GalSurfaceFormat)surfFormat);

            GalImage image = new GalImage(width, height, 1, 1, 1, gobBlockHeight, 1, layout, format, GalTextureTarget.TwoD);

            _gpu.ResourceManager.SendColorBuffer(vmm, key, fbIndex, image);

<<<<<<< HEAD
            ViewportHeight = VpH;

            Gpu.Renderer.RenderTarget.SetViewport(FbIndex, VpX, VpY, VpW, VpH);

            Profile.End(profile);
=======
            _gpu.Renderer.RenderTarget.SetViewport(fbIndex, _viewportX0, _viewportY0, _viewportX1 - _viewportX0, _viewportY1 - _viewportY0);
>>>>>>> 12badfff
        }

        private void SetFrameBuffer(GalPipelineState state)
        {
            state.FramebufferSrgb = ReadRegisterBool(NvGpuEngine3dReg.FrameBufferSrgb);

            state.FlipX = GetFlipSign(NvGpuEngine3dReg.ViewportNScaleX);
            state.FlipY = GetFlipSign(NvGpuEngine3dReg.ViewportNScaleY);

            int screenYControl = ReadRegister(NvGpuEngine3dReg.ScreenYControl);

            bool negateY = (screenYControl & 1) != 0;

            if (negateY)
            {
                state.FlipY = -state.FlipY;
            }
        }

        private void SetZeta(NvGpuVmm vmm)
        {
<<<<<<< HEAD
            Profile.Begin(Profiles.GPU.Engine3d.SetZeta);

            long VA = MakeInt64From2xInt32(NvGpuEngine3dReg.ZetaAddress);
=======
            long va = MakeInt64From2xInt32(NvGpuEngine3dReg.ZetaAddress);
>>>>>>> 12badfff

            int zetaFormat = ReadRegister(NvGpuEngine3dReg.ZetaFormat);

            int blockDim = ReadRegister(NvGpuEngine3dReg.ZetaBlockDimensions);

            int gobBlockHeight = 1 << ((blockDim >> 4) & 7);

            GalMemoryLayout layout = (GalMemoryLayout)((blockDim >> 12) & 1); //?

            bool zetaEnable = ReadRegisterBool(NvGpuEngine3dReg.ZetaEnable);

            if (va == 0 || zetaFormat == 0 || !zetaEnable)
            {
                _gpu.Renderer.RenderTarget.UnbindZeta();

                Profile.End(Profiles.GPU.Engine3d.SetZeta);
                return;
            }

            long key = vmm.GetPhysicalAddress(va);

            int width  = ReadRegister(NvGpuEngine3dReg.ZetaHoriz);
            int height = ReadRegister(NvGpuEngine3dReg.ZetaVert);

            GalImageFormat format = ImageUtils.ConvertZeta((GalZetaFormat)zetaFormat);

            // TODO: Support non 2D?
            GalImage image = new GalImage(width, height, 1, 1, 1, gobBlockHeight, 1, layout, format, GalTextureTarget.TwoD);

<<<<<<< HEAD
            Gpu.ResourceManager.SendZetaBuffer(Vmm, Key, Image);

            Profile.End(Profiles.GPU.Engine3d.SetZeta);
=======
            _gpu.ResourceManager.SendZetaBuffer(vmm, key, image);
>>>>>>> 12badfff
        }

        private long[] UploadShaders(NvGpuVmm vmm)
        {
<<<<<<< HEAD
            Profile.Begin(Profiles.GPU.Engine3d.UploadShaders);

            long[] Keys = new long[5];
=======
            long[] keys = new long[5];
>>>>>>> 12badfff

            long basePosition = MakeInt64From2xInt32(NvGpuEngine3dReg.ShaderAddress);

            int index = 1;

            int vpAControl = ReadRegister(NvGpuEngine3dReg.ShaderNControl);

            bool vpAEnable = (vpAControl & 1) != 0;

            if (vpAEnable)
            {
                //Note: The maxwell supports 2 vertex programs, usually
                //only VP B is used, but in some cases VP A is also used.
                //In this case, it seems to function as an extra vertex
                //shader stage.
                //The graphics abstraction layer has a special overload for this
                //case, which should merge the two shaders into one vertex shader.
                int vpAOffset = ReadRegister(NvGpuEngine3dReg.ShaderNOffset);
                int vpBOffset = ReadRegister(NvGpuEngine3dReg.ShaderNOffset + 0x10);

                long vpAPos = basePosition + (uint)vpAOffset;
                long vpBPos = basePosition + (uint)vpBOffset;

                keys[(int)GalShaderType.Vertex] = vpBPos;

                _gpu.Renderer.Shader.Create(vmm, vpAPos, vpBPos, GalShaderType.Vertex);
                _gpu.Renderer.Shader.Bind(vpBPos);

                index = 2;
            }

            for (; index < 6; index++)
            {
                GalShaderType type = GetTypeFromProgram(index);

                int control = ReadRegister(NvGpuEngine3dReg.ShaderNControl + index * 0x10);
                int offset  = ReadRegister(NvGpuEngine3dReg.ShaderNOffset  + index * 0x10);

                //Note: Vertex Program (B) is always enabled.
                bool enable = (control & 1) != 0 || index == 1;

                if (!enable)
                {
                    _gpu.Renderer.Shader.Unbind(type);

                    continue;
                }

                long key = basePosition + (uint)offset;

                keys[(int)type] = key;

                _gpu.Renderer.Shader.Create(vmm, key, type);
                _gpu.Renderer.Shader.Bind(key);
            }

<<<<<<< HEAD
            Profile.End(Profiles.GPU.Engine3d.UploadShaders);

            return Keys;
=======
            return keys;
>>>>>>> 12badfff
        }

        private static GalShaderType GetTypeFromProgram(int program)
        {
            switch (program)
            {
                case 0:
                case 1: return GalShaderType.Vertex;
                case 2: return GalShaderType.TessControl;
                case 3: return GalShaderType.TessEvaluation;
                case 4: return GalShaderType.Geometry;
                case 5: return GalShaderType.Fragment;
            }

            throw new ArgumentOutOfRangeException(nameof(program));
        }

        private void SetFrontFace(GalPipelineState state)
        {
            float signX = GetFlipSign(NvGpuEngine3dReg.ViewportNScaleX);
            float signY = GetFlipSign(NvGpuEngine3dReg.ViewportNScaleY);

            GalFrontFace frontFace = (GalFrontFace)ReadRegister(NvGpuEngine3dReg.FrontFace);

            //Flipping breaks facing. Flipping front facing too fixes it
            if (signX != signY)
            {
                switch (frontFace)
                {
                    case GalFrontFace.Cw:  frontFace = GalFrontFace.Ccw; break;
                    case GalFrontFace.Ccw: frontFace = GalFrontFace.Cw;  break;
                }
            }

            state.FrontFace = frontFace;
        }

        private void SetCullFace(GalPipelineState state)
        {
            state.CullFaceEnabled = ReadRegisterBool(NvGpuEngine3dReg.CullFaceEnable);

            if (state.CullFaceEnabled)
            {
                state.CullFace = (GalCullFace)ReadRegister(NvGpuEngine3dReg.CullFace);
            }
        }

        private void SetDepth(GalPipelineState state)
        {
            state.DepthTestEnabled = ReadRegisterBool(NvGpuEngine3dReg.DepthTestEnable);

            state.DepthWriteEnabled = ReadRegisterBool(NvGpuEngine3dReg.DepthWriteEnable);

            if (state.DepthTestEnabled)
            {
                state.DepthFunc = (GalComparisonOp)ReadRegister(NvGpuEngine3dReg.DepthTestFunction);
            }

            state.DepthRangeNear = ReadRegisterFloat(NvGpuEngine3dReg.DepthRangeNNear);
            state.DepthRangeFar  = ReadRegisterFloat(NvGpuEngine3dReg.DepthRangeNFar);
        }

        private void SetStencil(GalPipelineState state)
        {
            state.StencilTestEnabled = ReadRegisterBool(NvGpuEngine3dReg.StencilEnable);

            if (state.StencilTestEnabled)
            {
                state.StencilBackFuncFunc = (GalComparisonOp)ReadRegister(NvGpuEngine3dReg.StencilBackFuncFunc);
                state.StencilBackFuncRef  =                  ReadRegister(NvGpuEngine3dReg.StencilBackFuncRef);
                state.StencilBackFuncMask =            (uint)ReadRegister(NvGpuEngine3dReg.StencilBackFuncMask);
                state.StencilBackOpFail   =    (GalStencilOp)ReadRegister(NvGpuEngine3dReg.StencilBackOpFail);
                state.StencilBackOpZFail  =    (GalStencilOp)ReadRegister(NvGpuEngine3dReg.StencilBackOpZFail);
                state.StencilBackOpZPass  =    (GalStencilOp)ReadRegister(NvGpuEngine3dReg.StencilBackOpZPass);
                state.StencilBackMask     =            (uint)ReadRegister(NvGpuEngine3dReg.StencilBackMask);

                state.StencilFrontFuncFunc = (GalComparisonOp)ReadRegister(NvGpuEngine3dReg.StencilFrontFuncFunc);
                state.StencilFrontFuncRef  =                  ReadRegister(NvGpuEngine3dReg.StencilFrontFuncRef);
                state.StencilFrontFuncMask =            (uint)ReadRegister(NvGpuEngine3dReg.StencilFrontFuncMask);
                state.StencilFrontOpFail   =    (GalStencilOp)ReadRegister(NvGpuEngine3dReg.StencilFrontOpFail);
                state.StencilFrontOpZFail  =    (GalStencilOp)ReadRegister(NvGpuEngine3dReg.StencilFrontOpZFail);
                state.StencilFrontOpZPass  =    (GalStencilOp)ReadRegister(NvGpuEngine3dReg.StencilFrontOpZPass);
                state.StencilFrontMask     =            (uint)ReadRegister(NvGpuEngine3dReg.StencilFrontMask);
            }
        }

        private void SetScissor(GalPipelineState state)
        {
            int count = 0;

            for (int index = 0; index < GalPipelineState.RenderTargetsCount; index++)
            {
                state.ScissorTestEnabled[index] = ReadRegisterBool(NvGpuEngine3dReg.ScissorEnable + index * 4);

                if (state.ScissorTestEnabled[index])
                {
                    uint scissorHorizontal = (uint)ReadRegister(NvGpuEngine3dReg.ScissorHorizontal + index * 4);
                    uint scissorVertical   = (uint)ReadRegister(NvGpuEngine3dReg.ScissorVertical   + index * 4);

                    int left  = (int)(scissorHorizontal & 0xFFFF); // Left, lower 16 bits
                    int right = (int)(scissorHorizontal >> 16);    // Right, upper 16 bits

                    int bottom = (int)(scissorVertical & 0xFFFF); // Bottom, lower 16 bits
                    int top    = (int)(scissorVertical >> 16);    // Top, upper 16 bits

                    int width  = Math.Abs(right - left);
                    int height = Math.Abs(top   - bottom);

                    // If the scissor test covers the whole possible viewport, i.e. uninitialized, disable scissor test
                    if ((width > NvGpu.MaxViewportSize && height > NvGpu.MaxViewportSize) || width <= 0 || height <= 0)
                    {
                        state.ScissorTestEnabled[index] = false;
                        continue;
                    }

                    // Keep track of how many scissor tests are active.
                    // If only 1, and it's the first user should apply to all viewports
                    count++;

                    // Flip X
                    if (state.FlipX == -1)
                    {
                        left  = _viewportX1 - (left  - _viewportX0);
                        right = _viewportX1 - (right - _viewportX0);
                    }

                    // Ensure X is in the right order
                    if (left > right)
                    {
                        int temp = left;
                        left     = right;
                        right    = temp;
                    }

                    // Flip Y
                    if (state.FlipY == -1)
                    {
                        bottom = _viewportY1 - (bottom - _viewportY0);
                        top    = _viewportY1 - (top - _viewportY0);
                    }

                    // Ensure Y is in the right order
                    if (bottom > top)
                    {
                        int temp = top;
                        top      = bottom;
                        bottom   = temp;
                    }

                    // Handle out of active viewport dimensions
                    left   = Math.Clamp(left,   _viewportX0, _viewportX1);
                    right  = Math.Clamp(right,  _viewportX0, _viewportX1);
                    top    = Math.Clamp(top,    _viewportY0, _viewportY1);
                    bottom = Math.Clamp(bottom, _viewportY0, _viewportY1);

                    // Save values to state
                    state.ScissorTestX[index] = left;
                    state.ScissorTestY[index] = bottom;

                    state.ScissorTestWidth[index]  = right - left;
                    state.ScissorTestHeight[index] = top - bottom;
                }
            }

            state.ScissorTestCount = count;
        }

        private void SetBlending(GalPipelineState state)
        {
            bool blendIndependent = ReadRegisterBool(NvGpuEngine3dReg.BlendIndependent);

            state.BlendIndependent = blendIndependent;

            for (int index = 0; index < GalPipelineState.RenderTargetsCount; index++)
            {
                if (blendIndependent)
                {
                    state.Blends[index].Enabled = ReadRegisterBool(NvGpuEngine3dReg.IBlendNEnable + index);

                    if (state.Blends[index].Enabled)
                    {
                        state.Blends[index].SeparateAlpha = ReadRegisterBool(NvGpuEngine3dReg.IBlendNSeparateAlpha + index * 8);

                        state.Blends[index].EquationRgb   = ReadBlendEquation(NvGpuEngine3dReg.IBlendNEquationRgb   + index * 8);
                        state.Blends[index].FuncSrcRgb    = ReadBlendFactor  (NvGpuEngine3dReg.IBlendNFuncSrcRgb    + index * 8);
                        state.Blends[index].FuncDstRgb    = ReadBlendFactor  (NvGpuEngine3dReg.IBlendNFuncDstRgb    + index * 8);
                        state.Blends[index].EquationAlpha = ReadBlendEquation(NvGpuEngine3dReg.IBlendNEquationAlpha + index * 8);
                        state.Blends[index].FuncSrcAlpha  = ReadBlendFactor  (NvGpuEngine3dReg.IBlendNFuncSrcAlpha  + index * 8);
                        state.Blends[index].FuncDstAlpha  = ReadBlendFactor  (NvGpuEngine3dReg.IBlendNFuncDstAlpha  + index * 8);
                    }
                }
                else
                {
                    //It seems that even when independent blend is disabled, the first IBlend enable
                    //register is still set to indicate whenever blend is enabled or not (?).
                    state.Blends[index].Enabled = ReadRegisterBool(NvGpuEngine3dReg.IBlendNEnable);

                    if (state.Blends[index].Enabled)
                    {
                        state.Blends[index].SeparateAlpha = ReadRegisterBool(NvGpuEngine3dReg.BlendSeparateAlpha);

                        state.Blends[index].EquationRgb   = ReadBlendEquation(NvGpuEngine3dReg.BlendEquationRgb);
                        state.Blends[index].FuncSrcRgb    = ReadBlendFactor  (NvGpuEngine3dReg.BlendFuncSrcRgb);
                        state.Blends[index].FuncDstRgb    = ReadBlendFactor  (NvGpuEngine3dReg.BlendFuncDstRgb);
                        state.Blends[index].EquationAlpha = ReadBlendEquation(NvGpuEngine3dReg.BlendEquationAlpha);
                        state.Blends[index].FuncSrcAlpha  = ReadBlendFactor  (NvGpuEngine3dReg.BlendFuncSrcAlpha);
                        state.Blends[index].FuncDstAlpha  = ReadBlendFactor  (NvGpuEngine3dReg.BlendFuncDstAlpha);
                    }
                }
            }
        }

        private GalBlendEquation ReadBlendEquation(NvGpuEngine3dReg register)
        {
            return (GalBlendEquation)ReadRegister(register);
        }

        private GalBlendFactor ReadBlendFactor(NvGpuEngine3dReg register)
        {
            return (GalBlendFactor)ReadRegister(register);
        }

        private void SetColorMask(GalPipelineState state)
        {
            bool colorMaskCommon = ReadRegisterBool(NvGpuEngine3dReg.ColorMaskCommon);

            state.ColorMaskCommon = colorMaskCommon;

            for (int index = 0; index < GalPipelineState.RenderTargetsCount; index++)
            {
                int colorMask = ReadRegister(NvGpuEngine3dReg.ColorMaskN + (colorMaskCommon ? 0 : index));

                state.ColorMasks[index].Red   = ((colorMask >> 0)  & 0xf) != 0;
                state.ColorMasks[index].Green = ((colorMask >> 4)  & 0xf) != 0;
                state.ColorMasks[index].Blue  = ((colorMask >> 8)  & 0xf) != 0;
                state.ColorMasks[index].Alpha = ((colorMask >> 12) & 0xf) != 0;
            }
        }

        private void SetPrimitiveRestart(GalPipelineState state)
        {
            state.PrimitiveRestartEnabled = ReadRegisterBool(NvGpuEngine3dReg.PrimRestartEnable);

            if (state.PrimitiveRestartEnabled)
            {
                state.PrimitiveRestartIndex = (uint)ReadRegister(NvGpuEngine3dReg.PrimRestartIndex);
            }
        }

        private void SetRenderTargets()
        {
            //Commercial games do not seem to
            //bool SeparateFragData = ReadRegisterBool(NvGpuEngine3dReg.RTSeparateFragData);

            uint control = (uint)(ReadRegister(NvGpuEngine3dReg.RtControl));

            uint count = control & 0xf;

            if (count > 0)
            {
                int[] map = new int[count];

                for (int index = 0; index < count; index++)
                {
                    int shift = 4 + index * 3;

                    map[index] = (int)((control >> shift) & 7);
                }

                _gpu.Renderer.RenderTarget.SetMap(map);
            }
            else
            {
                _gpu.Renderer.RenderTarget.SetMap(null);
            }
        }

        private void UploadTextures(NvGpuVmm vmm, GalPipelineState state, long[] keys)
        {
<<<<<<< HEAD
            Profile.Begin(Profiles.GPU.Engine3d.UploadTextures);

            long BaseShPosition = MakeInt64From2xInt32(NvGpuEngine3dReg.ShaderAddress);
=======
            long baseShPosition = MakeInt64From2xInt32(NvGpuEngine3dReg.ShaderAddress);
>>>>>>> 12badfff

            int textureCbIndex = ReadRegister(NvGpuEngine3dReg.TextureCbIndex);

            List<(long, GalImage, GalTextureSampler)> unboundTextures = new List<(long, GalImage, GalTextureSampler)>();

            for (int index = 0; index < keys.Length; index++)
            {
                foreach (TextureDescriptor desc in _gpu.Renderer.Shader.GetTextureUsage(keys[index]))
                {
                    int textureHandle;

                    if (desc.IsBindless)
                    {
                        long position = _constBuffers[index][desc.CbufSlot].Position;

                        textureHandle = vmm.ReadInt32(position + desc.CbufOffset * 4);
                    }
                    else
                    {
                        long position = _constBuffers[index][textureCbIndex].Position;

                        textureHandle = vmm.ReadInt32(position + desc.HandleIndex * 4);
                    }

                    unboundTextures.Add(UploadTexture(vmm, textureHandle));
                }
            }

            for (int index = 0; index < unboundTextures.Count; index++)
            {
                (long key, GalImage image, GalTextureSampler sampler) = unboundTextures[index];

                if (key == 0)
                {
                    continue;
                }

                _gpu.Renderer.Texture.Bind(key, index, image);
                _gpu.Renderer.Texture.SetSampler(image, sampler);
            }

            Profile.End(Profiles.GPU.Engine3d.UploadTextures);
        }

        private (long, GalImage, GalTextureSampler) UploadTexture(NvGpuVmm vmm, int textureHandle)
        {
            if (textureHandle == 0)
            {
                //FIXME: Some games like puyo puyo will use handles with the value 0.
                //This is a bug, most likely caused by sync issues.
                return (0, default(GalImage), default(GalTextureSampler));
            }

<<<<<<< HEAD
            Profile.Begin(Profiles.GPU.Engine3d.UploadTexture);

            bool LinkedTsc = ReadRegisterBool(NvGpuEngine3dReg.LinkedTsc);
=======
            bool linkedTsc = ReadRegisterBool(NvGpuEngine3dReg.LinkedTsc);
>>>>>>> 12badfff

            int ticIndex = (textureHandle >>  0) & 0xfffff;

            int tscIndex = linkedTsc ? ticIndex : (textureHandle >> 20) & 0xfff;

            long ticPosition = MakeInt64From2xInt32(NvGpuEngine3dReg.TexHeaderPoolOffset);
            long tscPosition = MakeInt64From2xInt32(NvGpuEngine3dReg.TexSamplerPoolOffset);

            ticPosition += ticIndex * 0x20;
            tscPosition += tscIndex * 0x20;

            GalImage image = TextureFactory.MakeTexture(vmm, ticPosition);

            GalTextureSampler sampler = TextureFactory.MakeSampler(_gpu, vmm, tscPosition);

            long key = vmm.ReadInt64(ticPosition + 4) & 0xffffffffffff;

            if (image.Layout == GalMemoryLayout.BlockLinear)
            {
                key &= ~0x1ffL;
            }
            else if (image.Layout == GalMemoryLayout.Pitch)
            {
                key &= ~0x1fL;
            }

            key = vmm.GetPhysicalAddress(key);

            if (key == -1)
            {
                Profile.End(Profiles.GPU.Engine3d.UploadTexture);

                //FIXME: Shouldn't ignore invalid addresses.
                return (0, default(GalImage), default(GalTextureSampler));
            }

            _gpu.ResourceManager.SendTexture(vmm, key, image);

<<<<<<< HEAD
            Profile.End(Profiles.GPU.Engine3d.UploadTexture);

            return (Key, Image, Sampler);
=======
            return (key, image, sampler);
>>>>>>> 12badfff
        }

        private void UploadConstBuffers(NvGpuVmm vmm, GalPipelineState state, long[] keys)
        {
<<<<<<< HEAD
            Profile.Begin(Profiles.GPU.Engine3d.UploadConstBuffers);

            for (int Stage = 0; Stage < Keys.Length; Stage++)
=======
            for (int stage = 0; stage < keys.Length; stage++)
>>>>>>> 12badfff
            {
                foreach (CBufferDescriptor desc in _gpu.Renderer.Shader.GetConstBufferUsage(keys[stage]))
                {
                    ConstBuffer cb = _constBuffers[stage][desc.Slot];

                    if (!cb.Enabled)
                    {
                        continue;
                    }

                    long key = vmm.GetPhysicalAddress(cb.Position);

                    if (_gpu.ResourceManager.MemoryRegionModified(vmm, key, cb.Size, NvGpuBufferType.ConstBuffer))
                    {
                        if (vmm.TryGetHostAddress(cb.Position, cb.Size, out IntPtr cbPtr))
                        {
                            _gpu.Renderer.Buffer.SetData(key, cb.Size, cbPtr);
                        }
                        else
                        {
                            _gpu.Renderer.Buffer.SetData(key, vmm.ReadBytes(cb.Position, cb.Size));
                        }
                    }

                    state.ConstBufferKeys[stage][desc.Slot] = key;
                }
            }

            Profile.End(Profiles.GPU.Engine3d.UploadConstBuffers);
        }

        private void UploadVertexArrays(NvGpuVmm vmm, GalPipelineState state)
        {
<<<<<<< HEAD
            Profile.Begin(Profiles.GPU.Engine3d.UploadVertexArrays);

            long IbPosition = MakeInt64From2xInt32(NvGpuEngine3dReg.IndexArrayAddress);
=======
            long ibPosition = MakeInt64From2xInt32(NvGpuEngine3dReg.IndexArrayAddress);
>>>>>>> 12badfff

            long iboKey = vmm.GetPhysicalAddress(ibPosition);

            int indexEntryFmt = ReadRegister(NvGpuEngine3dReg.IndexArrayFormat);
            int indexCount    = ReadRegister(NvGpuEngine3dReg.IndexBatchCount);
            int primCtrl      = ReadRegister(NvGpuEngine3dReg.VertexBeginGl);

            GalPrimitiveType primType = (GalPrimitiveType)(primCtrl & 0xffff);

            GalIndexFormat indexFormat = (GalIndexFormat)indexEntryFmt;

            int indexEntrySize = 1 << indexEntryFmt;

            if (indexEntrySize > 4)
            {
                throw new InvalidOperationException("Invalid index entry size \"" + indexEntrySize + "\"!");
            }

            if (indexCount != 0)
            {
                int ibSize = indexCount * indexEntrySize;

                bool iboCached = _gpu.Renderer.Rasterizer.IsIboCached(iboKey, (uint)ibSize);

                bool usesLegacyQuads =
                    primType == GalPrimitiveType.Quads ||
                    primType == GalPrimitiveType.QuadStrip;

                if (!iboCached || _gpu.ResourceManager.MemoryRegionModified(vmm, iboKey, (uint)ibSize, NvGpuBufferType.Index))
                {
                    if (!usesLegacyQuads)
                    {
                        if (vmm.TryGetHostAddress(ibPosition, ibSize, out IntPtr ibPtr))
                        {
                            _gpu.Renderer.Rasterizer.CreateIbo(iboKey, ibSize, ibPtr);
                        }
                        else
                        {
                            _gpu.Renderer.Rasterizer.CreateIbo(iboKey, ibSize, vmm.ReadBytes(ibPosition, ibSize));
                        }
                    }
                    else
                    {
                        byte[] buffer = vmm.ReadBytes(ibPosition, ibSize);

                        if (primType == GalPrimitiveType.Quads)
                        {
                            buffer = QuadHelper.ConvertQuadsToTris(buffer, indexEntrySize, indexCount);
                        }
                        else /* if (PrimType == GalPrimitiveType.QuadStrip) */
                        {
                            buffer = QuadHelper.ConvertQuadStripToTris(buffer, indexEntrySize, indexCount);
                        }

                        _gpu.Renderer.Rasterizer.CreateIbo(iboKey, ibSize, buffer);
                    }
                }

                if (!usesLegacyQuads)
                {
                    _gpu.Renderer.Rasterizer.SetIndexArray(ibSize, indexFormat);
                }
                else
                {
                    if (primType == GalPrimitiveType.Quads)
                    {
                        _gpu.Renderer.Rasterizer.SetIndexArray(QuadHelper.ConvertSizeQuadsToTris(ibSize), indexFormat);
                    }
                    else /* if (PrimType == GalPrimitiveType.QuadStrip) */
                    {
                        _gpu.Renderer.Rasterizer.SetIndexArray(QuadHelper.ConvertSizeQuadStripToTris(ibSize), indexFormat);
                    }
                }
            }

            List<GalVertexAttrib>[] attribs = new List<GalVertexAttrib>[32];

            for (int attr = 0; attr < 16; attr++)
            {
                int packed = ReadRegister(NvGpuEngine3dReg.VertexAttribNFormat + attr);

                int arrayIndex = packed & 0x1f;

                if (attribs[arrayIndex] == null)
                {
                    attribs[arrayIndex] = new List<GalVertexAttrib>();
                }

                long vbPosition = MakeInt64From2xInt32(NvGpuEngine3dReg.VertexArrayNAddress + arrayIndex * 4);

                if (vbPosition == 0)
                {
                    continue;
                }

                bool isConst = ((packed >> 6) & 1) != 0;

                int offset = (packed >> 7) & 0x3fff;

                GalVertexAttribSize size = (GalVertexAttribSize)((packed >> 21) & 0x3f);
                GalVertexAttribType type = (GalVertexAttribType)((packed >> 27) & 0x7);

                bool isRgba = ((packed >> 31) & 1) != 0;

                // Check vertex array is enabled to avoid out of bounds exception when reading bytes
                bool enable = (ReadRegister(NvGpuEngine3dReg.VertexArrayNControl + arrayIndex * 4) & 0x1000) != 0;

                //Note: 16 is the maximum size of an attribute,
                //having a component size of 32-bits with 4 elements (a vec4).
                if (enable)
                {
                    byte[] data = vmm.ReadBytes(vbPosition + offset, 16);

                    attribs[arrayIndex].Add(new GalVertexAttrib(attr, isConst, offset, data, size, type, isRgba));
                }
            }

            state.VertexBindings = new GalVertexBinding[32];

            for (int index = 0; index < 32; index++)
            {
                if (attribs[index] == null)
                {
                    continue;
                }

                int control = ReadRegister(NvGpuEngine3dReg.VertexArrayNControl + index * 4);

                bool enable = (control & 0x1000) != 0;

                if (!enable)
                {
                    continue;
                }

                long vbPosition = MakeInt64From2xInt32(NvGpuEngine3dReg.VertexArrayNAddress + index * 4);
                long vbEndPos   = MakeInt64From2xInt32(NvGpuEngine3dReg.VertexArrayNEndAddr + index * 2);

                int vertexDivisor = ReadRegister(NvGpuEngine3dReg.VertexArrayNDivisor + index * 4);

                bool instanced = ReadRegisterBool(NvGpuEngine3dReg.VertexArrayNInstance + index);

                int stride = control & 0xfff;

                if (instanced && vertexDivisor != 0)
                {
                    vbPosition += stride * (_currentInstance / vertexDivisor);
                }

                if (vbPosition > vbEndPos)
                {
                    //Instance is invalid, ignore the draw call
                    continue;
                }

                long vboKey = vmm.GetPhysicalAddress(vbPosition);

                long vbSize = (vbEndPos - vbPosition) + 1;
                int modifiedVbSize = (int)vbSize;


                // If quads convert size to triangle length
                if (stride == 0)
                {
                    if (primType == GalPrimitiveType.Quads)
                    {
                        modifiedVbSize = QuadHelper.ConvertSizeQuadsToTris(modifiedVbSize);
                    }
                    else if (primType == GalPrimitiveType.QuadStrip)
                    {
                        modifiedVbSize = QuadHelper.ConvertSizeQuadStripToTris(modifiedVbSize);
                    }
                }

                bool vboCached = _gpu.Renderer.Rasterizer.IsVboCached(vboKey, modifiedVbSize);

                if (!vboCached || _gpu.ResourceManager.MemoryRegionModified(vmm, vboKey, vbSize, NvGpuBufferType.Vertex))
                {
                    if ((primType == GalPrimitiveType.Quads | primType == GalPrimitiveType.QuadStrip) && stride != 0)
                    {
                        // Convert quad buffer to triangles
                        byte[] data = vmm.ReadBytes(vbPosition, vbSize);

                        if (primType == GalPrimitiveType.Quads)
                        {
                            data = QuadHelper.ConvertQuadsToTris(data, stride, (int)(vbSize / stride));
                        }
                        else
                        {
                            data = QuadHelper.ConvertQuadStripToTris(data, stride, (int)(vbSize / stride));
                        }
                        _gpu.Renderer.Rasterizer.CreateVbo(vboKey, data);
                    }
                    else if (vmm.TryGetHostAddress(vbPosition, vbSize, out IntPtr vbPtr))
                    {
                        _gpu.Renderer.Rasterizer.CreateVbo(vboKey, (int)vbSize, vbPtr);
                    }
                    else
                    {
                        _gpu.Renderer.Rasterizer.CreateVbo(vboKey, vmm.ReadBytes(vbPosition, vbSize));
                    }
                }

                state.VertexBindings[index].Enabled   = true;
                state.VertexBindings[index].Stride    = stride;
                state.VertexBindings[index].VboKey    = vboKey;
                state.VertexBindings[index].Instanced = instanced;
                state.VertexBindings[index].Divisor   = vertexDivisor;
                state.VertexBindings[index].Attribs   = attribs[index].ToArray();
            }

            Profile.End(Profiles.GPU.Engine3d.UploadVertexArrays);
        }

        private void DispatchRender(NvGpuVmm vmm, GalPipelineState state)
        {
            int indexCount = ReadRegister(NvGpuEngine3dReg.IndexBatchCount);
            int primCtrl   = ReadRegister(NvGpuEngine3dReg.VertexBeginGl);

            GalPrimitiveType primType = (GalPrimitiveType)(primCtrl & 0xffff);

            bool instanceNext = ((primCtrl >> 26) & 1) != 0;
            bool instanceCont = ((primCtrl >> 27) & 1) != 0;

            if (instanceNext && instanceCont)
            {
                throw new InvalidOperationException("GPU tried to increase and reset instance count at the same time");
            }

            if (instanceNext)
            {
                _currentInstance++;
            }
            else if (!instanceCont)
            {
                _currentInstance = 0;
            }

            state.Instance = _currentInstance;

            _gpu.Renderer.Pipeline.Bind(state);

            _gpu.Renderer.RenderTarget.Bind();

            if (indexCount != 0)
            {
                int indexEntryFmt = ReadRegister(NvGpuEngine3dReg.IndexArrayFormat);
                int indexFirst    = ReadRegister(NvGpuEngine3dReg.IndexBatchFirst);
                int vertexBase    = ReadRegister(NvGpuEngine3dReg.VertexArrayElemBase);

                long indexPosition = MakeInt64From2xInt32(NvGpuEngine3dReg.IndexArrayAddress);

                long iboKey = vmm.GetPhysicalAddress(indexPosition);

                //Quad primitive types were deprecated on OpenGL 3.x,
                //they are converted to a triangles index buffer on IB creation,
                //so we should use the triangles type here too.
                if (primType == GalPrimitiveType.Quads || primType == GalPrimitiveType.QuadStrip)
                {
                    //Note: We assume that index first points to the first
                    //vertex of a quad, if it points to the middle of a
                    //quad (First % 4 != 0 for Quads) then it will not work properly.
                    if (primType == GalPrimitiveType.Quads)
                    {
                        indexFirst = QuadHelper.ConvertSizeQuadsToTris(indexFirst);
                    }
                    else // QuadStrip
                    {
                        indexFirst = QuadHelper.ConvertSizeQuadStripToTris(indexFirst);
                    }

                    primType = GalPrimitiveType.Triangles;
                }

                _gpu.Renderer.Rasterizer.DrawElements(iboKey, indexFirst, vertexBase, primType);
            }
            else
            {
                int vertexFirst = ReadRegister(NvGpuEngine3dReg.VertexArrayFirst);
                int vertexCount = ReadRegister(NvGpuEngine3dReg.VertexArrayCount);

                //Quad primitive types were deprecated on OpenGL 3.x,
                //they are converted to a triangles index buffer on IB creation,
                //so we should use the triangles type here too.
                if (primType == GalPrimitiveType.Quads || primType == GalPrimitiveType.QuadStrip)
                {
                    //Note: We assume that index first points to the first
                    //vertex of a quad, if it points to the middle of a
                    //quad (First % 4 != 0 for Quads) then it will not work properly.
                    if (primType == GalPrimitiveType.Quads)
                    {
                        vertexFirst = QuadHelper.ConvertSizeQuadsToTris(vertexFirst);
                    }
                    else // QuadStrip
                    {
                        vertexFirst = QuadHelper.ConvertSizeQuadStripToTris(vertexFirst);
                    }

                    primType = GalPrimitiveType.Triangles;
                    vertexCount = QuadHelper.ConvertSizeQuadsToTris(vertexCount);
                }

                _gpu.Renderer.Rasterizer.DrawArrays(vertexFirst, vertexCount, primType);
            }

            // Reset pipeline for host OpenGL calls
            _gpu.Renderer.Pipeline.Unbind(state);

            //Is the GPU really clearing those registers after draw?
            WriteRegister(NvGpuEngine3dReg.IndexBatchFirst, 0);
            WriteRegister(NvGpuEngine3dReg.IndexBatchCount, 0);
        }

        private enum QueryMode
        {
            WriteSeq,
            Sync,
            WriteCounterAndTimestamp
        }

        private void QueryControl(NvGpuVmm vmm, GpuMethodCall methCall)
        {
            WriteRegister(methCall);

            long position = MakeInt64From2xInt32(NvGpuEngine3dReg.QueryAddress);

            int seq  = Registers[(int)NvGpuEngine3dReg.QuerySequence];
            int ctrl = Registers[(int)NvGpuEngine3dReg.QueryControl];

            QueryMode mode = (QueryMode)(ctrl & 3);

            switch (mode)
            {
                case QueryMode.WriteSeq: vmm.WriteInt32(position, seq); break;

                case QueryMode.WriteCounterAndTimestamp:
                {
                    //TODO: Implement counters.
                    long counter = 1;

                    long timestamp = PerformanceCounter.ElapsedMilliseconds;

                    vmm.WriteInt64(position + 0, counter);
                    vmm.WriteInt64(position + 8, timestamp);

                    break;
                }
            }
        }

        private void CbData(NvGpuVmm vmm, GpuMethodCall methCall)
        {
            long position = MakeInt64From2xInt32(NvGpuEngine3dReg.ConstBufferAddress);

            int offset = ReadRegister(NvGpuEngine3dReg.ConstBufferOffset);

            vmm.WriteInt32(position + offset, methCall.Argument);

            WriteRegister(NvGpuEngine3dReg.ConstBufferOffset, offset + 4);

            _gpu.ResourceManager.ClearPbCache(NvGpuBufferType.ConstBuffer);
        }

        private void CbBind(NvGpuVmm vmm, GpuMethodCall methCall)
        {
            int stage = (methCall.Method - 0x904) >> 3;

            int index = methCall.Argument;

            bool enabled = (index & 1) != 0;

            index = (index >> 4) & 0x1f;

            long position = MakeInt64From2xInt32(NvGpuEngine3dReg.ConstBufferAddress);

            long cbKey = vmm.GetPhysicalAddress(position);

            int size = ReadRegister(NvGpuEngine3dReg.ConstBufferSize);

            if (!_gpu.Renderer.Buffer.IsCached(cbKey, size))
            {
                _gpu.Renderer.Buffer.Create(cbKey, size);
            }

            ConstBuffer cb = _constBuffers[stage][index];

            if (cb.Position != position || cb.Enabled != enabled || cb.Size != size)
            {
                _constBuffers[stage][index].Position = position;
                _constBuffers[stage][index].Enabled = enabled;
                _constBuffers[stage][index].Size = size;
            }
        }

        private float GetFlipSign(NvGpuEngine3dReg reg)
        {
            return MathF.Sign(ReadRegisterFloat(reg));
        }

        private long MakeInt64From2xInt32(NvGpuEngine3dReg reg)
        {
            return
                (long)Registers[(int)reg + 0] << 32 |
                (uint)Registers[(int)reg + 1];
        }

        private void WriteRegister(GpuMethodCall methCall)
        {
            Registers[methCall.Method] = methCall.Argument;
        }

        private int ReadRegister(NvGpuEngine3dReg reg)
        {
            return Registers[(int)reg];
        }

        private float ReadRegisterFloat(NvGpuEngine3dReg reg)
        {
            return BitConverter.Int32BitsToSingle(ReadRegister(reg));
        }

        private bool ReadRegisterBool(NvGpuEngine3dReg reg)
        {
            return (ReadRegister(reg) & 1) != 0;
        }

        private void WriteRegister(NvGpuEngine3dReg reg, int value)
        {
            Registers[(int)reg] = value;
        }
    }
}<|MERGE_RESOLUTION|>--- conflicted
+++ resolved
@@ -90,17 +90,13 @@
         {
             if (_methods.TryGetValue(methCall.Method, out NvGpuMethod method))
             {
-<<<<<<< HEAD
                 ProfileConfig profile = Profiles.GPU.Engine3d.CallMethod;
-                profile.SessionItem = Method.Method.Name;
+                profile.SessionItem = method.Method.Name;
                 Profile.Begin(profile);
 
-                Method(Vmm, MethCall);
+                method(vmm, methCall);
 
                 Profile.End(profile);
-=======
-                method(vmm, methCall);
->>>>>>> 12badfff
             }
             else
             {
@@ -114,24 +110,16 @@
 
             LockCaches();
 
-<<<<<<< HEAD
             Profile.Begin(Profiles.GPU.Engine3d.ConfigureState);
 
-            GalPipelineState State = new GalPipelineState();
-=======
             GalPipelineState state = new GalPipelineState();
->>>>>>> 12badfff
 
             // Framebuffer must be run configured because viewport dimensions may be used in other methods
             SetFrameBuffer(state);
 
-<<<<<<< HEAD
             Profile.End(Profiles.GPU.Engine3d.ConfigureState);
 
-            for (int FbIndex = 0; FbIndex < 8; FbIndex++)
-=======
             for (int fbIndex = 0; fbIndex < 8; fbIndex++)
->>>>>>> 12badfff
             {
                 SetFrameBuffer(vmm, fbIndex);
             }
@@ -180,13 +168,9 @@
 
         private void ClearBuffers(NvGpuVmm vmm, GpuMethodCall methCall)
         {
-<<<<<<< HEAD
             Profile.Begin(Profiles.GPU.Engine3d.ClearBuffers);
 
-            int Attachment = (MethCall.Argument >> 6) & 0xf;
-=======
             int attachment = (methCall.Argument >> 6) & 0xf;
->>>>>>> 12badfff
 
             GalClearBufferFlags flags = (GalClearBufferFlags)(methCall.Argument & 0x3f);
 
@@ -209,28 +193,19 @@
 
             _gpu.Renderer.Rasterizer.ClearBuffers(flags, attachment, red, green, blue, alpha, depth, stencil);
 
-<<<<<<< HEAD
-            Gpu.Renderer.Pipeline.ResetDepthMask();
-            Gpu.Renderer.Pipeline.ResetColorMask(Attachment);
-
-            Profile.End(Profiles.GPU.Engine3d.ClearBuffers);
-=======
             _gpu.Renderer.Pipeline.ResetDepthMask();
             _gpu.Renderer.Pipeline.ResetColorMask(attachment);
->>>>>>> 12badfff
+
+            Profile.End(Profiles.GPU.Engine3d.ClearBuffers);
         }
 
         private void SetFrameBuffer(NvGpuVmm vmm, int fbIndex)
         {
-<<<<<<< HEAD
             ProfileConfig profile = Profiles.GPU.Engine3d.SetFrameBuffer;
-            profile.SessionItem = FbIndex.ToString();
+            profile.SessionItem   = fbIndex.ToString();
             Profile.Begin(profile);
 
-            long VA = MakeInt64From2xInt32(NvGpuEngine3dReg.FrameBufferNAddress + FbIndex * 0x10);
-=======
             long va = MakeInt64From2xInt32(NvGpuEngine3dReg.FrameBufferNAddress + fbIndex * 0x10);
->>>>>>> 12badfff
 
             int surfFormat = ReadRegister(NvGpuEngine3dReg.FrameBufferNFormat + fbIndex * 0x10);
 
@@ -275,15 +250,9 @@
 
             _gpu.ResourceManager.SendColorBuffer(vmm, key, fbIndex, image);
 
-<<<<<<< HEAD
-            ViewportHeight = VpH;
-
-            Gpu.Renderer.RenderTarget.SetViewport(FbIndex, VpX, VpY, VpW, VpH);
+            _gpu.Renderer.RenderTarget.SetViewport(fbIndex, _viewportX0, _viewportY0, _viewportX1 - _viewportX0, _viewportY1 - _viewportY0);
 
             Profile.End(profile);
-=======
-            _gpu.Renderer.RenderTarget.SetViewport(fbIndex, _viewportX0, _viewportY0, _viewportX1 - _viewportX0, _viewportY1 - _viewportY0);
->>>>>>> 12badfff
         }
 
         private void SetFrameBuffer(GalPipelineState state)
@@ -305,13 +274,9 @@
 
         private void SetZeta(NvGpuVmm vmm)
         {
-<<<<<<< HEAD
             Profile.Begin(Profiles.GPU.Engine3d.SetZeta);
 
-            long VA = MakeInt64From2xInt32(NvGpuEngine3dReg.ZetaAddress);
-=======
             long va = MakeInt64From2xInt32(NvGpuEngine3dReg.ZetaAddress);
->>>>>>> 12badfff
 
             int zetaFormat = ReadRegister(NvGpuEngine3dReg.ZetaFormat);
 
@@ -341,24 +306,16 @@
             // TODO: Support non 2D?
             GalImage image = new GalImage(width, height, 1, 1, 1, gobBlockHeight, 1, layout, format, GalTextureTarget.TwoD);
 
-<<<<<<< HEAD
-            Gpu.ResourceManager.SendZetaBuffer(Vmm, Key, Image);
+            _gpu.ResourceManager.SendZetaBuffer(vmm, key, image);
 
             Profile.End(Profiles.GPU.Engine3d.SetZeta);
-=======
-            _gpu.ResourceManager.SendZetaBuffer(vmm, key, image);
->>>>>>> 12badfff
         }
 
         private long[] UploadShaders(NvGpuVmm vmm)
         {
-<<<<<<< HEAD
             Profile.Begin(Profiles.GPU.Engine3d.UploadShaders);
 
-            long[] Keys = new long[5];
-=======
             long[] keys = new long[5];
->>>>>>> 12badfff
 
             long basePosition = MakeInt64From2xInt32(NvGpuEngine3dReg.ShaderAddress);
 
@@ -415,13 +372,9 @@
                 _gpu.Renderer.Shader.Bind(key);
             }
 
-<<<<<<< HEAD
             Profile.End(Profiles.GPU.Engine3d.UploadShaders);
 
-            return Keys;
-=======
             return keys;
->>>>>>> 12badfff
         }
 
         private static GalShaderType GetTypeFromProgram(int program)
@@ -701,13 +654,9 @@
 
         private void UploadTextures(NvGpuVmm vmm, GalPipelineState state, long[] keys)
         {
-<<<<<<< HEAD
             Profile.Begin(Profiles.GPU.Engine3d.UploadTextures);
 
-            long BaseShPosition = MakeInt64From2xInt32(NvGpuEngine3dReg.ShaderAddress);
-=======
             long baseShPosition = MakeInt64From2xInt32(NvGpuEngine3dReg.ShaderAddress);
->>>>>>> 12badfff
 
             int textureCbIndex = ReadRegister(NvGpuEngine3dReg.TextureCbIndex);
 
@@ -761,13 +710,9 @@
                 return (0, default(GalImage), default(GalTextureSampler));
             }
 
-<<<<<<< HEAD
             Profile.Begin(Profiles.GPU.Engine3d.UploadTexture);
 
-            bool LinkedTsc = ReadRegisterBool(NvGpuEngine3dReg.LinkedTsc);
-=======
             bool linkedTsc = ReadRegisterBool(NvGpuEngine3dReg.LinkedTsc);
->>>>>>> 12badfff
 
             int ticIndex = (textureHandle >>  0) & 0xfffff;
 
@@ -806,24 +751,16 @@
 
             _gpu.ResourceManager.SendTexture(vmm, key, image);
 
-<<<<<<< HEAD
             Profile.End(Profiles.GPU.Engine3d.UploadTexture);
 
-            return (Key, Image, Sampler);
-=======
             return (key, image, sampler);
->>>>>>> 12badfff
         }
 
         private void UploadConstBuffers(NvGpuVmm vmm, GalPipelineState state, long[] keys)
         {
-<<<<<<< HEAD
             Profile.Begin(Profiles.GPU.Engine3d.UploadConstBuffers);
 
-            for (int Stage = 0; Stage < Keys.Length; Stage++)
-=======
             for (int stage = 0; stage < keys.Length; stage++)
->>>>>>> 12badfff
             {
                 foreach (CBufferDescriptor desc in _gpu.Renderer.Shader.GetConstBufferUsage(keys[stage]))
                 {
@@ -857,13 +794,9 @@
 
         private void UploadVertexArrays(NvGpuVmm vmm, GalPipelineState state)
         {
-<<<<<<< HEAD
             Profile.Begin(Profiles.GPU.Engine3d.UploadVertexArrays);
 
-            long IbPosition = MakeInt64From2xInt32(NvGpuEngine3dReg.IndexArrayAddress);
-=======
             long ibPosition = MakeInt64From2xInt32(NvGpuEngine3dReg.IndexArrayAddress);
->>>>>>> 12badfff
 
             long iboKey = vmm.GetPhysicalAddress(ibPosition);
 
