--- conflicted
+++ resolved
@@ -55,16 +55,12 @@
         {
             if (_methods.TryGetValue(methCall.Method, out NvGpuMethod method))
             {
-<<<<<<< HEAD
                 ProfileConfig profile = Profiles.GPU.EngineP2mf.PushData;
-                profile.SessionItem   = Method.Method.Name;
+                profile.SessionItem   = method.Method.Name;
 
                 Profile.Begin(profile);
-                Method(Vmm, MethCall);
+                method(vmm, methCall);
                 Profile.End(profile);
-=======
-                method(vmm, methCall);
->>>>>>> 12badfff
             }
             else
             {
@@ -108,13 +104,9 @@
             _copyOffset = 0;
             _copySize   = lineLengthIn * lineCount;
 
-<<<<<<< HEAD
-            Buffer = new byte[CopySize];
+            _buffer = new byte[_copySize];
 
             Profile.End(Profiles.GPU.EngineP2mf.Execute);
-=======
-            _buffer = new byte[_copySize];
->>>>>>> 12badfff
         }
 
         private void PushData(NvGpuVmm vmm, GpuMethodCall methCall)
@@ -124,13 +116,9 @@
                 return;
             }
 
-<<<<<<< HEAD
             Profile.Begin(Profiles.GPU.EngineP2mf.PushData);
 
-            for (int Shift = 0; Shift < 32 && CopyOffset < CopySize; Shift += 8, CopyOffset++)
-=======
             for (int shift = 0; shift < 32 && _copyOffset < _copySize; shift += 8, _copyOffset++)
->>>>>>> 12badfff
             {
                 _buffer[_copyOffset] = (byte)(methCall.Argument >> shift);
             }
