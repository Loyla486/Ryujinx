--- conflicted
+++ resolved
@@ -146,14 +146,11 @@
                 case GalFrameBufferFormat.RG8Snorm:       return GalImageFormat.R8_SNORM;
                 case GalFrameBufferFormat.RGBA8Snorm:     return GalImageFormat.A8B8G8R8_SNORM_PACK32;
                 case GalFrameBufferFormat.RG8Unorm:       return GalImageFormat.R8G8_UNORM;
-<<<<<<< HEAD
                 case GalFrameBufferFormat.BGRA8Unorm:     return GalImageFormat.A8B8G8R8_UNORM_PACK32;
                 case GalFrameBufferFormat.BGRA8Srgb:      return GalImageFormat.A8B8G8R8_SRGB_PACK32;
-=======
                 case GalFrameBufferFormat.RG32Float:      return GalImageFormat.R32G32_SFLOAT;
                 case GalFrameBufferFormat.RG32Sint:       return GalImageFormat.R32G32_SINT;
                 case GalFrameBufferFormat.RG32Uint:       return GalImageFormat.R32G32_UINT;
->>>>>>> 42dc925c
             }
 
             throw new NotImplementedException(Format.ToString());
@@ -244,10 +241,7 @@
                 case GalImageFormat.D24_UNORM_S8_UINT:
                 case GalImageFormat.D32_SFLOAT:
                 case GalImageFormat.D16_UNORM:
-<<<<<<< HEAD
                 case GalImageFormat.D32_SFLOAT_S8_UINT:
-=======
->>>>>>> 42dc925c
                     return false;
             }
 
