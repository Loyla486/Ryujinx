--- conflicted
+++ resolved
@@ -251,20 +251,11 @@
 
                 _sb.AppendLine(IdentationStr + "int " + GlslDecl.InstanceUniformName + ";");
 
-<<<<<<< HEAD
                 _sb.AppendLine("};");
-            }
-
-            _sb.AppendLine();
+                _sb.AppendLine();
+            }
 
             foreach (ShaderDeclInfo declInfo in _decl.Uniforms.Values.OrderBy(DeclKeySelector))
-=======
-                SB.AppendLine("};");
-                SB.AppendLine();
-            }
-
-            foreach (ShaderDeclInfo DeclInfo in Decl.Uniforms.Values.OrderBy(DeclKeySelector))
->>>>>>> 9ace6b92
             {
                 _sb.AppendLine($"layout (std140) uniform {declInfo.Name} {{");
 
@@ -320,39 +311,27 @@
         {
             if (_decl.ShaderType == GalShaderType.Fragment)
             {
-<<<<<<< HEAD
+                int count = 0;
+              
                 for (int attachment = 0; attachment < 8; attachment++)
-=======
-                int Count = 0;
-
-                for (int Attachment = 0; Attachment < 8; Attachment++)
->>>>>>> 9ace6b92
                 {
                     if (_header.OmapTargets[attachment].Enabled)
                     {
-<<<<<<< HEAD
                         _sb.AppendLine("layout (location = " + attachment + ") out vec4 " + GlslDecl.FragmentOutputName + attachment + ";");
-=======
-                        SB.AppendLine("layout (location = " + Attachment + ") out vec4 " + GlslDecl.FragmentOutputName + Attachment + ";");
-
-                        Count++;
->>>>>>> 9ace6b92
-                    }
-                }
-
-                if (Count > 0)
-                {
-                    SB.AppendLine();
+                        
+                        count++;
+                    }
+                }
+
+                if (count > 0)
+                {
+                    _sb.AppendLine();
                 }
             }
             else
             {
-<<<<<<< HEAD
                 _sb.AppendLine("layout (location = " + GlslDecl.PositionOutAttrLocation + ") out vec4 " + GlslDecl.PositionOutAttrName + ";");
-=======
-                SB.AppendLine("layout (location = " + GlslDecl.PositionOutAttrLocation + ") out vec4 " + GlslDecl.PositionOutAttrName + ";");
-                SB.AppendLine();
->>>>>>> 9ace6b92
+                _sb.AppendLine();
             }
 
             PrintDeclAttributes(_decl.OutAttributes.Values, "out");
@@ -588,155 +567,6 @@
             }
         }
 
-<<<<<<< HEAD
-        private void PrintNode(ShaderIrBlock block, ShaderIrNode node, string identation)
-=======
-        private void PrintNodes(ShaderIrBlock Block, ShaderIrNode[] Nodes)
-        {
-            foreach (ShaderIrNode Node in Nodes)
-            {
-                PrintNode(Block, Node, IdentationStr);
-            }
-
-            if (Nodes.Length == 0)
-            {
-                SB.AppendLine(IdentationStr + "return 0u;");
-
-                return;
-            }
-
-            ShaderIrNode Last = Nodes[Nodes.Length - 1];
-
-            bool UnconditionalFlowChange = false;
-
-            if (Last is ShaderIrOp Op)
-            {
-                switch (Op.Inst)
-                {
-                    case ShaderIrInst.Bra:
-                    case ShaderIrInst.Exit:
-                    case ShaderIrInst.Sync:
-                        UnconditionalFlowChange = true;
-                        break;
-                }
-            }
-
-            if (!UnconditionalFlowChange)
-            {
-                if (Block.Next != null)
-                {
-                    SB.AppendLine(IdentationStr + "return " + GetBlockPosition(Block.Next) + ";");
-                }
-                else
-                {
-                    SB.AppendLine(IdentationStr + "return 0u;");
-                }
-            }
-        }
-
-        private void PrintNode(ShaderIrBlock Block, ShaderIrNode Node, string Identation)
->>>>>>> 9ace6b92
-        {
-            if (node is ShaderIrCond cond)
-            {
-                string ifExpr = GetSrcExpr(cond.Pred, true);
-
-                if (cond.Not)
-                {
-                    ifExpr = "!(" + ifExpr + ")";
-                }
-
-                _sb.AppendLine(identation + "if (" + ifExpr + ") {");
-
-<<<<<<< HEAD
-                if (cond.Child is ShaderIrOp op && op.Inst == ShaderIrInst.Bra)
-                {
-                    _sb.AppendLine(identation + IdentationStr + "return " + GetBlockPosition(block.Branch) + ";");
-                }
-                else
-                {
-                    PrintNode(block, cond.Child, identation + IdentationStr);
-                }
-=======
-                PrintNode(Block, Cond.Child, Identation + IdentationStr);
->>>>>>> 9ace6b92
-
-                _sb.AppendLine(identation + "}");
-            }
-            else if (node is ShaderIrAsg asg)
-            {
-                if (IsValidOutOper(asg.Dst))
-                {
-                    string expr = GetSrcExpr(asg.Src, true);
-
-                    expr = GetExprWithCast(asg.Dst, asg.Src, expr);
-
-                    _sb.AppendLine(identation + GetDstOperName(asg.Dst) + " = " + expr + ";");
-                }
-            }
-            else if (node is ShaderIrOp op)
-            {
-                switch (op.Inst)
-                {
-                    case ShaderIrInst.Bra:
-                    {
-                        _sb.AppendLine(identation + "return " + GetBlockPosition(block.Branch) + ";");
-
-                        break;
-                    }
-
-                    case ShaderIrInst.Emit:
-                    {
-                        PrintAttrToOutput(identation);
-
-                        _sb.AppendLine(identation + "EmitVertex();");
-
-                        break;
-                    }
-
-                    case ShaderIrInst.Ssy:
-                    {
-                        string stackIndex = GlslDecl.SsyStackName + "[" + GlslDecl.SsyCursorName + "]";
-
-                        int targetPosition = (op.OperandA as ShaderIrOperImm).Value;
-
-                        string target = "0x" + targetPosition.ToString("x8") + "u";
-
-                        _sb.AppendLine(identation + stackIndex + " = " + target + ";");
-
-                        _sb.AppendLine(identation + GlslDecl.SsyCursorName + "++;");
-
-                        break;
-                    }
-
-                    case ShaderIrInst.Sync:
-                    {
-                        _sb.AppendLine(identation + GlslDecl.SsyCursorName + "--;");
-
-                        string target = GlslDecl.SsyStackName + "[" + GlslDecl.SsyCursorName + "]";
-
-                        _sb.AppendLine(identation + "return " + target + ";");
-
-                        break;
-                    }
-
-                    default:
-                        _sb.AppendLine(identation + GetSrcExpr(op, true) + ";");
-
-                        break;
-                }
-            }
-            else if (node is ShaderIrCmnt cmnt)
-            {
-                _sb.AppendLine(identation + "// " + cmnt.Comment);
-            }
-            else
-            {
-                throw new InvalidOperationException();
-            }
-        }
-
-<<<<<<< HEAD
         private void PrintNodes(ShaderIrBlock block, ShaderIrNode[] nodes)
         {
             foreach (ShaderIrNode node in nodes)
@@ -770,10 +600,104 @@
             }
         }
 
+        private void PrintNode(ShaderIrBlock block, ShaderIrNode node, string identation)
+        {
+            if (node is ShaderIrCond cond)
+            {
+                string ifExpr = GetSrcExpr(cond.Pred, true);
+
+                if (cond.Not)
+                {
+                    ifExpr = "!(" + ifExpr + ")";
+                }
+
+                _sb.AppendLine(identation + "if (" + ifExpr + ") {");
+
+                if (cond.Child is ShaderIrOp op && op.Inst == ShaderIrInst.Bra)
+                {
+                    _sb.AppendLine(identation + IdentationStr + "return " + GetBlockPosition(block.Branch) + ";");
+                }
+                else
+                {
+                    PrintNode(block, cond.Child, identation + IdentationStr);
+                }
+
+                _sb.AppendLine(identation + "}");
+            }
+            else if (node is ShaderIrAsg asg)
+            {
+                if (IsValidOutOper(asg.Dst))
+                {
+                    string expr = GetSrcExpr(asg.Src, true);
+
+                    expr = GetExprWithCast(asg.Dst, asg.Src, expr);
+
+                    _sb.AppendLine(identation + GetDstOperName(asg.Dst) + " = " + expr + ";");
+                }
+            }
+            else if (node is ShaderIrOp op)
+            {
+                switch (op.Inst)
+                {
+                    case ShaderIrInst.Bra:
+                    {
+                        _sb.AppendLine(identation + "return " + GetBlockPosition(block.Branch) + ";");
+
+                        break;
+                    }
+
+                    case ShaderIrInst.Emit:
+                    {
+                        PrintAttrToOutput(identation);
+
+                        _sb.AppendLine(identation + "EmitVertex();");
+
+                        break;
+                    }
+
+                    case ShaderIrInst.Ssy:
+                    {
+                        string stackIndex = GlslDecl.SsyStackName + "[" + GlslDecl.SsyCursorName + "]";
+
+                        int targetPosition = (op.OperandA as ShaderIrOperImm).Value;
+
+                        string target = "0x" + targetPosition.ToString("x8") + "u";
+
+                        _sb.AppendLine(identation + stackIndex + " = " + target + ";");
+
+                        _sb.AppendLine(identation + GlslDecl.SsyCursorName + "++;");
+
+                        break;
+                    }
+
+                    case ShaderIrInst.Sync:
+                    {
+                        _sb.AppendLine(identation + GlslDecl.SsyCursorName + "--;");
+
+                        string target = GlslDecl.SsyStackName + "[" + GlslDecl.SsyCursorName + "]";
+
+                        _sb.AppendLine(identation + "return " + target + ";");
+
+                        break;
+                    }
+
+                    default:
+                        _sb.AppendLine(identation + GetSrcExpr(op, true) + ";");
+
+                        break;
+                }
+            }
+            else if (node is ShaderIrCmnt cmnt)
+            {
+                _sb.AppendLine(identation + "// " + cmnt.Comment);
+            }
+            else
+            {
+                throw new InvalidOperationException();
+            }
+        }
+
         private bool IsValidOutOper(ShaderIrNode node)
-=======
-        private bool IsValidOutOper(ShaderIrNode Node)
->>>>>>> 9ace6b92
         {
             if (node is ShaderIrOperGpr gpr && gpr.IsConst)
             {
