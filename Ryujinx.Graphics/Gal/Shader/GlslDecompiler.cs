--- conflicted
+++ resolved
@@ -263,7 +263,7 @@
             {
                 SB.AppendLine($"layout (std140) uniform {GlslDecl.GmemUniformBlockName} {{");
 
-                SB.AppendLine($"{IndentationStr}vec4 {GlslDecl.GmemUniformBlockName}_data[{GlslDecl.MaxUboSize}];");
+                SB.AppendLine($"{IndentationStr}vec4 {GlslDecl.GmemUniformBlockName}_data[{MaxUboSize}];");
 
                 SB.AppendLine("};");
                 SB.AppendLine();
@@ -273,11 +273,7 @@
             {
                 SB.AppendLine($"layout (std140) uniform {DeclInfo.Name} {{");
 
-<<<<<<< HEAD
-                SB.AppendLine($"{IndentationStr}vec4 {DeclInfo.Name}_data[{GlslDecl.MaxUboSize}];");
-=======
-                SB.AppendLine($"{IdentationStr}vec4 {DeclInfo.Name}_data[{MaxUboSize}];");
->>>>>>> 0039bb63
+                SB.AppendLine($"{IndentationStr}vec4 {DeclInfo.Name}_data[{MaxUboSize}];");
 
                 SB.AppendLine("};");
             }
