--- conflicted
+++ resolved
@@ -139,11 +139,8 @@
                 case GalTextureFormat.R16:          return (PixelFormat.Red,            PixelType.HalfFloat);
                 case GalTextureFormat.R8:           return (PixelFormat.Red,            PixelType.UnsignedByte);
                 case GalTextureFormat.ZF32:         return (PixelFormat.DepthComponent, PixelType.Float);
-<<<<<<< HEAD
                 case GalTextureFormat.BF10GF11RF11: return (PixelFormat.Rgb,            PixelType.UnsignedInt10F11F11FRev);
-=======
                 case GalTextureFormat.Z24S8:        return (PixelFormat.DepthStencil,   PixelType.UnsignedInt248);
->>>>>>> 0a13900b
             }
 
             throw new NotImplementedException(Format.ToString());
