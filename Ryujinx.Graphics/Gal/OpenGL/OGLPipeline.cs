--- conflicted
+++ resolved
@@ -95,46 +95,44 @@
                 FrontFace = GalFrontFace.Ccw,
 
                 CullFaceEnabled = false,
-                CullFace        = GalCullFace.Back,
-
-                DepthTestEnabled  = false,
+                CullFace = GalCullFace.Back,
+
+                DepthTestEnabled = false,
                 DepthWriteEnabled = true,
-                DepthFunc         = GalComparisonOp.Less,
-                DepthRangeNear    = 0,
-                DepthRangeFar     = 1,
+                DepthFunc = GalComparisonOp.Less,
 
                 StencilTestEnabled = false,
 
                 StencilBackFuncFunc = GalComparisonOp.Always,
-                StencilBackFuncRef  = 0,
+                StencilBackFuncRef = 0,
                 StencilBackFuncMask = UInt32.MaxValue,
-                StencilBackOpFail   = GalStencilOp.Keep,
-                StencilBackOpZFail  = GalStencilOp.Keep,
-                StencilBackOpZPass  = GalStencilOp.Keep,
-                StencilBackMask     = UInt32.MaxValue,
+                StencilBackOpFail = GalStencilOp.Keep,
+                StencilBackOpZFail = GalStencilOp.Keep,
+                StencilBackOpZPass = GalStencilOp.Keep,
+                StencilBackMask = UInt32.MaxValue,
 
                 StencilFrontFuncFunc = GalComparisonOp.Always,
-                StencilFrontFuncRef  = 0,
+                StencilFrontFuncRef = 0,
                 StencilFrontFuncMask = UInt32.MaxValue,
-                StencilFrontOpFail   = GalStencilOp.Keep,
-                StencilFrontOpZFail  = GalStencilOp.Keep,
-                StencilFrontOpZPass  = GalStencilOp.Keep,
-                StencilFrontMask     = UInt32.MaxValue,
-
-                BlendEnabled       = false,
+                StencilFrontOpFail = GalStencilOp.Keep,
+                StencilFrontOpZFail = GalStencilOp.Keep,
+                StencilFrontOpZPass = GalStencilOp.Keep,
+                StencilFrontMask = UInt32.MaxValue,
+
+                BlendEnabled = false,
                 BlendSeparateAlpha = false,
 
-                BlendEquationRgb   = 0,
-                BlendFuncSrcRgb    = GalBlendFactor.One,
-                BlendFuncDstRgb    = GalBlendFactor.Zero,
+                BlendEquationRgb = 0,
+                BlendFuncSrcRgb = GalBlendFactor.One,
+                BlendFuncDstRgb = GalBlendFactor.Zero,
                 BlendEquationAlpha = 0,
-                BlendFuncSrcAlpha  = GalBlendFactor.One,
-                BlendFuncDstAlpha  = GalBlendFactor.Zero,
+                BlendFuncSrcAlpha = GalBlendFactor.One,
+                BlendFuncDstAlpha = GalBlendFactor.Zero,
 
                 ColorMask = ColorMaskRgba.Default,
 
                 PrimitiveRestartEnabled = false,
-                PrimitiveRestartIndex   = 0
+                PrimitiveRestartIndex = 0
             };
 
             for (int index = 0; index < GalPipelineState.RenderTargetsCount; index++)
@@ -197,17 +195,13 @@
                 }
             }
 
-<<<<<<< HEAD
-            if (New.StencilTestEnabled != _old.StencilTestEnabled)
-=======
-            if (New.DepthRangeNear != Old.DepthRangeNear ||
-                New.DepthRangeFar  != Old.DepthRangeFar)
-            {
-                GL.DepthRange(New.DepthRangeNear, New.DepthRangeFar);
-            }
-
-            if (New.StencilTestEnabled != Old.StencilTestEnabled)
->>>>>>> 044b84b0
+	        if (New.DepthRangeNear != _old.DepthRangeNear ||
+	            New.DepthRangeFar != _old.DepthRangeFar)
+	        {
+		        GL.DepthRange(New.DepthRangeNear, New.DepthRangeFar);
+	        }
+
+			if (New.StencilTestEnabled != _old.StencilTestEnabled)
             {
                 Enable(EnableCap.StencilTest, New.StencilTestEnabled);
             }
