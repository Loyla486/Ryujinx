﻿using OpenTK.Graphics.OpenGL;
using Ryujinx.Common.Logging;
using System;

namespace Ryujinx.Graphics.Gal.OpenGL
{
    public static class OGLExtension
    {
        // Private lazy backing variables
        private static Lazy<bool> s_EnhancedLayouts    = new Lazy<bool>(() => HasExtension("GL_ARB_enhanced_layouts"));
        private static Lazy<bool> s_TextureMirrorClamp = new Lazy<bool>(() => HasExtension("GL_EXT_texture_mirror_clamp"));
        private static Lazy<bool> s_ViewportArray      = new Lazy<bool>(() => HasExtension("GL_ARB_viewport_array"));

<<<<<<< HEAD
        // Public accessors
=======
        private static Lazy<bool> s_NvidiaDriver      = new Lazy<bool>(() => IsNvidiaDriver());

>>>>>>> dbc105ea
        public static bool EnhancedLayouts    => s_EnhancedLayouts.Value;
        public static bool TextureMirrorClamp => s_TextureMirrorClamp.Value;
        public static bool ViewportArray      => s_ViewportArray.Value;
        public static bool NvidiaDrvier       => s_NvidiaDriver.Value;

        private static bool HasExtension(string Name)
        {
            int NumExtensions = GL.GetInteger(GetPName.NumExtensions);

            for (int Extension = 0; Extension < NumExtensions; Extension++)
            {
                if (GL.GetString(StringNameIndexed.Extensions, Extension) == Name)
                {
                    return true;
                }
            }

            Logger.PrintInfo(LogClass.Gpu, $"OpenGL extension {Name} unavailable. You may experience some performance degredation");

            return false;
        }

<<<<<<< HEAD
        public static class Required
        {
            // Public accessors
            public static bool EnhancedLayouts    => s_EnhancedLayoutsRequired.Value;
            public static bool TextureMirrorClamp => s_TextureMirrorClampRequired.Value;
            public static bool ViewportArray      => s_ViewportArrayRequired.Value;

            // Private lazy backing variables
            private static Lazy<bool> s_EnhancedLayoutsRequired    = new Lazy<bool>(() => HasExtensionRequired(OGLExtension.EnhancedLayouts,    "GL_ARB_enhanced_layouts"));
            private static Lazy<bool> s_TextureMirrorClampRequired = new Lazy<bool>(() => HasExtensionRequired(OGLExtension.TextureMirrorClamp, "GL_EXT_texture_mirror_clamp"));
            private static Lazy<bool> s_ViewportArrayRequired      = new Lazy<bool>(() => HasExtensionRequired(OGLExtension.ViewportArray,      "GL_ARB_viewport_array"));

            private static bool HasExtensionRequired(bool Value, string Name)
            {
                if (Value)
                {
                    return true;
                }

                Logger.PrintWarning(LogClass.Gpu, $"Required OpenGL extension {Name} unavailable. You may experience some rendering issues");

                return false;
            }
=======
        private static bool IsNvidiaDriver() {
            return GL.GetString(StringName.Vendor).Equals("NVIDIA Corporation");
>>>>>>> dbc105ea
        }
    }
}<|MERGE_RESOLUTION|>--- conflicted
+++ resolved
@@ -4,22 +4,20 @@
 
 namespace Ryujinx.Graphics.Gal.OpenGL
 {
-    public static class OGLExtension
+    static class OGLExtension
     {
         // Private lazy backing variables
         private static Lazy<bool> s_EnhancedLayouts    = new Lazy<bool>(() => HasExtension("GL_ARB_enhanced_layouts"));
         private static Lazy<bool> s_TextureMirrorClamp = new Lazy<bool>(() => HasExtension("GL_EXT_texture_mirror_clamp"));
         private static Lazy<bool> s_ViewportArray      = new Lazy<bool>(() => HasExtension("GL_ARB_viewport_array"));
 
-<<<<<<< HEAD
-        // Public accessors
-=======
         private static Lazy<bool> s_NvidiaDriver      = new Lazy<bool>(() => IsNvidiaDriver());
 
->>>>>>> dbc105ea
+        // Public accessors
         public static bool EnhancedLayouts    => s_EnhancedLayouts.Value;
         public static bool TextureMirrorClamp => s_TextureMirrorClamp.Value;
         public static bool ViewportArray      => s_ViewportArray.Value;
+		
         public static bool NvidiaDrvier       => s_NvidiaDriver.Value;
 
         private static bool HasExtension(string Name)
@@ -38,8 +36,12 @@
 
             return false;
         }
+		
+		private static bool IsNvidiaDriver()
+		{
+            return GL.GetString(StringName.Vendor).Equals("NVIDIA Corporation");
+        }
 
-<<<<<<< HEAD
         public static class Required
         {
             // Public accessors
@@ -63,10 +65,6 @@
 
                 return false;
             }
-=======
-        private static bool IsNvidiaDriver() {
-            return GL.GetString(StringName.Vendor).Equals("NVIDIA Corporation");
->>>>>>> dbc105ea
         }
     }
 }