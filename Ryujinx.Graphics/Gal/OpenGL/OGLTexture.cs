using OpenTK.Graphics.OpenGL;
using Ryujinx.Graphics.Texture;
using System;

namespace Ryujinx.Graphics.Gal.OpenGL
{
    class OglTexture : IGalTexture
    {
        private OglCachedResource<ImageHandler> _textureCache;

<<<<<<< HEAD
        public OglTexture()
=======
        public EventHandler<int> TextureDeleted { get; set; }

        public OGLTexture()
>>>>>>> 9ace6b92
        {
            _textureCache = new OglCachedResource<ImageHandler>(DeleteTexture);
        }

        public void LockCache()
        {
            _textureCache.Lock();
        }

        public void UnlockCache()
        {
            _textureCache.Unlock();
        }

<<<<<<< HEAD
        private static void DeleteTexture(ImageHandler cachedImage)
        {
            GL.DeleteTexture(cachedImage.Handle);
=======
        private void DeleteTexture(ImageHandler CachedImage)
        {
            TextureDeleted?.Invoke(this, CachedImage.Handle);

            GL.DeleteTexture(CachedImage.Handle);
>>>>>>> 9ace6b92
        }

        public void Create(long key, int size, GalImage image)
        {
            int handle = GL.GenTexture();

            GL.BindTexture(TextureTarget.Texture2D, handle);

            const int level  = 0; //TODO: Support mipmap textures.
            const int border = 0;

            _textureCache.AddOrUpdate(key, new ImageHandler(handle, image), (uint)size);

            if (ImageUtils.IsCompressed(image.Format))
            {
                throw new InvalidOperationException("Surfaces with compressed formats are not supported!");
            }

            (PixelInternalFormat internalFmt,
             PixelFormat         format,
             PixelType           type) = OglEnumConverter.GetImageFormat(image.Format);

            GL.TexImage2D(
                TextureTarget.Texture2D,
                level,
                internalFmt,
                image.Width,
                image.Height,
                border,
                format,
                type,
                IntPtr.Zero);
        }

        public void Create(long key, byte[] data, GalImage image)
        {
            int handle = GL.GenTexture();

            GL.BindTexture(TextureTarget.Texture2D, handle);

            const int level  = 0; //TODO: Support mipmap textures.
            const int border = 0;

            _textureCache.AddOrUpdate(key, new ImageHandler(handle, image), (uint)data.Length);

            if (ImageUtils.IsCompressed(image.Format) && !IsAstc(image.Format))
            {
                InternalFormat internalFmt = OglEnumConverter.GetCompressedImageFormat(image.Format);

                GL.CompressedTexImage2D(
                    TextureTarget.Texture2D,
                    level,
                    internalFmt,
                    image.Width,
                    image.Height,
                    border,
                    data.Length,
                    data);
            }
            else
            {
                //TODO: Use KHR_texture_compression_astc_hdr when available
                if (IsAstc(image.Format))
                {
                    int textureBlockWidth  = ImageUtils.GetBlockWidth(image.Format);
                    int textureBlockHeight = ImageUtils.GetBlockHeight(image.Format);

                    data = AstcDecoder.DecodeToRgba8888(
                        data,
                        textureBlockWidth,
                        textureBlockHeight, 1,
                        image.Width,
                        image.Height, 1);

                    image.Format = GalImageFormat.Rgba8 | GalImageFormat.Unorm;
                }

                (PixelInternalFormat internalFmt,
                 PixelFormat         format,
                 PixelType           type) = OglEnumConverter.GetImageFormat(image.Format);

                GL.TexImage2D(
                    TextureTarget.Texture2D,
                    level,
                    internalFmt,
                    image.Width,
                    image.Height,
                    border,
                    format,
                    type,
                    data);
            }
        }

        private static bool IsAstc(GalImageFormat format)
        {
            format &= GalImageFormat.FormatMask;

            return format > GalImageFormat.Astc2DStart && format < GalImageFormat.Astc2DEnd;
        }

        public bool TryGetImage(long key, out GalImage image)
        {
            if (_textureCache.TryGetValue(key, out ImageHandler cachedImage))
            {
                image = cachedImage.Image;

                return true;
            }

            image = default(GalImage);

            return false;
        }

        public bool TryGetImageHandler(long key, out ImageHandler cachedImage)
        {
            if (_textureCache.TryGetValue(key, out cachedImage))
            {
                return true;
            }

            cachedImage = null;

            return false;
        }

        public void Bind(long key, int index, GalImage image)
        {
            if (_textureCache.TryGetValue(key, out ImageHandler cachedImage))
            {
                GL.ActiveTexture(TextureUnit.Texture0 + index);

                GL.BindTexture(TextureTarget.Texture2D, cachedImage.Handle);

                int[] swizzleRgba = new int[]
                {
                    (int)OglEnumConverter.GetTextureSwizzle(image.XSource),
                    (int)OglEnumConverter.GetTextureSwizzle(image.YSource),
                    (int)OglEnumConverter.GetTextureSwizzle(image.ZSource),
                    (int)OglEnumConverter.GetTextureSwizzle(image.WSource)
                };

                GL.TexParameter(TextureTarget.Texture2D, TextureParameterName.TextureSwizzleRgba, swizzleRgba);
            }
        }

        public void SetSampler(GalTextureSampler sampler)
        {
            int wrapS = (int)OglEnumConverter.GetTextureWrapMode(sampler.AddressU);
            int wrapT = (int)OglEnumConverter.GetTextureWrapMode(sampler.AddressV);

            int minFilter = (int)OglEnumConverter.GetTextureMinFilter(sampler.MinFilter, sampler.MipFilter);
            int magFilter = (int)OglEnumConverter.GetTextureMagFilter(sampler.MagFilter);

            GL.TexParameter(TextureTarget.Texture2D, TextureParameterName.TextureWrapS, wrapS);
            GL.TexParameter(TextureTarget.Texture2D, TextureParameterName.TextureWrapT, wrapT);

            GL.TexParameter(TextureTarget.Texture2D, TextureParameterName.TextureMinFilter, minFilter);
            GL.TexParameter(TextureTarget.Texture2D, TextureParameterName.TextureMagFilter, magFilter);

            float[] color = new float[]
            {
                sampler.BorderColor.Red,
                sampler.BorderColor.Green,
                sampler.BorderColor.Blue,
                sampler.BorderColor.Alpha
            };

            GL.TexParameter(TextureTarget.Texture2D, TextureParameterName.TextureBorderColor, color);
        }
    }
}<|MERGE_RESOLUTION|>--- conflicted
+++ resolved
@@ -7,14 +7,9 @@
     class OglTexture : IGalTexture
     {
         private OglCachedResource<ImageHandler> _textureCache;
-
-<<<<<<< HEAD
+        public EventHandler<int> TextureDeleted { get; set; }
+        
         public OglTexture()
-=======
-        public EventHandler<int> TextureDeleted { get; set; }
-
-        public OGLTexture()
->>>>>>> 9ace6b92
         {
             _textureCache = new OglCachedResource<ImageHandler>(DeleteTexture);
         }
@@ -29,17 +24,10 @@
             _textureCache.Unlock();
         }
 
-<<<<<<< HEAD
         private static void DeleteTexture(ImageHandler cachedImage)
         {
             GL.DeleteTexture(cachedImage.Handle);
-=======
-        private void DeleteTexture(ImageHandler CachedImage)
-        {
-            TextureDeleted?.Invoke(this, CachedImage.Handle);
-
-            GL.DeleteTexture(CachedImage.Handle);
->>>>>>> 9ace6b92
+            TextureDeleted?.Invoke(this, cachedImage.Handle);
         }
 
         public void Create(long key, int size, GalImage image)
