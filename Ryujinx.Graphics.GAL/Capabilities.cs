--- conflicted
+++ resolved
@@ -19,21 +19,9 @@
         public readonly bool SupportsViewportSwizzle;
         public readonly bool SupportsIndirectParameters;
 
-<<<<<<< HEAD
-        public int MaximumComputeSharedMemorySize { get; }
-        public float MaximumSupportedAnisotropy { get; }
-        public int MaximumSupportedComputeUniforms { get; }
-        public int MaximumSupportedVertexUniforms { get; }
-        public int MaximumSupportedTessControlUniforms { get; }
-        public int MaximumSupportedTessEvaluationUniforms { get; }
-        public int MaximumSupportedGeometryUniforms { get; }
-        public int MaximumSupportedFragmentUniforms { get; }
-        public int StorageBufferOffsetAlignment { get; }
-=======
         public readonly int MaximumComputeSharedMemorySize;
         public readonly float MaximumSupportedAnisotropy;
         public readonly int StorageBufferOffsetAlignment;
->>>>>>> 26019c7d
 
         public Capabilities(
             bool hasFrontFacingBug,
