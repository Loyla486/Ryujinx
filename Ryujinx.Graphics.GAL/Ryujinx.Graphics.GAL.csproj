<Project Sdk="Microsoft.NET.Sdk">

  <PropertyGroup>
    <TargetFramework>net5.0</TargetFramework>
  </PropertyGroup>

  <ItemGroup>
    <ProjectReference Include="..\Ryujinx.Graphics.Shader\Ryujinx.Graphics.Shader.csproj" />
    <ProjectReference Include="..\Ryujinx.Common\Ryujinx.Common.csproj" />
  </ItemGroup>

<<<<<<< HEAD
  <PropertyGroup>
    <TargetFramework>net5.0</TargetFramework>
    <RuntimeIdentifiers>win-x64;osx-x64;linux-x64</RuntimeIdentifiers>
  </PropertyGroup>

=======
>>>>>>> 4bc4cacd
</Project><|MERGE_RESOLUTION|>--- conflicted
+++ resolved
@@ -9,12 +9,4 @@
     <ProjectReference Include="..\Ryujinx.Common\Ryujinx.Common.csproj" />
   </ItemGroup>
 
-<<<<<<< HEAD
-  <PropertyGroup>
-    <TargetFramework>net5.0</TargetFramework>
-    <RuntimeIdentifiers>win-x64;osx-x64;linux-x64</RuntimeIdentifiers>
-  </PropertyGroup>
-
-=======
->>>>>>> 4bc4cacd
 </Project>