--- conflicted
+++ resolved
@@ -80,9 +80,8 @@
 
         private SkRenderer _renderer;
 
-#pragma warning disable CS0649
+#pragma warning disable IDE0044, CS0649
         [GUI] ScrolledWindow _scrollview;
-#pragma warning disable IDE0044 // Add readonly modifier
         [GUI] CheckButton    _enableCheckbutton;
         [GUI] Scrollbar      _outputScrollbar;
         [GUI] Entry          _filterBox;
@@ -91,11 +90,7 @@
         [GUI] CheckButton    _showInactive;
         [GUI] Button         _stepButton;
         [GUI] CheckButton    _pauseCheckbutton;
-<<<<<<< HEAD
-#pragma warning restore IDE0044 // Add readonly modifier
-=======
-#pragma warning restore CS0649
->>>>>>> 31558d19
+#pragma warning restore IDE0044, CS0649
 
         public ProfilerWidget() : this(new Builder("Ryujinx.Debugger.UI.ProfilerWidget.glade")) { }
 
