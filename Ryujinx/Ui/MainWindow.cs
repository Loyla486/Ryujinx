--- conflicted
+++ resolved
@@ -626,7 +626,6 @@
             }
         }
 
-<<<<<<< HEAD
         private void Migration_Pressed(object o, EventArgs args)
         {
             Migration migration = new Migration(_device);
@@ -634,10 +633,7 @@
             migration.Migrate();
         }
 
-        private void About_Pressed(object o, EventArgs args)
-=======
         private void About_Pressed(object sender, EventArgs args)
->>>>>>> bb7600e2
         {
             AboutWindow aboutWin = new AboutWindow();
             aboutWin.Show();
