using Gtk;
using LibHac.Common;
using LibHac.Ns;
using Ryujinx.Audio;
using Ryujinx.Common.Logging;
using Ryujinx.Configuration;
using Ryujinx.Debugger.Profiler;
using Ryujinx.Graphics.GAL;
using Ryujinx.Graphics.OpenGL;
using Ryujinx.HLE.FileSystem;
using Ryujinx.HLE.FileSystem.Content;
using Ryujinx.HLE.HOS.Services.Hid;
using System;
using System.Diagnostics;
using System.IO;
using System.Reflection;
using System.Threading;
using System.Threading.Tasks;

using GUI = Gtk.Builder.ObjectAttribute;

namespace Ryujinx.Ui
{
    public class MainWindow : Window
    {
        private static VirtualFileSystem _virtualFileSystem;
        private static ContentManager    _contentManager;

        private static HLE.Switch _emulationContext;

        private static GLRenderer _gLWidget;

        private static AutoResetEvent _deviceExitStatus = new AutoResetEvent(false);

        private static ListStore _tableStore;

        private static bool _updatingGameTable;
        private static bool _gameLoaded;
        private static bool _ending;
<<<<<<< HEAD
#if USE_DEBUGGING
        private static bool _debuggerOpened;
#endif

        private static TreeView _treeView;

#if USE_DEBUGGING
        private static Debugger.Debugger _debugger;
#endif
=======
#pragma warning disable CS0169
        private static bool _debuggerOpened;
#pragma warning restore CS0169

        private static TreeView _treeView;

#pragma warning disable CS0169
        private static Ryujinx.Debugger.Debugger _debugger;
#pragma warning restore CS0169
>>>>>>> 31558d19

#pragma warning disable CS0169, CS0649, IDE0044

        [GUI] Window         _mainWin;
        [GUI] MenuBar        _menuBar;
        [GUI] Box            _footerBox;
        [GUI] MenuItem       _fullScreen;
        [GUI] Box            _statusBar;
        [GUI] MenuItem       _stopEmulation;
        [GUI] CheckMenuItem  _favToggle;
        [GUI] MenuItem       _firmwareInstallFile;
        [GUI] MenuItem       _firmwareInstallDirectory;
        [GUI] Label          _hostStatus;
        [GUI] MenuItem       _openDebugger;
        [GUI] CheckMenuItem  _iconToggle;
        [GUI] CheckMenuItem  _appToggle;
        [GUI] CheckMenuItem  _developerToggle;
        [GUI] CheckMenuItem  _versionToggle;
        [GUI] CheckMenuItem  _timePlayedToggle;
        [GUI] CheckMenuItem  _lastPlayedToggle;
        [GUI] CheckMenuItem  _fileExtToggle;
        [GUI] CheckMenuItem  _fileSizeToggle;
        [GUI] CheckMenuItem  _pathToggle;
        [GUI] Label          _gameStatus;
        [GUI] TreeView       _gameTable;
        [GUI] ScrolledWindow _gameTableWindow;
        [GUI] TreeSelection  _gameTableSelection;
        [GUI] Label          _gpuName;
        [GUI] Label          _progressLabel;
        [GUI] Label          _firmwareVersionLabel;
        [GUI] LevelBar       _progressBar;
        [GUI] Box            _viewBox;
        [GUI] Label          _vSyncStatus;
        [GUI] Box            _listStatusBox;

#pragma warning restore CS0649, IDE0044, CS0169

        public MainWindow() : this(new Builder("Ryujinx.Ui.MainWindow.glade")) { }

        private MainWindow(Builder builder) : base(builder.GetObject("_mainWin").Handle)
        {
            builder.Autoconnect(this);

            int monitorWidth  = Display.PrimaryMonitor.Geometry.Width  * Display.PrimaryMonitor.ScaleFactor;
            int monitorHeight = Display.PrimaryMonitor.Geometry.Height * Display.PrimaryMonitor.ScaleFactor;

            this.DefaultWidth  = monitorWidth < 1280 ? monitorWidth : 1280;
            this.DefaultHeight = monitorHeight < 760 ? monitorHeight : 760;

            this.DeleteEvent      += Window_Close;
            _fullScreen.Activated += FullScreen_Toggled;

            ApplicationLibrary.ApplicationAdded        += Application_Added;
            ApplicationLibrary.ApplicationCountUpdated += ApplicationCount_Updated;
            GLRenderer.StatusUpdatedEvent              += Update_StatusBar;

            _gameTable.ButtonReleaseEvent += Row_Clicked;

            // First we check that a migration isn't needed. (because VirtualFileSystem will create the new directory otherwise)
            bool continueWithStartup = Migration.PromptIfMigrationNeededForStartup(this, out bool migrationNeeded);
            if (!continueWithStartup)
            {
                End(null);
            }

            _virtualFileSystem = VirtualFileSystem.CreateInstance();
            _contentManager    = new ContentManager(_virtualFileSystem);

            if (migrationNeeded)
            {
                bool migrationSuccessful = Migration.DoMigrationForStartup(this, _virtualFileSystem);

                if (!migrationSuccessful)
                {
                    End(null);
                }
            }

            // Make sure that everything is loaded.
            _virtualFileSystem.Reload();

            _treeView = _gameTable;

            ApplyTheme();

            _mainWin.Icon            = new Gdk.Pixbuf(Assembly.GetExecutingAssembly(), "Ryujinx.Ui.assets.Icon.png");
            _mainWin.Title           = $"Ryujinx {Program.Version}";
            _stopEmulation.Sensitive = false;

            if (ConfigurationState.Instance.Ui.GuiColumns.FavColumn)        _favToggle.Active        = true;
            if (ConfigurationState.Instance.Ui.GuiColumns.IconColumn)       _iconToggle.Active       = true;
            if (ConfigurationState.Instance.Ui.GuiColumns.AppColumn)        _appToggle.Active        = true;
            if (ConfigurationState.Instance.Ui.GuiColumns.DevColumn)        _developerToggle.Active  = true;
            if (ConfigurationState.Instance.Ui.GuiColumns.VersionColumn)    _versionToggle.Active    = true;
            if (ConfigurationState.Instance.Ui.GuiColumns.TimePlayedColumn) _timePlayedToggle.Active = true;
            if (ConfigurationState.Instance.Ui.GuiColumns.LastPlayedColumn) _lastPlayedToggle.Active = true;
            if (ConfigurationState.Instance.Ui.GuiColumns.FileExtColumn)    _fileExtToggle.Active    = true;
            if (ConfigurationState.Instance.Ui.GuiColumns.FileSizeColumn)   _fileSizeToggle.Active   = true;
            if (ConfigurationState.Instance.Ui.GuiColumns.PathColumn)       _pathToggle.Active       = true;

#if USE_DEBUGGING
            _debugger = new Debugger.Debugger();
            _openDebugger.Activated += _openDebugger_Opened;
#else
            _openDebugger.Hide();
#endif

            _gameTable.Model = _tableStore = new ListStore(
                typeof(bool),
                typeof(Gdk.Pixbuf),
                typeof(string),
                typeof(string),
                typeof(string),
                typeof(string),
                typeof(string),
                typeof(string),
                typeof(string),
                typeof(string),
                typeof(BlitStruct<ApplicationControlProperty>));

            _tableStore.SetSortFunc(5, TimePlayedSort);
            _tableStore.SetSortFunc(6, LastPlayedSort);
            _tableStore.SetSortFunc(8, FileSizeSort);
            _tableStore.SetSortColumnId(0, SortType.Descending);

            UpdateColumns();
            UpdateGameTable();

            Task.Run(RefreshFirmwareLabel);

            _statusBar.Hide();
        }

#if USE_DEBUGGING
        private void _openDebugger_Opened(object sender, EventArgs e)
        {
            if (_debuggerOpened)
            {
                return;
            }

            Window debugWindow = new Window("Debugger");
            
            debugWindow.SetSizeRequest(1280, 640);
            debugWindow.Child = _debugger.Widget;
            debugWindow.DeleteEvent += DebugWindow_DeleteEvent;
            debugWindow.ShowAll();

            _debugger.Enable();

            _debuggerOpened = true;
        }

        private void DebugWindow_DeleteEvent(object o, DeleteEventArgs args)
        {
            _debuggerOpened = false;

            _debugger.Disable();

            (_debugger.Widget.Parent as Window)?.Remove(_debugger.Widget);
        }
#endif

        internal static void ApplyTheme()
        {
            if (!ConfigurationState.Instance.Ui.EnableCustomTheme)
            {
                return;
            }

            if (File.Exists(ConfigurationState.Instance.Ui.CustomThemePath) && (System.IO.Path.GetExtension(ConfigurationState.Instance.Ui.CustomThemePath) == ".css"))
            {
                CssProvider cssProvider = new CssProvider();

                cssProvider.LoadFromPath(ConfigurationState.Instance.Ui.CustomThemePath);

                StyleContext.AddProviderForScreen(Gdk.Screen.Default, cssProvider, 800);
            }
            else
            {
                Logger.PrintWarning(LogClass.Application, $"The \"custom_theme_path\" section in \"Config.json\" contains an invalid path: \"{ConfigurationState.Instance.Ui.CustomThemePath}\".");
            }
        }

        private void UpdateColumns()
        {
            foreach (TreeViewColumn column in _gameTable.Columns)
            {
                _gameTable.RemoveColumn(column);
            }

            CellRendererToggle favToggle = new CellRendererToggle();
            favToggle.Toggled += FavToggle_Toggled;

            if (ConfigurationState.Instance.Ui.GuiColumns.FavColumn)        _gameTable.AppendColumn("Fav",         favToggle,                "active", 0);
            if (ConfigurationState.Instance.Ui.GuiColumns.IconColumn)       _gameTable.AppendColumn("Icon",        new CellRendererPixbuf(), "pixbuf", 1);
            if (ConfigurationState.Instance.Ui.GuiColumns.AppColumn)        _gameTable.AppendColumn("Application", new CellRendererText(),   "text",   2);
            if (ConfigurationState.Instance.Ui.GuiColumns.DevColumn)        _gameTable.AppendColumn("Developer",   new CellRendererText(),   "text",   3);
            if (ConfigurationState.Instance.Ui.GuiColumns.VersionColumn)    _gameTable.AppendColumn("Version",     new CellRendererText(),   "text",   4);
            if (ConfigurationState.Instance.Ui.GuiColumns.TimePlayedColumn) _gameTable.AppendColumn("Time Played", new CellRendererText(),   "text",   5);
            if (ConfigurationState.Instance.Ui.GuiColumns.LastPlayedColumn) _gameTable.AppendColumn("Last Played", new CellRendererText(),   "text",   6);
            if (ConfigurationState.Instance.Ui.GuiColumns.FileExtColumn)    _gameTable.AppendColumn("File Ext",    new CellRendererText(),   "text",   7);
            if (ConfigurationState.Instance.Ui.GuiColumns.FileSizeColumn)   _gameTable.AppendColumn("File Size",   new CellRendererText(),   "text",   8);
            if (ConfigurationState.Instance.Ui.GuiColumns.PathColumn)       _gameTable.AppendColumn("Path",        new CellRendererText(),   "text",   9);

            foreach (TreeViewColumn column in _gameTable.Columns)
            {
                if      (column.Title == "Fav"         && ConfigurationState.Instance.Ui.GuiColumns.FavColumn)        column.SortColumnId = 0;
                else if (column.Title == "Application" && ConfigurationState.Instance.Ui.GuiColumns.AppColumn)        column.SortColumnId = 2;
                else if (column.Title == "Developer"   && ConfigurationState.Instance.Ui.GuiColumns.DevColumn)        column.SortColumnId = 3;
                else if (column.Title == "Version"     && ConfigurationState.Instance.Ui.GuiColumns.VersionColumn)    column.SortColumnId = 4;
                else if (column.Title == "Time Played" && ConfigurationState.Instance.Ui.GuiColumns.TimePlayedColumn) column.SortColumnId = 5;
                else if (column.Title == "Last Played" && ConfigurationState.Instance.Ui.GuiColumns.LastPlayedColumn) column.SortColumnId = 6;
                else if (column.Title == "File Ext"    && ConfigurationState.Instance.Ui.GuiColumns.FileExtColumn)    column.SortColumnId = 7;
                else if (column.Title == "File Size"   && ConfigurationState.Instance.Ui.GuiColumns.FileSizeColumn)   column.SortColumnId = 8;
                else if (column.Title == "Path"        && ConfigurationState.Instance.Ui.GuiColumns.PathColumn)       column.SortColumnId = 9;
            }
        }

        private HLE.Switch InitializeSwitchInstance()
        {
            _virtualFileSystem.Reload();

            HLE.Switch instance = new HLE.Switch(_virtualFileSystem, _contentManager, InitializeRenderer(), InitializeAudioEngine());

            instance.Initialize();

            return instance;
        }

        internal static void UpdateGameTable()
        {
            if (_updatingGameTable)
            {
                return;
            }

            _updatingGameTable = true;

            _tableStore.Clear();

            Thread applicationLibraryThread = new Thread(() =>
            {
                ApplicationLibrary.LoadApplications(ConfigurationState.Instance.Ui.GameDirs,
                    _virtualFileSystem, ConfigurationState.Instance.System.Language);

                _updatingGameTable = false;
            })
            {
                Name = "GUI.ApplicationLibraryThread",
                IsBackground = true
            };
            applicationLibraryThread.Start();
        }

        internal void LoadApplication(string path)
        {
            if (_gameLoaded)
            {
                GtkDialog.CreateDialog("Ryujinx", "A game has already been loaded", "Please close it first and try again.");
            }
            else
            {
                if (ConfigurationState.Instance.Logger.EnableDebug.Value)
                {
                    MessageDialog debugWarningDialog = new MessageDialog(this, DialogFlags.Modal, MessageType.Warning, ButtonsType.YesNo, null)
                    {
                        Title         = "Ryujinx - Warning",
                        Text          = "You have debug logging enabled, which is designed to be used by developers only.",
                        SecondaryText = "For optimal performance, it's recommended to disable debug logging. Would you like to disable debug logging now?"
                    };

                    if (debugWarningDialog.Run() == (int)ResponseType.Yes)
                    {
                        ConfigurationState.Instance.Logger.EnableDebug.Value = false;
                        SaveConfig();
                    }

                    debugWarningDialog.Dispose();
                }

                if (!string.IsNullOrWhiteSpace(ConfigurationState.Instance.Graphics.ShadersDumpPath.Value))
                {
                    MessageDialog shadersDumpWarningDialog = new MessageDialog(this, DialogFlags.Modal, MessageType.Warning, ButtonsType.YesNo, null)
                    {
                        Title         = "Ryujinx - Warning",
                        Text          = "You have shader dumping enabled, which is designed to be used by developers only.",
                        SecondaryText = "For optimal performance, it's recommended to disable shader dumping. Would you like to disable shader dumping now?"
                    };

                    if (shadersDumpWarningDialog.Run() == (int)ResponseType.Yes)
                    {
                        ConfigurationState.Instance.Graphics.ShadersDumpPath.Value = "";
                        SaveConfig();
                    }

                    shadersDumpWarningDialog.Dispose();
                }

                Logger.RestartTime();

                HLE.Switch device = InitializeSwitchInstance();

                // TODO: Move this somewhere else + reloadable?
                Graphics.Gpu.GraphicsConfig.MaxAnisotropy   = ConfigurationState.Instance.Graphics.MaxAnisotropy;
                Graphics.Gpu.GraphicsConfig.ShadersDumpPath = ConfigurationState.Instance.Graphics.ShadersDumpPath;

                if (Directory.Exists(path))
                {
                    string[] romFsFiles = Directory.GetFiles(path, "*.istorage");

                    if (romFsFiles.Length == 0)
                    {
                        romFsFiles = Directory.GetFiles(path, "*.romfs");
                    }

                    if (romFsFiles.Length > 0)
                    {
                        Logger.PrintInfo(LogClass.Application, "Loading as cart with RomFS.");
                        device.LoadCart(path, romFsFiles[0]);
                    }
                    else
                    {
                        Logger.PrintInfo(LogClass.Application, "Loading as cart WITHOUT RomFS.");
                        device.LoadCart(path);
                    }
                }
                else if (File.Exists(path))
                {
                    switch (System.IO.Path.GetExtension(path).ToLowerInvariant())
                    {
                        case ".xci":
                            Logger.PrintInfo(LogClass.Application, "Loading as XCI.");
                            device.LoadXci(path);
                            break;
                        case ".nca":
                            Logger.PrintInfo(LogClass.Application, "Loading as NCA.");
                            device.LoadNca(path);
                            break;
                        case ".nsp":
                        case ".pfs0":
                            Logger.PrintInfo(LogClass.Application, "Loading as NSP.");
                            device.LoadNsp(path);
                            break;
                        default:
                            Logger.PrintInfo(LogClass.Application, "Loading as homebrew.");
                            try
                            {
                                device.LoadProgram(path);
                            }
                            catch (ArgumentOutOfRangeException)
                            {
                                Logger.PrintError(LogClass.Application, "The file which you have specified is unsupported by Ryujinx.");
                            }
                            break;
                    }
                }
                else
                {
                    Logger.PrintWarning(LogClass.Application, "Please specify a valid XCI/NCA/NSP/PFS0/NRO file.");
                    device.Dispose();

                    return;
                }

                _emulationContext = device;

                _deviceExitStatus.Reset();

#if MACOS_BUILD
                CreateGameWindow(device);
#else
                var windowThread = new Thread(() =>
                {
                    CreateGameWindow(device);
                })
                {
                    Name = "GUI.WindowThread"
                };

                windowThread.Start();
#endif

                _gameLoaded              = true;
                _stopEmulation.Sensitive = true;

                _firmwareInstallFile.Sensitive      = false;
                _firmwareInstallDirectory.Sensitive = false;

                DiscordIntegrationModule.SwitchToPlayingState(device.System.TitleIdText, device.System.TitleName);

                ApplicationLibrary.LoadAndSaveMetaData(device.System.TitleIdText, appMetadata =>
                {
                    appMetadata.LastPlayed = DateTime.UtcNow.ToString();
                });
            }
        }

        private void CreateGameWindow(HLE.Switch device)
        {
            ControllerType type = (Ryujinx.Configuration.Hid.ControllerType)ConfigurationState.Instance.Hid.ControllerType switch {
                Ryujinx.Configuration.Hid.ControllerType.ProController => ControllerType.ProController,
                Ryujinx.Configuration.Hid.ControllerType.Handheld => ControllerType.Handheld,
                Ryujinx.Configuration.Hid.ControllerType.NpadPair => ControllerType.JoyconPair,
                Ryujinx.Configuration.Hid.ControllerType.NpadLeft => ControllerType.JoyconLeft,
                Ryujinx.Configuration.Hid.ControllerType.NpadRight => ControllerType.JoyconRight,
                _ => ControllerType.Handheld
            };
            
            device.Hid.Npads.AddControllers(new ControllerConfig {
                Player = PlayerIndex.Player1,
                Type = type
            });

            _gLWidget = new GLRenderer(_emulationContext);

            Application.Invoke(delegate
            {
                _viewBox.Remove(_gameTableWindow);
                _gLWidget.Expand = true;
                _viewBox.Child = _gLWidget;

                _gLWidget.ShowAll();
                EditFooterForGameRender();
            });

            _gLWidget.WaitEvent.WaitOne();

            _gLWidget.Start();

            device.Dispose();
            _deviceExitStatus.Set();

            // NOTE: Everything that is here will not be executed when you close the UI.
            Application.Invoke(delegate
            {
                _viewBox.Remove(_gLWidget);
                _gLWidget.Exit();

                if(_gLWidget.Window != this.Window && _gLWidget.Window != null)
                {
                    _gLWidget.Window.Dispose();
                }

                _gLWidget.Dispose();

                _viewBox.Add(_gameTableWindow);

                _gameTableWindow.Expand = true;

                this.Window.Title = $"Ryujinx {Program.Version}";

                _emulationContext = null;
                _gameLoaded       = false;
                _gLWidget         = null;

                DiscordIntegrationModule.SwitchToMainMenu();

                RecreateFooterForMenu();

                UpdateColumns();
                UpdateGameTable();

                Task.Run(RefreshFirmwareLabel);

                _stopEmulation.Sensitive            = false;
                _firmwareInstallFile.Sensitive      = true;
                _firmwareInstallDirectory.Sensitive = true;
            });
        }

        private void RecreateFooterForMenu()
        {
            _listStatusBox.Show();
            _statusBar.Hide();
        }

        private void EditFooterForGameRender()
        {
            _listStatusBox.Hide();
            _statusBar.Show();
        }

        public void ToggleExtraWidgets(bool show)
        {
            if (_gLWidget != null)
            {
                if (show)
                {
                    _menuBar.ShowAll();
                    _footerBox.Show();
                    _statusBar.Show();
                }
                else
                {
                    _menuBar.Hide();
                    _footerBox.Hide();
                }
            }

            bool fullScreenToggled = this.Window.State.HasFlag(Gdk.WindowState.Fullscreen);

            _fullScreen.Label = fullScreenToggled ? "Exit Fullscreen" : "Enter Fullscreen";
        }

        private static void UpdateGameMetadata(string titleId)
        {
            if (_gameLoaded)
            {
                ApplicationLibrary.LoadAndSaveMetaData(titleId, appMetadata =>
                {
                    DateTime lastPlayedDateTime = DateTime.Parse(appMetadata.LastPlayed);
                    double   sessionTimePlayed  = DateTime.UtcNow.Subtract(lastPlayedDateTime).TotalSeconds;

                    appMetadata.TimePlayed += Math.Round(sessionTimePlayed, MidpointRounding.AwayFromZero);
                });
            }
        }

        private void End(HLE.Switch device)
        {

#if USE_DEBUGGING
            _debugger.Dispose();
#endif

            if (_ending)
            {
                return;
            }

            _ending = true;

            if (device != null)
            {
                UpdateGameMetadata(device.System.TitleIdText);

                if (_gLWidget != null)
                {
                    // We tell the widget that we are exiting
                    _gLWidget.Exit();

                    // Wait for the other thread to dispose the HLE context before exiting.
                    _deviceExitStatus.WaitOne();
                }
            }

            Dispose();

            Profile.FinishProfiling();
            DiscordIntegrationModule.Exit();
            Logger.Shutdown();
            Application.Quit();
        }

        private static IRenderer InitializeRenderer()
        {
            return new Renderer();
        }

        /// <summary>
        /// Picks an <see cref="IAalOutput"/> audio output renderer supported on this machine
        /// </summary>
        /// <returns>An <see cref="IAalOutput"/> supported by this machine</returns>
        private static IAalOutput InitializeAudioEngine()
        {
            if (OpenALAudioOut.IsSupported)
            {
                return new OpenALAudioOut();
            }
            else if (SoundIoAudioOut.IsSupported)
            {
                return new SoundIoAudioOut();
            }
            else
            {
                return new DummyAudioOut();
            }
        }

        //Events
        private void Application_Added(object sender, ApplicationAddedEventArgs args)
        {
            Application.Invoke(delegate
            {
                _tableStore.AppendValues(
                    args.AppData.Favorite,
                    new Gdk.Pixbuf(args.AppData.Icon, 75, 75),
                    $"{args.AppData.TitleName}\n{args.AppData.TitleId.ToUpper()}",
                    args.AppData.Developer,
                    args.AppData.Version,
                    args.AppData.TimePlayed,
                    args.AppData.LastPlayed,
                    args.AppData.FileExtension,
                    args.AppData.FileSize,
                    args.AppData.Path,
                    args.AppData.ControlHolder);
            });
        }

        private void ApplicationCount_Updated(object sender, ApplicationCountUpdatedEventArgs args)
        {
            Application.Invoke(delegate
            {
                _progressLabel.Text = $"{args.NumAppsLoaded}/{args.NumAppsFound} Games Loaded";
                float barValue      = 0;

                if (args.NumAppsFound != 0)
                {
                    barValue = (float)args.NumAppsLoaded / args.NumAppsFound;
                }

                _progressBar.Value = barValue;
            });
        }

        private void Update_StatusBar(object sender, StatusUpdatedEventArgs args)
        {
            Application.Invoke(delegate
            {
                _hostStatus.Text = args.HostStatus;
                _gameStatus.Text = args.GameStatus;
                _gpuName.Text    = args.GpuName;

                if (args.VSyncEnabled)
                {
                    _vSyncStatus.Attributes = new Pango.AttrList();
                    _vSyncStatus.Attributes.Insert(new Pango.AttrForeground(11822, 60138, 51657));
                }
                else
                {
                    _vSyncStatus.Attributes = new Pango.AttrList();
                    _vSyncStatus.Attributes.Insert(new Pango.AttrForeground(ushort.MaxValue, 17733, 21588));
                }
            });
        }

        private void FavToggle_Toggled(object sender, ToggledArgs args)
        {
            _tableStore.GetIter(out TreeIter treeIter, new TreePath(args.Path));

            string titleId = _tableStore.GetValue(treeIter, 2).ToString().Split("\n")[1].ToLower();

            bool newToggleValue = !(bool)_tableStore.GetValue(treeIter, 0);

            _tableStore.SetValue(treeIter, 0, newToggleValue);

            ApplicationLibrary.LoadAndSaveMetaData(titleId, appMetadata =>
            {
                appMetadata.Favorite = newToggleValue;
            });
        }

        private void Row_Activated(object sender, RowActivatedArgs args)
        {
            _gameTableSelection.GetSelected(out TreeIter treeIter);
            string path = (string)_tableStore.GetValue(treeIter, 9);

            LoadApplication(path);
        }

        private void Row_Clicked(object sender, ButtonReleaseEventArgs args)
        {
            if (args.Event.Button != 3) return;

            _gameTableSelection.GetSelected(out TreeIter treeIter);

            if (treeIter.UserData == IntPtr.Zero) return;

            BlitStruct<ApplicationControlProperty> controlData = (BlitStruct<ApplicationControlProperty>)_tableStore.GetValue(treeIter, 10);

            GameTableContextMenu contextMenu = new GameTableContextMenu(_tableStore, controlData, treeIter, _virtualFileSystem);
            contextMenu.ShowAll();
            contextMenu.PopupAtPointer(null);
        }

        private void Load_Application_File(object sender, EventArgs args)
        {
            FileChooserDialog fileChooser = new FileChooserDialog("Choose the file to open", this, FileChooserAction.Open, "Cancel", ResponseType.Cancel, "Open", ResponseType.Accept);

            fileChooser.Filter = new FileFilter();
            fileChooser.Filter.AddPattern("*.nsp" );
            fileChooser.Filter.AddPattern("*.pfs0");
            fileChooser.Filter.AddPattern("*.xci" );
            fileChooser.Filter.AddPattern("*.nca" );
            fileChooser.Filter.AddPattern("*.nro" );
            fileChooser.Filter.AddPattern("*.nso" );

            if (fileChooser.Run() == (int)ResponseType.Accept)
            {
                LoadApplication(fileChooser.Filename);
            }

            fileChooser.Dispose();
        }

        private void Load_Application_Folder(object sender, EventArgs args)
        {
            FileChooserDialog fileChooser = new FileChooserDialog("Choose the folder to open", this, FileChooserAction.SelectFolder, "Cancel", ResponseType.Cancel, "Open", ResponseType.Accept);

            if (fileChooser.Run() == (int)ResponseType.Accept)
            {
                LoadApplication(fileChooser.Filename);
            }

            fileChooser.Dispose();
        }

        private void Open_Ryu_Folder(object sender, EventArgs args)
        {
            Process.Start(new ProcessStartInfo()
            {
                FileName        = _virtualFileSystem.GetBasePath(),
                UseShellExecute = true,
                Verb            = "open"
            });
        }

        private void Exit_Pressed(object sender, EventArgs args)
        {
            End(_emulationContext);
        }

        private void Window_Close(object sender, DeleteEventArgs args)
        {
            End(_emulationContext);
        }

        private void StopEmulation_Pressed(object sender, EventArgs args)
        {
            _gLWidget?.Exit();
        }

        private void Installer_File_Pressed(object o, EventArgs args)
        {
            FileChooserDialog fileChooser = new FileChooserDialog("Choose the firmware file to open",
                                                                  this,
                                                                  FileChooserAction.Open,
                                                                  "Cancel",
                                                                  ResponseType.Cancel,
                                                                  "Open",
                                                                  ResponseType.Accept);

            fileChooser.Filter = new FileFilter();
            fileChooser.Filter.AddPattern("*.zip");
            fileChooser.Filter.AddPattern("*.xci");

            HandleInstallerDialog(fileChooser);
        }

        private void Installer_Directory_Pressed(object o, EventArgs args)
        {
            FileChooserDialog directoryChooser = new FileChooserDialog("Choose the firmware directory to open",
                                                                       this,
                                                                       FileChooserAction.SelectFolder,
                                                                       "Cancel",
                                                                       ResponseType.Cancel,
                                                                       "Open",
                                                                       ResponseType.Accept);

            HandleInstallerDialog(directoryChooser);
        }

        private void RefreshFirmwareLabel()
        {
            var currentFirmware = _contentManager.GetCurrentFirmwareVersion();

            GLib.Idle.Add(new GLib.IdleHandler(() =>
            {
                _firmwareVersionLabel.Text = currentFirmware != null ? currentFirmware.VersionString : "0.0.0";

                return false;
            }));
        }

        private void HandleInstallerDialog(FileChooserDialog fileChooser)
        {
            if (fileChooser.Run() == (int)ResponseType.Accept)
            {
                MessageDialog dialog = null;

                try
                {
                    string filename = fileChooser.Filename;

                    fileChooser.Dispose();

                    var firmwareVersion = _contentManager.VerifyFirmwarePackage(filename);

                    if (firmwareVersion == null)
                    {
                        dialog = new MessageDialog(this, DialogFlags.Modal, MessageType.Info, ButtonsType.Ok, false, "")
                        {
                            Text = "Firmware not found.",
                            SecondaryText = $"A valid system firmware was not found in {filename}."
                        };

                        Logger.PrintError(LogClass.Application, $"A valid system firmware was not found in {filename}.");

                        dialog.Run();
                        dialog.Hide();
                        dialog.Dispose();

                        return;
                    }

                    var currentVersion = _contentManager.GetCurrentFirmwareVersion();

                    string dialogMessage = $"System version {firmwareVersion.VersionString} will be installed.";

                    if (currentVersion != null)
                    {
                        dialogMessage += $"This will replace the current system version {currentVersion.VersionString}. ";
                    }

                    dialogMessage += "Do you want to continue?";

                    dialog = new MessageDialog(this, DialogFlags.Modal, MessageType.Question, ButtonsType.YesNo, false, "")
                    {
                        Text = $"Install Firmware {firmwareVersion.VersionString}",
                        SecondaryText = dialogMessage
                    };

                    int response = dialog.Run();

                    dialog.Dispose();

                    dialog = new MessageDialog(this, DialogFlags.Modal, MessageType.Info, ButtonsType.None, false, "")
                    {
                        Text = $"Install Firmware {firmwareVersion.VersionString}",
                        SecondaryText = "Installing firmware..."
                    };

                    if (response == (int)ResponseType.Yes)
                    {
                        Logger.PrintInfo(LogClass.Application, $"Installing firmware {firmwareVersion.VersionString}");

                        Thread thread = new Thread(() =>
                        {
                            GLib.Idle.Add(new GLib.IdleHandler(() =>
                            {
                                dialog.Run();
                                return false;
                            }));

                            try
                            {
                                _contentManager.InstallFirmware(filename);

                                GLib.Idle.Add(new GLib.IdleHandler(() =>
                                {
                                    dialog.Dispose();

                                    dialog = new MessageDialog(this, DialogFlags.Modal, MessageType.Info, ButtonsType.Ok, false, "")
                                    {
                                        Text = $"Install Firmware {firmwareVersion.VersionString}",
                                        SecondaryText = $"System version {firmwareVersion.VersionString} successfully installed."
                                    };

                                    Logger.PrintInfo(LogClass.Application, $"System version {firmwareVersion.VersionString} successfully installed.");

                                    dialog.Run();
                                    dialog.Dispose();

                                    return false;
                                }));
                            }
                            catch (Exception ex)
                            {
                                GLib.Idle.Add(new GLib.IdleHandler(() =>
                                {
                                    dialog.Dispose();

                                    dialog = new MessageDialog(this, DialogFlags.Modal, MessageType.Info, ButtonsType.Ok, false, "")
                                    {
                                        Text = $"Install Firmware {firmwareVersion.VersionString} Failed.",
                                        SecondaryText = $"An error occured while installing system version {firmwareVersion.VersionString}." +
                                            " Please check logs for more info."
                                    };

                                    Logger.PrintError(LogClass.Application, ex.Message);

                                    dialog.Run();
                                    dialog.Dispose();

                                    return false;
                                }));
                            }
                            finally
                            {
                                RefreshFirmwareLabel();
                            }
                        })
                        {
                            Name = "GUI.FirmwareInstallerThread"
                        };
                        thread.Start();
                    }
                    else
                    {
                        dialog.Dispose();
                    }
                }
                catch (Exception ex)
                {
                    if (dialog != null)
                    {
                        dialog.Dispose();
                    }

                    dialog = new MessageDialog(this, DialogFlags.Modal, MessageType.Info, ButtonsType.Ok, false, "")
                    {
                        Text = "Parsing Firmware Failed.",
                        SecondaryText = "An error occured while parsing firmware. Please check the logs for more info."
                    };

                    Logger.PrintError(LogClass.Application, ex.Message);

                    dialog.Run();
                    dialog.Dispose();
                }
            }
            else
            {
                fileChooser.Dispose();
            }
        }

        private void FullScreen_Toggled(object o, EventArgs args)
        {
            bool fullScreenToggled = this.Window.State.HasFlag(Gdk.WindowState.Fullscreen);

            if (!fullScreenToggled)
            {
                Fullscreen();

                ToggleExtraWidgets(false);
            }
            else
            {
                Unfullscreen();

                ToggleExtraWidgets(true);
            }
        }

        private void Settings_Pressed(object sender, EventArgs args)
        {
            SwitchSettings settingsWin = new SwitchSettings(_virtualFileSystem, _contentManager);
            settingsWin.Show();
        }

        private void Update_Pressed(object sender, EventArgs args)
        {
            string ryuUpdater = System.IO.Path.Combine(_virtualFileSystem.GetBasePath(), "RyuUpdater.exe");

            try
            {
                Process.Start(new ProcessStartInfo(ryuUpdater, "/U") { UseShellExecute = true });
            }
            catch(System.ComponentModel.Win32Exception)
            {
                GtkDialog.CreateErrorDialog("Update canceled by user or updater was not found");
            }
        }

        private void About_Pressed(object sender, EventArgs args)
        {
            AboutWindow aboutWin = new AboutWindow();
            aboutWin.Show();
        }

        private void Fav_Toggled(object sender, EventArgs args)
        {
            ConfigurationState.Instance.Ui.GuiColumns.FavColumn.Value = _favToggle.Active;

            SaveConfig();
            UpdateColumns();
        }

        private void Icon_Toggled(object sender, EventArgs args)
        {
            ConfigurationState.Instance.Ui.GuiColumns.IconColumn.Value = _iconToggle.Active;

            SaveConfig();
            UpdateColumns();
        }

        private void Title_Toggled(object sender, EventArgs args)
        {
            ConfigurationState.Instance.Ui.GuiColumns.AppColumn.Value = _appToggle.Active;

            SaveConfig();
            UpdateColumns();
        }

        private void Developer_Toggled(object sender, EventArgs args)
        {
            ConfigurationState.Instance.Ui.GuiColumns.DevColumn.Value = _developerToggle.Active;

            SaveConfig();
            UpdateColumns();
        }

        private void Version_Toggled(object sender, EventArgs args)
        {
            ConfigurationState.Instance.Ui.GuiColumns.VersionColumn.Value = _versionToggle.Active;

            SaveConfig();
            UpdateColumns();
        }

        private void TimePlayed_Toggled(object sender, EventArgs args)
        {
            ConfigurationState.Instance.Ui.GuiColumns.TimePlayedColumn.Value = _timePlayedToggle.Active;

            SaveConfig();
            UpdateColumns();
        }

        private void LastPlayed_Toggled(object sender, EventArgs args)
        {
            ConfigurationState.Instance.Ui.GuiColumns.LastPlayedColumn.Value = _lastPlayedToggle.Active;

            SaveConfig();
            UpdateColumns();
        }

        private void FileExt_Toggled(object sender, EventArgs args)
        {
            ConfigurationState.Instance.Ui.GuiColumns.FileExtColumn.Value = _fileExtToggle.Active;

            SaveConfig();
            UpdateColumns();
        }

        private void FileSize_Toggled(object sender, EventArgs args)
        {
            ConfigurationState.Instance.Ui.GuiColumns.FileSizeColumn.Value = _fileSizeToggle.Active;

            SaveConfig();
            UpdateColumns();
        }

        private void Path_Toggled(object sender, EventArgs args)
        {
            ConfigurationState.Instance.Ui.GuiColumns.PathColumn.Value = _pathToggle.Active;

            SaveConfig();
            UpdateColumns();
        }

        private void RefreshList_Pressed(object sender, ButtonReleaseEventArgs args)
        {
            UpdateGameTable();
        }

        private static int TimePlayedSort(ITreeModel model, TreeIter a, TreeIter b)
        {
            string aValue = model.GetValue(a, 5).ToString();
            string bValue = model.GetValue(b, 5).ToString();

            if (aValue.Length > 4 && aValue.Substring(aValue.Length - 4) == "mins")
            {
                aValue = (float.Parse(aValue.Substring(0, aValue.Length - 5)) * 60).ToString();
            }
            else if (aValue.Length > 3 && aValue.Substring(aValue.Length - 3) == "hrs")
            {
                aValue = (float.Parse(aValue.Substring(0, aValue.Length - 4)) * 3600).ToString();
            }
            else if (aValue.Length > 4 && aValue.Substring(aValue.Length - 4) == "days")
            {
                aValue = (float.Parse(aValue.Substring(0, aValue.Length - 5)) * 86400).ToString();
            }
            else
            {
                aValue = aValue.Substring(0, aValue.Length - 1);
            }

            if (bValue.Length > 4 && bValue.Substring(bValue.Length - 4) == "mins")
            {
                bValue = (float.Parse(bValue.Substring(0, bValue.Length - 5)) * 60).ToString();
            }
            else if (bValue.Length > 3 && bValue.Substring(bValue.Length - 3) == "hrs")
            {
                bValue = (float.Parse(bValue.Substring(0, bValue.Length - 4)) * 3600).ToString();
            }
            else if (bValue.Length > 4 && bValue.Substring(bValue.Length - 4) == "days")
            {
                bValue = (float.Parse(bValue.Substring(0, bValue.Length - 5)) * 86400).ToString();
            }
            else
            {
                bValue = bValue.Substring(0, bValue.Length - 1);
            }

            if (float.Parse(aValue) > float.Parse(bValue))
            {
                return -1;
            }
            else if (float.Parse(bValue) > float.Parse(aValue))
            {
                return 1;
            }
            else
            {
                return 0;
            }
        }

        private static int LastPlayedSort(ITreeModel model, TreeIter a, TreeIter b)
        {
            string aValue = model.GetValue(a, 6).ToString();
            string bValue = model.GetValue(b, 6).ToString();

            if (aValue == "Never")
            {
                aValue = DateTime.UnixEpoch.ToString();
            }

            if (bValue == "Never")
            {
                bValue = DateTime.UnixEpoch.ToString();
            }

            return DateTime.Compare(DateTime.Parse(bValue), DateTime.Parse(aValue));
        }

        private static int FileSizeSort(ITreeModel model, TreeIter a, TreeIter b)
        {
            string aValue = model.GetValue(a, 8).ToString();
            string bValue = model.GetValue(b, 8).ToString();

            if (aValue.Substring(aValue.Length - 2) == "GB")
            {
                aValue = (float.Parse(aValue[0..^2]) * 1024).ToString();
            }
            else
            {
                aValue = aValue[0..^2];
            }

            if (bValue.Substring(bValue.Length - 2) == "GB")
            {
                bValue = (float.Parse(bValue[0..^2]) * 1024).ToString();
            }
            else
            {
                bValue = bValue[0..^2];
            }

            if (float.Parse(aValue) > float.Parse(bValue))
            {
                return -1;
            }
            else if (float.Parse(bValue) > float.Parse(aValue))
            {
                return 1;
            }
            else
            {
                return 0;
            }
        }

        public static void SaveConfig()
        {
            ConfigurationState.Instance.ToFileFormat().SaveConfig(Program.ConfigurationPath);
        }
    }
}<|MERGE_RESOLUTION|>--- conflicted
+++ resolved
@@ -37,7 +37,6 @@
         private static bool _updatingGameTable;
         private static bool _gameLoaded;
         private static bool _ending;
-<<<<<<< HEAD
 #if USE_DEBUGGING
         private static bool _debuggerOpened;
 #endif
@@ -47,17 +46,6 @@
 #if USE_DEBUGGING
         private static Debugger.Debugger _debugger;
 #endif
-=======
-#pragma warning disable CS0169
-        private static bool _debuggerOpened;
-#pragma warning restore CS0169
-
-        private static TreeView _treeView;
-
-#pragma warning disable CS0169
-        private static Ryujinx.Debugger.Debugger _debugger;
-#pragma warning restore CS0169
->>>>>>> 31558d19
 
 #pragma warning disable CS0169, CS0649, IDE0044
 
