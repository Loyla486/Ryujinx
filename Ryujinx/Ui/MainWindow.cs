--- conflicted
+++ resolved
@@ -544,7 +544,6 @@
                 {
                     try
                     {
-<<<<<<< HEAD
                         switch (System.IO.Path.GetExtension(path).ToLowerInvariant())
                         {
                             case ".xci":
@@ -588,32 +587,6 @@
                             Environment.Exit(0);
                             return;
                         }
-=======
-                        case ".xci":
-                            Logger.Info?.Print(LogClass.Application, "Loading as XCI.");
-                            _emulationContext.LoadXci(path);
-                            break;
-                        case ".nca":
-                            Logger.Info?.Print(LogClass.Application, "Loading as NCA.");
-                            _emulationContext.LoadNca(path);
-                            break;
-                        case ".nsp":
-                        case ".pfs0":
-                            Logger.Info?.Print(LogClass.Application, "Loading as NSP.");
-                            _emulationContext.LoadNsp(path);
-                            break;
-                        default:
-                            Logger.Info?.Print(LogClass.Application, "Loading as Homebrew.");
-                            try
-                            {
-                                _emulationContext.LoadProgram(path);
-                            }
-                            catch (ArgumentOutOfRangeException)
-                            {
-                                Logger.Error?.Print(LogClass.Application, "The specified file is not supported by Ryujinx.");
-                            }
-                            break;
->>>>>>> f2cdceb8
                     }
                 }
                 else
