﻿using ARMeilleure.Translation;
using Gtk;
using LibHac.Common;
using LibHac.Common.Keys;
using LibHac.Ncm;
using LibHac.Ns;
using LibHac.Tools.FsSystem;
using LibHac.Tools.FsSystem.NcaUtils;
using Ryujinx.Audio.Backends.Dummy;
using Ryujinx.Audio.Backends.OpenAL;
using Ryujinx.Audio.Backends.SDL2;
using Ryujinx.Audio.Backends.SoundIo;
using Ryujinx.Audio.Integration;
using Ryujinx.Common;
using Ryujinx.Common.Configuration;
using Ryujinx.Common.Logging;
using Ryujinx.Common.SystemInterop;
using Ryujinx.Cpu;
using Ryujinx.Graphics.GAL;
using Ryujinx.Graphics.GAL.Multithreading;
using Ryujinx.Graphics.OpenGL;
using Ryujinx.Graphics.Vulkan;
using Ryujinx.HLE.FileSystem;
using Ryujinx.HLE.HOS;
using Ryujinx.HLE.HOS.Services.Account.Acc;
using Ryujinx.HLE.HOS.SystemState;
using Ryujinx.Input.GTK3;
using Ryujinx.Input.HLE;
using Ryujinx.Input.SDL2;
using Ryujinx.Modules;
using Ryujinx.Ui.App.Common;
using Ryujinx.Ui.Applet;
using Ryujinx.Ui.Common;
using Ryujinx.Ui.Common.Configuration;
using Ryujinx.Ui.Common.Helper;
using Ryujinx.Ui.Helper;
using Ryujinx.Ui.Widgets;
using Ryujinx.Ui.Windows;
using Silk.NET.Vulkan;
using SPB.Graphics.Vulkan;
using System;
using System.Diagnostics;
using System.IO;
using System.Reflection;
using System.Threading;
using System.Threading.Tasks;
using GUI = Gtk.Builder.ObjectAttribute;
using ShaderCacheLoadingState = Ryujinx.Graphics.Gpu.Shader.ShaderCacheState;

namespace Ryujinx.Ui
{
    public class MainWindow : Window
    {
        private readonly VirtualFileSystem    _virtualFileSystem;
        private readonly ContentManager       _contentManager;
        private readonly AccountManager       _accountManager;
        private readonly LibHacHorizonManager _libHacHorizonManager;

        private UserChannelPersistence _userChannelPersistence;

        private HLE.Switch _emulationContext;

        private WindowsMultimediaTimerResolution _windowsMultimediaTimerResolution;

        private readonly ApplicationLibrary _applicationLibrary;
        private readonly GtkHostUiHandler   _uiHandler;
        private readonly AutoResetEvent     _deviceExitStatus;
        private readonly ListStore          _tableStore;

        private bool _updatingGameTable;
        private bool _gameLoaded;
        private bool _ending;

        private string _currentEmulatedGamePath = null;

        private string _lastScannedAmiiboId = "";
        private bool   _lastScannedAmiiboShowAll = false;

        public RendererWidgetBase RendererWidget;
        public InputManager InputManager;

        public bool IsFocused;

#pragma warning disable CS0169, CS0649, IDE0044

        [GUI] public MenuItem ExitMenuItem;
        [GUI] public MenuItem UpdateMenuItem;
        [GUI] MenuBar         _menuBar;
        [GUI] Box             _footerBox;
        [GUI] Box             _statusBar;
        [GUI] MenuItem        _optionMenu;
        [GUI] MenuItem        _manageUserProfiles;
        [GUI] MenuItem        _fileMenu;
        [GUI] MenuItem        _loadApplicationFile;
        [GUI] MenuItem        _loadApplicationFolder;
        [GUI] MenuItem        _appletMenu;
        [GUI] MenuItem        _actionMenu;
        [GUI] MenuItem        _pauseEmulation;
        [GUI] MenuItem        _resumeEmulation;
        [GUI] MenuItem        _stopEmulation;
        [GUI] MenuItem        _simulateWakeUpMessage;
        [GUI] MenuItem        _scanAmiibo;
        [GUI] MenuItem        _takeScreenshot;
        [GUI] MenuItem        _hideUi;
        [GUI] MenuItem        _fullScreen;
        [GUI] CheckMenuItem   _startFullScreen;
        [GUI] CheckMenuItem   _showConsole;
        [GUI] CheckMenuItem   _favToggle;
        [GUI] MenuItem        _firmwareInstallDirectory;
        [GUI] MenuItem        _firmwareInstallFile;
        [GUI] MenuItem        _fileTypesSubMenu;
        [GUI] Label           _fifoStatus;
        [GUI] CheckMenuItem   _iconToggle;
        [GUI] CheckMenuItem   _developerToggle;
        [GUI] CheckMenuItem   _appToggle;
        [GUI] CheckMenuItem   _timePlayedToggle;
        [GUI] CheckMenuItem   _versionToggle;
        [GUI] CheckMenuItem   _lastPlayedToggle;
        [GUI] CheckMenuItem   _fileExtToggle;
        [GUI] CheckMenuItem   _pathToggle;
        [GUI] CheckMenuItem   _fileSizeToggle;
        [GUI] Label           _gpuBackend;
        [GUI] Label           _dockedMode;
        [GUI] Label           _aspectRatio;
        [GUI] Label           _gameStatus;
        [GUI] TreeView        _gameTable;
        [GUI] TreeSelection   _gameTableSelection;
        [GUI] ScrolledWindow  _gameTableWindow;
        [GUI] Label           _gpuName;
        [GUI] Label           _progressLabel;
        [GUI] Label           _firmwareVersionLabel;
        [GUI] Gtk.ProgressBar _progressBar;
        [GUI] Box             _viewBox;
        [GUI] Label           _vSyncStatus;
        [GUI] Label           _volumeStatus;
        [GUI] Box             _listStatusBox;
        [GUI] Label           _loadingStatusLabel;
        [GUI] Gtk.ProgressBar _loadingStatusBar;

#pragma warning restore CS0649, IDE0044, CS0169

        public MainWindow() : this(new Builder("Ryujinx.Ui.MainWindow.glade")) { }

        private MainWindow(Builder builder) : base(builder.GetRawOwnedObject("_mainWin"))
        {
            builder.Autoconnect(this);

            // Apply custom theme if needed.
            ThemeHelper.ApplyTheme();
            Gdk.Monitor monitor = Display.GetMonitor(0);
            Gdk.Screen screen = Display.GetScreen(0);
            // Sets overridden fields.
            int monitorWidth  = monitor.Geometry.Width  * monitor.ScaleFactor;
            int monitorHeight = monitor.Geometry.Height * monitor.ScaleFactor;
            int screenWidth = screen.Width;
            int screenHeight = screen.Height;
            int drawWidth = ConfigurationState.Instance.Ui.WindowSizeWidth;
            int drawHeight = ConfigurationState.Instance.Ui.WindowSizeHeight;
            int drawX = ConfigurationState.Instance.Ui.WindowPositionX;
            int drawY = ConfigurationState.Instance.Ui.WindowPositionY;
<<<<<<< HEAD
            
=======

>>>>>>> a57239b5
            if (drawWidth > screenWidth) {
                drawWidth = drawWidth - (drawWidth - screenWidth) - 75;
            }
            if (drawHeight > screenHeight) {
                drawHeight = drawHeight - (drawHeight - screenHeight) - 75;
            }
            if ( (drawX+drawWidth) > screenWidth ) {
                drawX = drawX - (drawX - screenWidth);
            }
            if ( (drawY+drawHeight) > screenHeight ) {
                drawY = drawY - (drawY - screenHeight);
            }

<<<<<<< HEAD
            DefaultWidth  = monitorWidth  < 1280 ? monitorWidth  : ConfigurationState.Instance.Ui.WindowSizeWidth;
            DefaultHeight = monitorHeight < 760  ? monitorHeight : ConfigurationState.Instance.Ui.WindowSizeHeight;
            Move(drawX, drawY);
            if (ConfigurationState.Instance.Ui.WindowMaximized) 
=======
            DefaultWidth  = monitorWidth  < 1280 ? monitorWidth  : drawWidth;
            DefaultHeight = monitorHeight < 760  ? monitorHeight : drawHeight;
            Move(drawX,drawY);
>>>>>>> a57239b5
            { 
                Maximize(); 
            };

            Icon  = new Gdk.Pixbuf(Assembly.GetAssembly(typeof(ConfigurationState)), "Ryujinx.Ui.Common.Resources.Logo_Ryujinx.png");
            Title = $"Ryujinx {Program.Version}";

            // Hide emulation context status bar.
            _statusBar.Hide();

            // Instantiate HLE objects.
            _virtualFileSystem    = VirtualFileSystem.CreateInstance();
            _libHacHorizonManager = new LibHacHorizonManager();

            _libHacHorizonManager.InitializeFsServer(_virtualFileSystem);
            _libHacHorizonManager.InitializeArpServer();
            _libHacHorizonManager.InitializeBcatServer();
            _libHacHorizonManager.InitializeSystemClients();

            // Save data created before we supported extra data in directory save data will not work properly if
            // given empty extra data. Luckily some of that extra data can be created using the data from the
            // save data indexer, which should be enough to check access permissions for user saves.
            // Every single save data's extra data will be checked and fixed if needed each time the emulator is opened.
            // Consider removing this at some point in the future when we don't need to worry about old saves.
            VirtualFileSystem.FixExtraData(_libHacHorizonManager.RyujinxClient);

            _contentManager         = new ContentManager(_virtualFileSystem);
            _accountManager         = new AccountManager(_libHacHorizonManager.RyujinxClient, CommandLineState.Profile);
            _userChannelPersistence = new UserChannelPersistence();

            // Instantiate GUI objects.
            _applicationLibrary = new ApplicationLibrary(_virtualFileSystem);
            _uiHandler          = new GtkHostUiHandler(this);
            _deviceExitStatus   = new AutoResetEvent(false);

            WindowStateEvent += WindowStateEvent_Changed;
            DeleteEvent      += Window_Close;
            FocusInEvent     += MainWindow_FocusInEvent;
            FocusOutEvent    += MainWindow_FocusOutEvent;

            _applicationLibrary.ApplicationAdded        += Application_Added;
            _applicationLibrary.ApplicationCountUpdated += ApplicationCount_Updated;

            _fileMenu.StateChanged   += FileMenu_StateChanged;
            _actionMenu.StateChanged += ActionMenu_StateChanged;
            _optionMenu.StateChanged += OptionMenu_StateChanged;

            _gameTable.ButtonReleaseEvent += Row_Clicked;
            _fullScreen.Activated         += FullScreen_Toggled;

            RendererWidgetBase.StatusUpdatedEvent += Update_StatusBar;

            ConfigurationState.Instance.System.IgnoreMissingServices.Event += UpdateIgnoreMissingServicesState;
            ConfigurationState.Instance.Graphics.AspectRatio.Event         += UpdateAspectRatioState;
            ConfigurationState.Instance.System.EnableDockedMode.Event      += UpdateDockedModeState;
            ConfigurationState.Instance.System.AudioVolume.Event           += UpdateAudioVolumeState;

            if (ConfigurationState.Instance.Ui.StartFullscreen)
            {
                _startFullScreen.Active = true;
            }

            _showConsole.Active = ConfigurationState.Instance.Ui.ShowConsole.Value;
            _showConsole.Visible = ConsoleHelper.SetConsoleWindowStateSupported;

            _actionMenu.Sensitive = false;
            _pauseEmulation.Sensitive = false;
            _resumeEmulation.Sensitive = false;

            _fileTypesSubMenu.Visible = FileAssociationHelper.IsTypeAssociationSupported;

            if (ConfigurationState.Instance.Ui.GuiColumns.FavColumn)        _favToggle.Active        = true;
            if (ConfigurationState.Instance.Ui.GuiColumns.IconColumn)       _iconToggle.Active       = true;
            if (ConfigurationState.Instance.Ui.GuiColumns.AppColumn)        _appToggle.Active        = true;
            if (ConfigurationState.Instance.Ui.GuiColumns.DevColumn)        _developerToggle.Active  = true;
            if (ConfigurationState.Instance.Ui.GuiColumns.VersionColumn)    _versionToggle.Active    = true;
            if (ConfigurationState.Instance.Ui.GuiColumns.TimePlayedColumn) _timePlayedToggle.Active = true;
            if (ConfigurationState.Instance.Ui.GuiColumns.LastPlayedColumn) _lastPlayedToggle.Active = true;
            if (ConfigurationState.Instance.Ui.GuiColumns.FileExtColumn)    _fileExtToggle.Active    = true;
            if (ConfigurationState.Instance.Ui.GuiColumns.FileSizeColumn)   _fileSizeToggle.Active   = true;
            if (ConfigurationState.Instance.Ui.GuiColumns.PathColumn)       _pathToggle.Active       = true;

            _favToggle.Toggled        += Fav_Toggled;
            _iconToggle.Toggled       += Icon_Toggled;
            _appToggle.Toggled        += App_Toggled;
            _developerToggle.Toggled  += Developer_Toggled;
            _versionToggle.Toggled    += Version_Toggled;
            _timePlayedToggle.Toggled += TimePlayed_Toggled;
            _lastPlayedToggle.Toggled += LastPlayed_Toggled;
            _fileExtToggle.Toggled    += FileExt_Toggled;
            _fileSizeToggle.Toggled   += FileSize_Toggled;
            _pathToggle.Toggled       += Path_Toggled;

            _gameTable.Model = _tableStore = new ListStore(
                typeof(bool),
                typeof(Gdk.Pixbuf),
                typeof(string),
                typeof(string),
                typeof(string),
                typeof(string),
                typeof(string),
                typeof(string),
                typeof(string),
                typeof(string),
                typeof(BlitStruct<ApplicationControlProperty>));

            _tableStore.SetSortFunc(5, SortHelper.TimePlayedSort);
            _tableStore.SetSortFunc(6, SortHelper.LastPlayedSort);
            _tableStore.SetSortFunc(8, SortHelper.FileSizeSort);

            int  columnId  = ConfigurationState.Instance.Ui.ColumnSort.SortColumnId;
            bool ascending = ConfigurationState.Instance.Ui.ColumnSort.SortAscending;

            _tableStore.SetSortColumnId(columnId, ascending ? SortType.Ascending : SortType.Descending);

            _gameTable.EnableSearch = true;
            _gameTable.SearchColumn = 2;
            _gameTable.SearchEqualFunc = (model, col, key, iter) => !((string)model.GetValue(iter, col)).Contains(key, StringComparison.InvariantCultureIgnoreCase);

            _hideUi.Label = _hideUi.Label.Replace("SHOWUIKEY", ConfigurationState.Instance.Hid.Hotkeys.Value.ShowUi.ToString());

            UpdateColumns();
            UpdateGameTable();

            ConfigurationState.Instance.Ui.GameDirs.Event += (sender, args) =>
            {
                if (args.OldValue != args.NewValue)
                {
                    UpdateGameTable();
                }
            };

            Task.Run(RefreshFirmwareLabel);

            InputManager = new InputManager(new GTK3KeyboardDriver(this), new SDL2GamepadDriver());
        }

        private void UpdateIgnoreMissingServicesState(object sender, ReactiveEventArgs<bool> args)
        {
            if (_emulationContext != null)
            {
                _emulationContext.Configuration.IgnoreMissingServices = args.NewValue;
            }
        }

        private void UpdateAspectRatioState(object sender, ReactiveEventArgs<AspectRatio> args)
        {
            if (_emulationContext != null)
            {
                _emulationContext.Configuration.AspectRatio = args.NewValue;
            }
        }

        private void UpdateDockedModeState(object sender, ReactiveEventArgs<bool> e)
        {
            if (_emulationContext != null)
            {
                _emulationContext.System.ChangeDockedModeState(e.NewValue);
            }
        }

        private void UpdateAudioVolumeState(object sender, ReactiveEventArgs<float> e)
        {
            _emulationContext?.SetVolume(e.NewValue);
        }

        private void WindowStateEvent_Changed(object o, WindowStateEventArgs args)
        {
            _fullScreen.Label = args.Event.NewWindowState.HasFlag(Gdk.WindowState.Fullscreen) ? "Exit Fullscreen" : "Enter Fullscreen";
        }

        private void MainWindow_FocusOutEvent(object o, FocusOutEventArgs args)
        {
            IsFocused = false;
        }

        private void MainWindow_FocusInEvent(object o, FocusInEventArgs args)
        {
            IsFocused = true;
        }

        private void UpdateColumns()
        {
            foreach (TreeViewColumn column in _gameTable.Columns)
            {
                _gameTable.RemoveColumn(column);
            }

            CellRendererToggle favToggle = new CellRendererToggle();
            favToggle.Toggled += FavToggle_Toggled;

            if (ConfigurationState.Instance.Ui.GuiColumns.FavColumn)        _gameTable.AppendColumn("Fav",         favToggle,                "active", 0);
            if (ConfigurationState.Instance.Ui.GuiColumns.IconColumn)       _gameTable.AppendColumn("Icon",        new CellRendererPixbuf(), "pixbuf", 1);
            if (ConfigurationState.Instance.Ui.GuiColumns.AppColumn)        _gameTable.AppendColumn("Application", new CellRendererText(),   "text",   2);
            if (ConfigurationState.Instance.Ui.GuiColumns.DevColumn)        _gameTable.AppendColumn("Developer",   new CellRendererText(),   "text",   3);
            if (ConfigurationState.Instance.Ui.GuiColumns.VersionColumn)    _gameTable.AppendColumn("Version",     new CellRendererText(),   "text",   4);
            if (ConfigurationState.Instance.Ui.GuiColumns.TimePlayedColumn) _gameTable.AppendColumn("Time Played", new CellRendererText(),   "text",   5);
            if (ConfigurationState.Instance.Ui.GuiColumns.LastPlayedColumn) _gameTable.AppendColumn("Last Played", new CellRendererText(),   "text",   6);
            if (ConfigurationState.Instance.Ui.GuiColumns.FileExtColumn)    _gameTable.AppendColumn("File Ext",    new CellRendererText(),   "text",   7);
            if (ConfigurationState.Instance.Ui.GuiColumns.FileSizeColumn)   _gameTable.AppendColumn("File Size",   new CellRendererText(),   "text",   8);
            if (ConfigurationState.Instance.Ui.GuiColumns.PathColumn)       _gameTable.AppendColumn("Path",        new CellRendererText(),   "text",   9);

            foreach (TreeViewColumn column in _gameTable.Columns)
            {
                switch (column.Title)
                {
                    case "Fav":
                        column.SortColumnId = 0;
                        column.Clicked += Column_Clicked;
                        break;
                    case "Application":
                        column.SortColumnId = 2;
                        column.Clicked += Column_Clicked;
                        break;
                    case "Developer":
                        column.SortColumnId = 3;
                        column.Clicked += Column_Clicked;
                        break;
                    case "Version":
                        column.SortColumnId = 4;
                        column.Clicked += Column_Clicked;
                        break;
                    case "Time Played":
                        column.SortColumnId = 5;
                        column.Clicked += Column_Clicked;
                        break;
                    case "Last Played":
                        column.SortColumnId = 6;
                        column.Clicked += Column_Clicked;
                        break;
                    case "File Ext":
                        column.SortColumnId = 7;
                        column.Clicked += Column_Clicked;
                        break;
                    case "File Size":
                        column.SortColumnId = 8;
                        column.Clicked += Column_Clicked;
                        break;
                    case "Path":
                        column.SortColumnId = 9;
                        column.Clicked += Column_Clicked;
                        break;
                }
            }
        }

        protected override void OnDestroyed()
        {
            InputManager.Dispose();
        }

        private void InitializeSwitchInstance()
        {
            _virtualFileSystem.ReloadKeySet();

            IRenderer renderer;

            if (ConfigurationState.Instance.Graphics.GraphicsBackend == GraphicsBackend.Vulkan)
            {
                string preferredGpu = ConfigurationState.Instance.Graphics.PreferredGpu.Value;
                renderer = new VulkanRenderer(CreateVulkanSurface, VulkanHelper.GetRequiredInstanceExtensions, preferredGpu);
            }
            else
            {
                renderer = new OpenGLRenderer();
            }

            BackendThreading threadingMode = ConfigurationState.Instance.Graphics.BackendThreading;

            bool threadedGAL = threadingMode == BackendThreading.On || (threadingMode == BackendThreading.Auto && renderer.PreferThreading);

            if (threadedGAL)
            {
                renderer = new ThreadedRenderer(renderer);
            }

            Logger.Info?.PrintMsg(LogClass.Gpu, $"Backend Threading ({threadingMode}): {threadedGAL}");

            IHardwareDeviceDriver deviceDriver = new DummyHardwareDeviceDriver();

            if (ConfigurationState.Instance.System.AudioBackend.Value == AudioBackend.SDL2)
            {
                if (SDL2HardwareDeviceDriver.IsSupported)
                {
                    deviceDriver = new SDL2HardwareDeviceDriver();
                }
                else
                {
                    Logger.Warning?.Print(LogClass.Audio, "SDL2 is not supported, trying to fall back to OpenAL.");

                    if (OpenALHardwareDeviceDriver.IsSupported)
                    {
                        Logger.Warning?.Print(LogClass.Audio, "Found OpenAL, changing configuration.");

                        ConfigurationState.Instance.System.AudioBackend.Value = AudioBackend.OpenAl;
                        SaveConfig();

                        deviceDriver = new OpenALHardwareDeviceDriver();
                    }
                    else
                    {
                        Logger.Warning?.Print(LogClass.Audio, "OpenAL is not supported, trying to fall back to SoundIO.");

                        if (SoundIoHardwareDeviceDriver.IsSupported)
                        {
                            Logger.Warning?.Print(LogClass.Audio, "Found SoundIO, changing configuration.");

                            ConfigurationState.Instance.System.AudioBackend.Value = AudioBackend.SoundIo;
                            SaveConfig();

                            deviceDriver = new SoundIoHardwareDeviceDriver();
                        }
                        else
                        {
                            Logger.Warning?.Print(LogClass.Audio, "SoundIO is not supported, falling back to dummy audio out.");
                        }
                    }
                }
            }
            else if (ConfigurationState.Instance.System.AudioBackend.Value == AudioBackend.SoundIo)
            {
                if (SoundIoHardwareDeviceDriver.IsSupported)
                {
                    deviceDriver = new SoundIoHardwareDeviceDriver();
                }
                else
                {
                    Logger.Warning?.Print(LogClass.Audio, "SoundIO is not supported, trying to fall back to SDL2.");

                    if (SDL2HardwareDeviceDriver.IsSupported)
                    {
                        Logger.Warning?.Print(LogClass.Audio, "Found SDL2, changing configuration.");

                        ConfigurationState.Instance.System.AudioBackend.Value = AudioBackend.SDL2;
                        SaveConfig();

                        deviceDriver = new SDL2HardwareDeviceDriver();
                    }
                    else
                    {
                        Logger.Warning?.Print(LogClass.Audio, "SDL2 is not supported, trying to fall back to OpenAL.");

                        if (OpenALHardwareDeviceDriver.IsSupported)
                        {
                            Logger.Warning?.Print(LogClass.Audio, "Found OpenAL, changing configuration.");

                            ConfigurationState.Instance.System.AudioBackend.Value = AudioBackend.OpenAl;
                            SaveConfig();

                            deviceDriver = new OpenALHardwareDeviceDriver();
                        }
                        else
                        {
                            Logger.Warning?.Print(LogClass.Audio, "OpenAL is not supported, falling back to dummy audio out.");
                        }
                    }
                }
            }
            else if (ConfigurationState.Instance.System.AudioBackend.Value == AudioBackend.OpenAl)
            {
                if (OpenALHardwareDeviceDriver.IsSupported)
                {
                    deviceDriver = new OpenALHardwareDeviceDriver();
                }
                else
                {
                    Logger.Warning?.Print(LogClass.Audio, "OpenAL is not supported, trying to fall back to SDL2.");

                    if (SDL2HardwareDeviceDriver.IsSupported)
                    {
                        Logger.Warning?.Print(LogClass.Audio, "Found SDL2, changing configuration.");

                        ConfigurationState.Instance.System.AudioBackend.Value = AudioBackend.SDL2;
                        SaveConfig();

                        deviceDriver = new SDL2HardwareDeviceDriver();
                    }
                    else
                    {
                        Logger.Warning?.Print(LogClass.Audio, "SDL2 is not supported, trying to fall back to SoundIO.");

                        if (SoundIoHardwareDeviceDriver.IsSupported)
                        {
                            Logger.Warning?.Print(LogClass.Audio, "Found SoundIO, changing configuration.");

                            ConfigurationState.Instance.System.AudioBackend.Value = AudioBackend.SoundIo;
                            SaveConfig();

                            deviceDriver = new SoundIoHardwareDeviceDriver();
                        }
                        else
                        {
                            Logger.Warning?.Print(LogClass.Audio, "SoundIO is not supported, falling back to dummy audio out.");
                        }
                    }
                }
            }

            var memoryConfiguration = ConfigurationState.Instance.System.ExpandRam.Value
                ? HLE.MemoryConfiguration.MemoryConfiguration6GiB
                : HLE.MemoryConfiguration.MemoryConfiguration4GiB;

            IntegrityCheckLevel fsIntegrityCheckLevel = ConfigurationState.Instance.System.EnableFsIntegrityChecks ? IntegrityCheckLevel.ErrorOnInvalid : IntegrityCheckLevel.None;

            HLE.HLEConfiguration configuration = new HLE.HLEConfiguration(_virtualFileSystem,
                                                                          _libHacHorizonManager,
                                                                          _contentManager,
                                                                          _accountManager,
                                                                          _userChannelPersistence,
                                                                          renderer,
                                                                          deviceDriver,
                                                                          memoryConfiguration,
                                                                          _uiHandler,
                                                                          (SystemLanguage)ConfigurationState.Instance.System.Language.Value,
                                                                          (RegionCode)ConfigurationState.Instance.System.Region.Value,
                                                                          ConfigurationState.Instance.Graphics.EnableVsync,
                                                                          ConfigurationState.Instance.System.EnableDockedMode,
                                                                          ConfigurationState.Instance.System.EnablePtc,
                                                                          ConfigurationState.Instance.System.EnableInternetAccess,
                                                                          fsIntegrityCheckLevel,
                                                                          ConfigurationState.Instance.System.FsGlobalAccessLogMode,
                                                                          ConfigurationState.Instance.System.SystemTimeOffset,
                                                                          ConfigurationState.Instance.System.TimeZone,
                                                                          ConfigurationState.Instance.System.MemoryManagerMode,
                                                                          ConfigurationState.Instance.System.IgnoreMissingServices,
                                                                          ConfigurationState.Instance.Graphics.AspectRatio,
                                                                          ConfigurationState.Instance.System.AudioVolume,
                                                                          ConfigurationState.Instance.System.UseHypervisor);

            _emulationContext = new HLE.Switch(configuration);
        }

        private SurfaceKHR CreateVulkanSurface(Instance instance, Vk vk)
        {
            return new SurfaceKHR((ulong)((VKRenderer)RendererWidget).CreateWindowSurface(instance.Handle));
        }

        private void SetupProgressUiHandlers()
        {
            if (_emulationContext.Processes.ActiveApplication.DiskCacheLoadState != null)
            {
                _emulationContext.Processes.ActiveApplication.DiskCacheLoadState.StateChanged -= ProgressHandler;
                _emulationContext.Processes.ActiveApplication.DiskCacheLoadState.StateChanged += ProgressHandler;
            }

            _emulationContext.Gpu.ShaderCacheStateChanged -= ProgressHandler;
            _emulationContext.Gpu.ShaderCacheStateChanged += ProgressHandler;
        }

        private void ProgressHandler<T>(T state, int current, int total) where T : Enum
        {
            bool visible;
            string label;

            switch (state)
            {
                case LoadState ptcState:
                    visible = ptcState != LoadState.Loaded;
                    label = $"PTC : {current}/{total}";
                    break;
                case ShaderCacheLoadingState shaderCacheState:
                    visible = shaderCacheState != ShaderCacheLoadingState.Loaded;
                    label = $"Shaders : {current}/{total}";
                    break;
                default:
                    throw new ArgumentException($"Unknown Progress Handler type {typeof(T)}");
            }

            Application.Invoke(delegate
            {
                _loadingStatusLabel.Text = label;
                _loadingStatusBar.Fraction = total > 0 ? (double)current / total : 0;
                _loadingStatusBar.Visible = visible;
                _loadingStatusLabel.Visible = visible;
            });
        }

        public void UpdateGameTable()
        {
            if (_updatingGameTable || _gameLoaded)
            {
                return;
            }

            _updatingGameTable = true;

            _tableStore.Clear();

            Thread applicationLibraryThread = new Thread(() =>
            {
                _applicationLibrary.LoadApplications(ConfigurationState.Instance.Ui.GameDirs, ConfigurationState.Instance.System.Language);

                _updatingGameTable = false;
            });
            applicationLibraryThread.Name         = "GUI.ApplicationLibraryThread";
            applicationLibraryThread.IsBackground = true;
            applicationLibraryThread.Start();
        }

        [Conditional("RELEASE")]
        public void PerformanceCheck()
        {
            if (ConfigurationState.Instance.Logger.EnableTrace.Value)
            {
                MessageDialog debugWarningDialog = new MessageDialog(this, DialogFlags.Modal, MessageType.Warning, ButtonsType.YesNo, null)
                {
                    Title         = "Ryujinx - Warning",
                    Text          = "You have trace logging enabled, which is designed to be used by developers only.",
                    SecondaryText = "For optimal performance, it's recommended to disable trace logging. Would you like to disable trace logging now?"
                };

                if (debugWarningDialog.Run() == (int)ResponseType.Yes)
                {
                    ConfigurationState.Instance.Logger.EnableTrace.Value = false;
                    SaveConfig();
                }

                debugWarningDialog.Dispose();
            }

            if (!string.IsNullOrWhiteSpace(ConfigurationState.Instance.Graphics.ShadersDumpPath.Value))
            {
                MessageDialog shadersDumpWarningDialog = new MessageDialog(this, DialogFlags.Modal, MessageType.Warning, ButtonsType.YesNo, null)
                {
                    Title         = "Ryujinx - Warning",
                    Text          = "You have shader dumping enabled, which is designed to be used by developers only.",
                    SecondaryText = "For optimal performance, it's recommended to disable shader dumping. Would you like to disable shader dumping now?"
                };

                if (shadersDumpWarningDialog.Run() == (int)ResponseType.Yes)
                {
                    ConfigurationState.Instance.Graphics.ShadersDumpPath.Value = "";
                    SaveConfig();
                }

                shadersDumpWarningDialog.Dispose();
            }
        }

        private bool LoadApplication(string path, bool isFirmwareTitle)
        {
            SystemVersion firmwareVersion = _contentManager.GetCurrentFirmwareVersion();

            if (!SetupValidator.CanStartApplication(_contentManager, path, out UserError userError))
            {
                if (SetupValidator.CanFixStartApplication(_contentManager, path, userError, out firmwareVersion))
                {
                    string message = $"Would you like to install the firmware embedded in this game? (Firmware {firmwareVersion.VersionString})";

                    ResponseType responseDialog = (ResponseType)GtkDialog.CreateConfirmationDialog("No Firmware Installed", message).Run();

                    if (responseDialog != ResponseType.Yes || !SetupValidator.TryFixStartApplication(_contentManager, path, userError, out _))
                    {
                        UserErrorDialog.CreateUserErrorDialog(userError);

                        return false;
                    }

                    // Tell the user that we installed a firmware for them.

                    firmwareVersion = _contentManager.GetCurrentFirmwareVersion();

                    RefreshFirmwareLabel();

                    message = $"No installed firmware was found but Ryujinx was able to install firmware {firmwareVersion.VersionString} from the provided game.\nThe emulator will now start.";

                    GtkDialog.CreateInfoDialog($"Firmware {firmwareVersion.VersionString} was installed", message);
                }
                else
                {
                    UserErrorDialog.CreateUserErrorDialog(userError);

                    return false;
                }
            }

            Logger.Notice.Print(LogClass.Application, $"Using Firmware Version: {firmwareVersion?.VersionString}");

            if (isFirmwareTitle)
            {
                Logger.Info?.Print(LogClass.Application, "Loading as Firmware Title (NCA).");

                return _emulationContext.LoadNca(path);
            }

            if (Directory.Exists(path))
            {
                string[] romFsFiles = Directory.GetFiles(path, "*.istorage");

                if (romFsFiles.Length == 0)
                {
                    romFsFiles = Directory.GetFiles(path, "*.romfs");
                }

                if (romFsFiles.Length > 0)
                {
                    Logger.Info?.Print(LogClass.Application, "Loading as cart with RomFS.");

                    return _emulationContext.LoadCart(path, romFsFiles[0]);
                }

                Logger.Info?.Print(LogClass.Application, "Loading as cart WITHOUT RomFS.");

                return _emulationContext.LoadCart(path);
            }

            if (File.Exists(path))
            {
                switch (System.IO.Path.GetExtension(path).ToLowerInvariant())
                {
                    case ".xci":
                        Logger.Info?.Print(LogClass.Application, "Loading as XCI.");

                        return _emulationContext.LoadXci(path);
                    case ".nca":
                        Logger.Info?.Print(LogClass.Application, "Loading as NCA.");

                        return _emulationContext.LoadNca(path);
                    case ".nsp":
                    case ".pfs0":
                        Logger.Info?.Print(LogClass.Application, "Loading as NSP.");

                        return _emulationContext.LoadNsp(path);
                    default:
                        Logger.Info?.Print(LogClass.Application, "Loading as Homebrew.");
                        try
                        {
                            return _emulationContext.LoadProgram(path);
                        }
                        catch (ArgumentOutOfRangeException)
                        {
                            Logger.Error?.Print(LogClass.Application, "The specified file is not supported by Ryujinx.");

                            return false;
                        }
                }
            }

            Logger.Warning?.Print(LogClass.Application, "Please specify a valid XCI/NCA/NSP/PFS0/NRO file.");

            return false;
        }

        public void RunApplication(string path, bool startFullscreen = false)
        {
            if (_gameLoaded)
            {
                GtkDialog.CreateInfoDialog("A game has already been loaded", "Please stop emulation or close the emulator before launching another game.");
            }
            else
            {
                PerformanceCheck();

                Logger.RestartTime();

                RendererWidget = CreateRendererWidget();

                SwitchToRenderWidget(startFullscreen);

                InitializeSwitchInstance();

                UpdateGraphicsConfig();

                bool isFirmwareTitle = false;

                if (path.StartsWith("@SystemContent"))
                {
                    path = _virtualFileSystem.SwitchPathToSystemPath(path);

                    isFirmwareTitle = true;
                }

                if (!LoadApplication(path, isFirmwareTitle))
                {
                    _emulationContext.Dispose();
                    SwitchToGameTable();

                    return;
                }

                SetupProgressUiHandlers();

                _currentEmulatedGamePath = path;

                _deviceExitStatus.Reset();

                Translator.IsReadyForTranslation.Reset();

                Thread windowThread = new(CreateGameWindow)
                {
                    Name = "GUI.WindowThread"
                };

                windowThread.Start();

                _gameLoaded           = true;
                _actionMenu.Sensitive = true;
                UpdateMenuItem.Sensitive = false;

                _lastScannedAmiiboId = "";

                _firmwareInstallFile.Sensitive      = false;
                _firmwareInstallDirectory.Sensitive = false;

                DiscordIntegrationModule.SwitchToPlayingState(_emulationContext.Processes.ActiveApplication.ProgramIdText,
                                                              _emulationContext.Processes.ActiveApplication.ApplicationControlProperties.Title[(int)_emulationContext.System.State.DesiredTitleLanguage].NameString.ToString());

                _applicationLibrary.LoadAndSaveMetaData(_emulationContext.Processes.ActiveApplication.ProgramIdText, appMetadata =>
                {
                    appMetadata.LastPlayed = DateTime.UtcNow.ToString();
                });
            }
        }

        private RendererWidgetBase CreateRendererWidget()
        {
            if (ConfigurationState.Instance.Graphics.GraphicsBackend == GraphicsBackend.Vulkan)
            {
                return new VKRenderer(InputManager, ConfigurationState.Instance.Logger.GraphicsDebugLevel);
            }
            else
            {
                return new GlRenderer(InputManager, ConfigurationState.Instance.Logger.GraphicsDebugLevel);
            }
        }

        private void SwitchToRenderWidget(bool startFullscreen = false)
        {
            _viewBox.Remove(_gameTableWindow);
            RendererWidget.Expand = true;
            _viewBox.Child = RendererWidget;

            RendererWidget.ShowAll();
            EditFooterForGameRenderer();

            if (Window.State.HasFlag(Gdk.WindowState.Fullscreen))
            {
                ToggleExtraWidgets(false);
            }
            else if (startFullscreen || ConfigurationState.Instance.Ui.StartFullscreen.Value)
            {
                FullScreen_Toggled(null, null);
            }
        }

        private void SwitchToGameTable()
        {
            if (Window.State.HasFlag(Gdk.WindowState.Fullscreen))
            {
                ToggleExtraWidgets(true);
            }

            RendererWidget.Exit();

            if (RendererWidget.Window != Window && RendererWidget.Window != null)
            {
                RendererWidget.Window.Dispose();
            }

            RendererWidget.Dispose();

            if (OperatingSystem.IsWindows())
            {
                _windowsMultimediaTimerResolution?.Dispose();
                _windowsMultimediaTimerResolution = null;
            }

            DisplaySleep.Restore();

            _viewBox.Remove(RendererWidget);
            _viewBox.Add(_gameTableWindow);

            _gameTableWindow.Expand = true;

            Window.Title = $"Ryujinx {Program.Version}";

            _emulationContext = null;
            _gameLoaded = false;
            RendererWidget = null;

            DiscordIntegrationModule.SwitchToMainMenu();

            RecreateFooterForMenu();

            UpdateColumns();
            UpdateGameTable();

            RefreshFirmwareLabel();
            HandleRelaunch();
        }

        private void CreateGameWindow()
        {
            if (OperatingSystem.IsWindows())
            {
                _windowsMultimediaTimerResolution = new WindowsMultimediaTimerResolution(1);
            }

            DisplaySleep.Prevent();

            RendererWidget.Initialize(_emulationContext);

            RendererWidget.WaitEvent.WaitOne();

            RendererWidget.Start();

            _emulationContext.Dispose();
            _deviceExitStatus.Set();

            // NOTE: Everything that is here will not be executed when you close the UI.
            Application.Invoke(delegate
            {
                SwitchToGameTable();
            });
        }

        private void RecreateFooterForMenu()
        {
            _listStatusBox.Show();
            _statusBar.Hide();
        }

        private void EditFooterForGameRenderer()
        {
            _listStatusBox.Hide();
            _statusBar.Show();
        }

        public void ToggleExtraWidgets(bool show)
        {
            if (RendererWidget != null)
            {
                if (show)
                {
                    _menuBar.ShowAll();
                    _footerBox.Show();
                    _statusBar.Show();
                }
                else
                {
                    _menuBar.Hide();
                    _footerBox.Hide();
                }
            }
        }

        private void UpdateGameMetadata(string titleId)
        {
            if (_gameLoaded)
            {
                _applicationLibrary.LoadAndSaveMetaData(titleId, appMetadata =>
                {
                    DateTime lastPlayedDateTime = DateTime.Parse(appMetadata.LastPlayed);
                    double   sessionTimePlayed  = DateTime.UtcNow.Subtract(lastPlayedDateTime).TotalSeconds;

                    appMetadata.TimePlayed += Math.Round(sessionTimePlayed, MidpointRounding.AwayFromZero);
                });
            }
        }

        public void UpdateGraphicsConfig()
        {
            int   resScale       = ConfigurationState.Instance.Graphics.ResScale;
            float resScaleCustom = ConfigurationState.Instance.Graphics.ResScaleCustom;

            Graphics.Gpu.GraphicsConfig.ResScale                   = (resScale == -1) ? resScaleCustom : resScale;
            Graphics.Gpu.GraphicsConfig.MaxAnisotropy              = ConfigurationState.Instance.Graphics.MaxAnisotropy;
            Graphics.Gpu.GraphicsConfig.ShadersDumpPath            = ConfigurationState.Instance.Graphics.ShadersDumpPath;
            Graphics.Gpu.GraphicsConfig.EnableShaderCache          = ConfigurationState.Instance.Graphics.EnableShaderCache;
            Graphics.Gpu.GraphicsConfig.EnableTextureRecompression = ConfigurationState.Instance.Graphics.EnableTextureRecompression;
            Graphics.Gpu.GraphicsConfig.EnableMacroHLE             = ConfigurationState.Instance.Graphics.EnableMacroHLE;
        }

        public void SaveConfig()
        {
            ConfigurationState.Instance.ToFileFormat().SaveConfig(Program.ConfigurationPath);
        }

        private void End()
        {
            if (_ending)
            {
                return;
            }

            _ending = true;

            if (_emulationContext != null)
            {
                UpdateGameMetadata(_emulationContext.Processes.ActiveApplication.ProgramIdText);

                if (RendererWidget != null)
                {
                    // We tell the widget that we are exiting.
                    RendererWidget.Exit();

                    // Wait for the other thread to dispose the HLE context before exiting.
                    _deviceExitStatus.WaitOne();
                    RendererWidget.Dispose();
                }
            }

            Dispose();

            Program.Exit();
            Application.Quit();
        }

        //
        // Events
        //
        private void Application_Added(object sender, ApplicationAddedEventArgs args)
        {
            Application.Invoke(delegate
            {
                _tableStore.AppendValues(
                    args.AppData.Favorite,
                    new Gdk.Pixbuf(args.AppData.Icon, 75, 75),
                    $"{args.AppData.TitleName}\n{args.AppData.TitleId.ToUpper()}",
                    args.AppData.Developer,
                    args.AppData.Version,
                    args.AppData.TimePlayed,
                    args.AppData.LastPlayed,
                    args.AppData.FileExtension,
                    args.AppData.FileSize,
                    args.AppData.Path,
                    args.AppData.ControlHolder);
            });
        }

        private void ApplicationCount_Updated(object sender, ApplicationCountUpdatedEventArgs args)
        {
            Application.Invoke(delegate
            {
                _progressLabel.Text = $"{args.NumAppsLoaded}/{args.NumAppsFound} Games Loaded";
                float barValue      = 0;

                if (args.NumAppsFound != 0)
                {
                    barValue = (float)args.NumAppsLoaded / args.NumAppsFound;
                }

                _progressBar.Fraction = barValue;

                // Reset the vertical scrollbar to the top when titles finish loading
                if (args.NumAppsLoaded == args.NumAppsFound)
                {
                    _gameTableWindow.Vadjustment.Value = 0;
                }
            });
        }

        private void Update_StatusBar(object sender, StatusUpdatedEventArgs args)
        {
            Application.Invoke(delegate
            {
                _gameStatus.Text   = args.GameStatus;
                _fifoStatus.Text   = args.FifoStatus;
                _gpuName.Text      = args.GpuName;
                _dockedMode.Text   = args.DockedMode;
                _aspectRatio.Text  = args.AspectRatio;
                _gpuBackend.Text   = args.GpuBackend;
                _volumeStatus.Text = GetVolumeLabelText(args.Volume);

                if (args.VSyncEnabled)
                {
                    _vSyncStatus.Attributes = new Pango.AttrList();
                    _vSyncStatus.Attributes.Insert(new Pango.AttrForeground(11822, 60138, 51657));
                }
                else
                {
                    _vSyncStatus.Attributes = new Pango.AttrList();
                    _vSyncStatus.Attributes.Insert(new Pango.AttrForeground(ushort.MaxValue, 17733, 21588));
                }
            });
        }

        private void FavToggle_Toggled(object sender, ToggledArgs args)
        {
            _tableStore.GetIter(out TreeIter treeIter, new TreePath(args.Path));

            string titleId        = _tableStore.GetValue(treeIter, 2).ToString().Split("\n")[1].ToLower();
            bool   newToggleValue = !(bool)_tableStore.GetValue(treeIter, 0);

            _tableStore.SetValue(treeIter, 0, newToggleValue);

            _applicationLibrary.LoadAndSaveMetaData(titleId, appMetadata =>
            {
                appMetadata.Favorite = newToggleValue;
            });
        }

        private void Column_Clicked(object sender, EventArgs args)
        {
            TreeViewColumn column = (TreeViewColumn)sender;

            ConfigurationState.Instance.Ui.ColumnSort.SortColumnId.Value  = column.SortColumnId;
            ConfigurationState.Instance.Ui.ColumnSort.SortAscending.Value = column.SortOrder == SortType.Ascending;

            SaveConfig();
        }

        private void Row_Activated(object sender, RowActivatedArgs args)
        {
            _gameTableSelection.GetSelected(out TreeIter treeIter);

            string path = (string)_tableStore.GetValue(treeIter, 9);

            RunApplication(path);
        }

        private void VSyncStatus_Clicked(object sender, ButtonReleaseEventArgs args)
        {
            _emulationContext.EnableDeviceVsync = !_emulationContext.EnableDeviceVsync;

            Logger.Info?.Print(LogClass.Application, $"VSync toggled to: {_emulationContext.EnableDeviceVsync}");
        }

        private void DockedMode_Clicked(object sender, ButtonReleaseEventArgs args)
        {
            ConfigurationState.Instance.System.EnableDockedMode.Value = !ConfigurationState.Instance.System.EnableDockedMode.Value;
        }

        private string GetVolumeLabelText(float volume)
        {
            string icon = volume == 0 ? "🔇" : "🔊";

            return $"{icon} {(int)(volume * 100)}%";
        }

        private void VolumeStatus_Clicked(object sender, ButtonReleaseEventArgs args)
        {
            if (_emulationContext != null)
            {
                if (_emulationContext.IsAudioMuted())
                {
                    _emulationContext.SetVolume(ConfigurationState.Instance.System.AudioVolume);
                }
                else
                {
                    _emulationContext.SetVolume(0);
                }
            }
        }

        private void AspectRatio_Clicked(object sender, ButtonReleaseEventArgs args)
        {
            AspectRatio aspectRatio = ConfigurationState.Instance.Graphics.AspectRatio.Value;

            ConfigurationState.Instance.Graphics.AspectRatio.Value = ((int)aspectRatio + 1) > Enum.GetNames<AspectRatio>().Length - 1 ? AspectRatio.Fixed4x3 : aspectRatio + 1;
        }

        private void Row_Clicked(object sender, ButtonReleaseEventArgs args)
        {
            if (args.Event.Button != 3 /* Right Click */)
            {
                return;
            }

            _gameTableSelection.GetSelected(out TreeIter treeIter);

            if (treeIter.UserData == IntPtr.Zero)
            {
                return;
            }

            string titleFilePath = _tableStore.GetValue(treeIter, 9).ToString();
            string titleName     = _tableStore.GetValue(treeIter, 2).ToString().Split("\n")[0];
            string titleId       = _tableStore.GetValue(treeIter, 2).ToString().Split("\n")[1].ToLower();

            BlitStruct<ApplicationControlProperty> controlData = (BlitStruct<ApplicationControlProperty>)_tableStore.GetValue(treeIter, 10);

            _ = new GameTableContextMenu(this, _virtualFileSystem, _accountManager, _libHacHorizonManager.RyujinxClient, titleFilePath, titleName, titleId, controlData);
        }

        private void Load_Application_File(object sender, EventArgs args)
        {
            using (FileChooserNative fileChooser = new FileChooserNative("Choose the file to open", this, FileChooserAction.Open, "Open", "Cancel"))
            {
                FileFilter filter = new FileFilter()
                {
                    Name = "Switch Executables"
                };
                filter.AddPattern("*.xci");
                filter.AddPattern("*.nsp");
                filter.AddPattern("*.pfs0");
                filter.AddPattern("*.nca");
                filter.AddPattern("*.nro");
                filter.AddPattern("*.nso");

                fileChooser.AddFilter(filter);

                if (fileChooser.Run() == (int)ResponseType.Accept)
                {
                    RunApplication(fileChooser.Filename);
                }
            }
        }

        private void Load_Application_Folder(object sender, EventArgs args)
        {
            using (FileChooserNative fileChooser = new FileChooserNative("Choose the folder to open", this, FileChooserAction.SelectFolder, "Open", "Cancel"))
            {
                if (fileChooser.Run() == (int)ResponseType.Accept)
                {
                    RunApplication(fileChooser.Filename);
                }
            }
        }

        private void FileMenu_StateChanged(object o, StateChangedArgs args)
        {
            _appletMenu.Sensitive            = _emulationContext == null && _contentManager.GetCurrentFirmwareVersion() != null && _contentManager.GetCurrentFirmwareVersion().Major > 3;
            _loadApplicationFile.Sensitive   = _emulationContext == null;
            _loadApplicationFolder.Sensitive = _emulationContext == null;
        }

        private void Load_Mii_Edit_Applet(object sender, EventArgs args)
        {
            string contentPath = _contentManager.GetInstalledContentPath(0x0100000000001009, StorageId.BuiltInSystem, NcaContentType.Program);

            RunApplication(contentPath);
        }

        private void Open_Ryu_Folder(object sender, EventArgs args)
        {
            OpenHelper.OpenFolder(AppDataManager.BaseDirPath);
        }

        private void OpenLogsFolder_Pressed(object sender, EventArgs args)
        {
            string logPath = System.IO.Path.Combine(ReleaseInformation.GetBaseApplicationDirectory(), "Logs");

            new DirectoryInfo(logPath).Create();

            OpenHelper.OpenFolder(logPath);
        }

        private void Exit_Pressed(object sender, EventArgs args)
        {
            if (!_gameLoaded || !ConfigurationState.Instance.ShowConfirmExit || GtkDialog.CreateExitDialog())
            {
<<<<<<< HEAD
                int windowWidth;
                int windowHeight;
                int windowXPos;
                int windowYPos;

                GetSize(out windowWidth, out windowHeight);
                GetPosition(out windowXPos, out windowYPos);

                ConfigurationState.Instance.Ui.WindowMaximized.Value = IsMaximized;
                ConfigurationState.Instance.Ui.WindowSizeWidth.Value = windowWidth;
                ConfigurationState.Instance.Ui.WindowSizeHeight.Value = windowHeight;
                ConfigurationState.Instance.Ui.WindowPositionX.Value = windowXPos;
                ConfigurationState.Instance.Ui.WindowPositionY.Value = windowYPos;

                SaveConfig();        
=======
                SaveWindowSizePosition();
>>>>>>> a57239b5
                End();
            }
        }

        private void Window_Close(object sender, DeleteEventArgs args)
        {
            if (!_gameLoaded || !ConfigurationState.Instance.ShowConfirmExit || GtkDialog.CreateExitDialog())
            {
<<<<<<< HEAD
                int windowWidth;
                int windowHeight;
                int windowXPos;
                int windowYPos;

                GetSize(out windowWidth, out windowHeight);
                GetPosition(out windowXPos, out windowYPos);

                ConfigurationState.Instance.Ui.WindowMaximized.Value = IsMaximized;
                ConfigurationState.Instance.Ui.WindowSizeWidth.Value = windowWidth;
                ConfigurationState.Instance.Ui.WindowSizeHeight.Value = windowHeight;
                ConfigurationState.Instance.Ui.WindowPositionX.Value = windowXPos;
                ConfigurationState.Instance.Ui.WindowPositionY.Value = windowYPos;

                SaveConfig();        
=======
                SaveWindowSizePosition();        
>>>>>>> a57239b5
                End();
            }
            else
            {
                args.RetVal = true;
            }
        }

        private void SaveWindowSizePosition()
        {
            int windowWidth;
            int windowHeight;
            int windowXPos;
            int windowYPos;

            GetSize(out windowWidth, out windowHeight);
            GetPosition(out windowXPos, out windowYPos);

            ConfigurationState.Instance.Ui.WindowMaximized.Value = IsMaximized;
            ConfigurationState.Instance.Ui.WindowSizeWidth.Value = windowWidth;
            ConfigurationState.Instance.Ui.WindowSizeHeight.Value = windowHeight;
            ConfigurationState.Instance.Ui.WindowPositionX.Value = windowXPos;
            ConfigurationState.Instance.Ui.WindowPositionY.Value = windowYPos;

            SaveConfig();        
        }

        private void StopEmulation_Pressed(object sender, EventArgs args)
        {
            if (_emulationContext != null)
            {
                UpdateGameMetadata(_emulationContext.Processes.ActiveApplication.ProgramIdText);
            }

            _pauseEmulation.Sensitive = false;
            _resumeEmulation.Sensitive = false;
            UpdateMenuItem.Sensitive = true;
            RendererWidget?.Exit();
        }

        private void PauseEmulation_Pressed(object sender, EventArgs args)
        {
            _pauseEmulation.Sensitive = false;
            _resumeEmulation.Sensitive = true;
            _emulationContext.System.TogglePauseEmulation(true);
        }

        private void ResumeEmulation_Pressed(object sender, EventArgs args)
        {
            _pauseEmulation.Sensitive = true;
            _resumeEmulation.Sensitive = false;
            _emulationContext.System.TogglePauseEmulation(false);
        }

        public void ActivatePauseMenu()
        {
            _pauseEmulation.Sensitive = true;
            _resumeEmulation.Sensitive = false;
        }

        public void TogglePause()
        {
            _pauseEmulation.Sensitive ^= true;
            _resumeEmulation.Sensitive ^= true;
            _emulationContext.System.TogglePauseEmulation(_resumeEmulation.Sensitive);
        }

        private void Installer_File_Pressed(object o, EventArgs args)
        {
            FileChooserNative fileChooser = new FileChooserNative("Choose the firmware file to open", this, FileChooserAction.Open, "Open", "Cancel");

            FileFilter filter = new FileFilter
            {
                Name = "Switch Firmware Files"
            };
            filter.AddPattern("*.zip");
            filter.AddPattern("*.xci");

            fileChooser.AddFilter(filter);

            HandleInstallerDialog(fileChooser);
        }

        private void Installer_Directory_Pressed(object o, EventArgs args)
        {
            FileChooserNative directoryChooser = new FileChooserNative("Choose the firmware directory to open", this, FileChooserAction.SelectFolder, "Open", "Cancel");

            HandleInstallerDialog(directoryChooser);
        }

        private void HandleInstallerDialog(FileChooserNative fileChooser)
        {
            if (fileChooser.Run() == (int)ResponseType.Accept)
            {
                try
                {
                    string filename = fileChooser.Filename;

                    fileChooser.Dispose();

                    SystemVersion firmwareVersion = _contentManager.VerifyFirmwarePackage(filename);

                    if (firmwareVersion is null)
                    {
                        GtkDialog.CreateErrorDialog($"A valid system firmware was not found in {filename}.");

                        return;
                    }

                    string dialogTitle = $"Install Firmware {firmwareVersion.VersionString}";

                    SystemVersion currentVersion = _contentManager.GetCurrentFirmwareVersion();

                    string dialogMessage = $"System version {firmwareVersion.VersionString} will be installed.";

                    if (currentVersion != null)
                    {
                        dialogMessage += $"\n\nThis will replace the current system version {currentVersion.VersionString}. ";
                    }

                    dialogMessage += "\n\nDo you want to continue?";

                    ResponseType responseInstallDialog = (ResponseType)GtkDialog.CreateConfirmationDialog(dialogTitle, dialogMessage).Run();

                    MessageDialog waitingDialog = GtkDialog.CreateWaitingDialog(dialogTitle, "Installing firmware...");

                    if (responseInstallDialog == ResponseType.Yes)
                    {
                        Logger.Info?.Print(LogClass.Application, $"Installing firmware {firmwareVersion.VersionString}");

                        Thread thread = new Thread(() =>
                        {
                            Application.Invoke(delegate
                            {
                                waitingDialog.Run();

                            });

                            try
                            {
                                _contentManager.InstallFirmware(filename);

                                Application.Invoke(delegate
                                {
                                    waitingDialog.Dispose();

                                    string message = $"System version {firmwareVersion.VersionString} successfully installed.";

                                    GtkDialog.CreateInfoDialog(dialogTitle, message);
                                    Logger.Info?.Print(LogClass.Application, message);

                                    // Purge Applet Cache.

                                    DirectoryInfo miiEditorCacheFolder = new DirectoryInfo(System.IO.Path.Combine(AppDataManager.GamesDirPath, "0100000000001009", "cache"));

                                    if (miiEditorCacheFolder.Exists)
                                    {
                                        miiEditorCacheFolder.Delete(true);
                                    }
                                });
                            }
                            catch (Exception ex)
                            {
                                Application.Invoke(delegate
                                {
                                    waitingDialog.Dispose();

                                    GtkDialog.CreateErrorDialog(ex.Message);
                                });
                            }
                            finally
                            {
                                RefreshFirmwareLabel();
                            }
                        });

                        thread.Name = "GUI.FirmwareInstallerThread";
                        thread.Start();
                    }
                }
                catch (MissingKeyException ex)
                {
                    Logger.Error?.Print(LogClass.Application, ex.ToString());
                    UserErrorDialog.CreateUserErrorDialog(UserError.FirmwareParsingFailed);
                }
                catch (Exception ex)
                {
                    GtkDialog.CreateErrorDialog(ex.Message);
                }
            }
            else
            {
                fileChooser.Dispose();
            }
        }

        private void RefreshFirmwareLabel()
        {
            SystemVersion currentFirmware = _contentManager.GetCurrentFirmwareVersion();

            Application.Invoke(delegate
            {
                _firmwareVersionLabel.Text = currentFirmware != null ? currentFirmware.VersionString : "0.0.0";
            });
        }

        private void InstallFileTypes_Pressed(object sender, EventArgs e)
        {
            if (FileAssociationHelper.Install())
            {
                GtkDialog.CreateInfoDialog("Install file types", "File types successfully installed!");
            }
            else
            {
                GtkDialog.CreateErrorDialog("Failed to install file types.");
            }
        }

        private void UninstallFileTypes_Pressed(object sender, EventArgs e)
        {
            if (FileAssociationHelper.Uninstall())
            {
                GtkDialog.CreateInfoDialog("Uninstall file types", "File types successfully uninstalled!");
            }
            else
            {
                GtkDialog.CreateErrorDialog("Failed to uninstall file types.");
            }
        }

        private void HandleRelaunch()
        {
            if (_userChannelPersistence.PreviousIndex != -1 && _userChannelPersistence.ShouldRestart)
            {
                _userChannelPersistence.ShouldRestart = false;

                RunApplication(_currentEmulatedGamePath);
            }
            else
            {
                // otherwise, clear state.
                _userChannelPersistence  = new UserChannelPersistence();
                _currentEmulatedGamePath = null;
                _actionMenu.Sensitive = false;
                _firmwareInstallFile.Sensitive = true;
                _firmwareInstallDirectory.Sensitive = true;
            }
        }

        private void FullScreen_Toggled(object sender, EventArgs args)
        {
            if (!Window.State.HasFlag(Gdk.WindowState.Fullscreen))
            {
                Fullscreen();

                ToggleExtraWidgets(false);
            }
            else
            {
                Unfullscreen();

                ToggleExtraWidgets(true);
            }
        }

        private void StartFullScreen_Toggled(object sender, EventArgs args)
        {
            ConfigurationState.Instance.Ui.StartFullscreen.Value = _startFullScreen.Active;

            SaveConfig();
        }

        private void ShowConsole_Toggled(object sender, EventArgs args)
        {
            ConfigurationState.Instance.Ui.ShowConsole.Value = _showConsole.Active;

            SaveConfig();
        }

        private void OptionMenu_StateChanged(object o, StateChangedArgs args)
        {
            _manageUserProfiles.Sensitive = _emulationContext == null;
        }

        private void Settings_Pressed(object sender, EventArgs args)
        {
            SettingsWindow settingsWindow = new SettingsWindow(this, _virtualFileSystem, _contentManager);

            settingsWindow.SetSizeRequest((int)(settingsWindow.DefaultWidth * Program.WindowScaleFactor), (int)(settingsWindow.DefaultHeight * Program.WindowScaleFactor));
            settingsWindow.Show();
        }

        private void HideUi_Pressed(object sender, EventArgs args)
        {
            ToggleExtraWidgets(false);
        }

        private void ManageCheats_Pressed(object sender, EventArgs args)
        {
           var window = new CheatWindow(_virtualFileSystem,
                                        _emulationContext.Processes.ActiveApplication.ProgramId,
                                        _emulationContext.Processes.ActiveApplication.ApplicationControlProperties.Title[(int)_emulationContext.System.State.DesiredTitleLanguage].NameString.ToString());

            window.Destroyed += CheatWindow_Destroyed;
            window.Show();
        }

        private void CheatWindow_Destroyed(object sender, EventArgs e)
        {
            _emulationContext.EnableCheats();
            (sender as CheatWindow).Destroyed -= CheatWindow_Destroyed;
        }

        private void ManageUserProfiles_Pressed(object sender, EventArgs args)
        {
            UserProfilesManagerWindow userProfilesManagerWindow = new UserProfilesManagerWindow(_accountManager, _contentManager, _virtualFileSystem);

            userProfilesManagerWindow.SetSizeRequest((int)(userProfilesManagerWindow.DefaultWidth * Program.WindowScaleFactor), (int)(userProfilesManagerWindow.DefaultHeight * Program.WindowScaleFactor));
            userProfilesManagerWindow.Show();
        }

        private void Simulate_WakeUp_Message_Pressed(object sender, EventArgs args)
        {
            if (_emulationContext != null)
            {
                _emulationContext.System.SimulateWakeUpMessage();
            }
        }

        private void ActionMenu_StateChanged(object o, StateChangedArgs args)
        {
            _scanAmiibo.Sensitive     = _emulationContext != null && _emulationContext.System.SearchingForAmiibo(out int _);
            _takeScreenshot.Sensitive = _emulationContext != null;
        }

        private void Scan_Amiibo(object sender, EventArgs args)
        {
            if (_emulationContext.System.SearchingForAmiibo(out int deviceId))
            {
                AmiiboWindow amiiboWindow = new AmiiboWindow
                {
                    LastScannedAmiiboShowAll = _lastScannedAmiiboShowAll,
                    LastScannedAmiiboId      = _lastScannedAmiiboId,
                    DeviceId                 = deviceId,
                    TitleId                  = _emulationContext.Processes.ActiveApplication.ProgramIdText.ToUpper()
                };

                amiiboWindow.DeleteEvent += AmiiboWindow_DeleteEvent;

                amiiboWindow.Show();
            }
            else
            {
                GtkDialog.CreateInfoDialog($"Amiibo", "The game is currently not ready to receive Amiibo scan data. Ensure that you have an Amiibo-compatible game open and ready to receive Amiibo scan data.");
            }
        }

        private void Take_Screenshot(object sender, EventArgs args)
        {
            if (_emulationContext != null && RendererWidget != null)
            {
                RendererWidget.ScreenshotRequested = true;
            }
        }

        private void AmiiboWindow_DeleteEvent(object sender, DeleteEventArgs args)
        {
            if (((AmiiboWindow)sender).AmiiboId != "" && ((AmiiboWindow)sender).Response == ResponseType.Ok)
            {
                _lastScannedAmiiboId      = ((AmiiboWindow)sender).AmiiboId;
                _lastScannedAmiiboShowAll = ((AmiiboWindow)sender).LastScannedAmiiboShowAll;

                _emulationContext.System.ScanAmiibo(((AmiiboWindow)sender).DeviceId, ((AmiiboWindow)sender).AmiiboId, ((AmiiboWindow)sender).UseRandomUuid);
            }
        }

        private void Update_Pressed(object sender, EventArgs args)
        {
            if (Updater.CanUpdate(true))
            {
                Updater.BeginParse(this, true).ContinueWith(task =>
                {
                    Logger.Error?.Print(LogClass.Application, $"Updater error: {task.Exception}");
                }, TaskContinuationOptions.OnlyOnFaulted);
            }
        }

        private void About_Pressed(object sender, EventArgs args)
        {
            AboutWindow aboutWindow = new AboutWindow();

            aboutWindow.SetSizeRequest((int)(aboutWindow.DefaultWidth * Program.WindowScaleFactor), (int)(aboutWindow.DefaultHeight * Program.WindowScaleFactor));
            aboutWindow.Show();
        }

        private void Fav_Toggled(object sender, EventArgs args)
        {
            ConfigurationState.Instance.Ui.GuiColumns.FavColumn.Value = _favToggle.Active;

            SaveConfig();
            UpdateColumns();
        }

        private void Icon_Toggled(object sender, EventArgs args)
        {
            ConfigurationState.Instance.Ui.GuiColumns.IconColumn.Value = _iconToggle.Active;

            SaveConfig();
            UpdateColumns();
        }

        private void App_Toggled(object sender, EventArgs args)
        {
            ConfigurationState.Instance.Ui.GuiColumns.AppColumn.Value = _appToggle.Active;

            SaveConfig();
            UpdateColumns();
        }

        private void Developer_Toggled(object sender, EventArgs args)
        {
            ConfigurationState.Instance.Ui.GuiColumns.DevColumn.Value = _developerToggle.Active;

            SaveConfig();
            UpdateColumns();
        }

        private void Version_Toggled(object sender, EventArgs args)
        {
            ConfigurationState.Instance.Ui.GuiColumns.VersionColumn.Value = _versionToggle.Active;

            SaveConfig();
            UpdateColumns();
        }

        private void TimePlayed_Toggled(object sender, EventArgs args)
        {
            ConfigurationState.Instance.Ui.GuiColumns.TimePlayedColumn.Value = _timePlayedToggle.Active;

            SaveConfig();
            UpdateColumns();
        }

        private void LastPlayed_Toggled(object sender, EventArgs args)
        {
            ConfigurationState.Instance.Ui.GuiColumns.LastPlayedColumn.Value = _lastPlayedToggle.Active;

            SaveConfig();
            UpdateColumns();
        }

        private void FileExt_Toggled(object sender, EventArgs args)
        {
            ConfigurationState.Instance.Ui.GuiColumns.FileExtColumn.Value = _fileExtToggle.Active;

            SaveConfig();
            UpdateColumns();
        }

        private void FileSize_Toggled(object sender, EventArgs args)
        {
            ConfigurationState.Instance.Ui.GuiColumns.FileSizeColumn.Value = _fileSizeToggle.Active;

            SaveConfig();
            UpdateColumns();
        }

        private void Path_Toggled(object sender, EventArgs args)
        {
            ConfigurationState.Instance.Ui.GuiColumns.PathColumn.Value = _pathToggle.Active;

            SaveConfig();
            UpdateColumns();
        }

        private void RefreshList_Pressed(object sender, ButtonReleaseEventArgs args)
        {
            UpdateGameTable();
        }
    }
}<|MERGE_RESOLUTION|>--- conflicted
+++ resolved
@@ -149,6 +149,7 @@
             ThemeHelper.ApplyTheme();
             Gdk.Monitor monitor = Display.GetMonitor(0);
             Gdk.Screen screen = Display.GetScreen(0);
+            Gdk.Screen screen = Display.GetScreen(0);
             // Sets overridden fields.
             int monitorWidth  = monitor.Geometry.Width  * monitor.ScaleFactor;
             int monitorHeight = monitor.Geometry.Height * monitor.ScaleFactor;
@@ -158,11 +159,7 @@
             int drawHeight = ConfigurationState.Instance.Ui.WindowSizeHeight;
             int drawX = ConfigurationState.Instance.Ui.WindowPositionX;
             int drawY = ConfigurationState.Instance.Ui.WindowPositionY;
-<<<<<<< HEAD
-            
-=======
-
->>>>>>> a57239b5
+
             if (drawWidth > screenWidth) {
                 drawWidth = drawWidth - (drawWidth - screenWidth) - 75;
             }
@@ -176,16 +173,9 @@
                 drawY = drawY - (drawY - screenHeight);
             }
 
-<<<<<<< HEAD
-            DefaultWidth  = monitorWidth  < 1280 ? monitorWidth  : ConfigurationState.Instance.Ui.WindowSizeWidth;
-            DefaultHeight = monitorHeight < 760  ? monitorHeight : ConfigurationState.Instance.Ui.WindowSizeHeight;
-            Move(drawX, drawY);
-            if (ConfigurationState.Instance.Ui.WindowMaximized) 
-=======
             DefaultWidth  = monitorWidth  < 1280 ? monitorWidth  : drawWidth;
             DefaultHeight = monitorHeight < 760  ? monitorHeight : drawHeight;
             Move(drawX,drawY);
->>>>>>> a57239b5
             { 
                 Maximize(); 
             };
@@ -1328,25 +1318,7 @@
         {
             if (!_gameLoaded || !ConfigurationState.Instance.ShowConfirmExit || GtkDialog.CreateExitDialog())
             {
-<<<<<<< HEAD
-                int windowWidth;
-                int windowHeight;
-                int windowXPos;
-                int windowYPos;
-
-                GetSize(out windowWidth, out windowHeight);
-                GetPosition(out windowXPos, out windowYPos);
-
-                ConfigurationState.Instance.Ui.WindowMaximized.Value = IsMaximized;
-                ConfigurationState.Instance.Ui.WindowSizeWidth.Value = windowWidth;
-                ConfigurationState.Instance.Ui.WindowSizeHeight.Value = windowHeight;
-                ConfigurationState.Instance.Ui.WindowPositionX.Value = windowXPos;
-                ConfigurationState.Instance.Ui.WindowPositionY.Value = windowYPos;
-
-                SaveConfig();        
-=======
                 SaveWindowSizePosition();
->>>>>>> a57239b5
                 End();
             }
         }
@@ -1355,25 +1327,7 @@
         {
             if (!_gameLoaded || !ConfigurationState.Instance.ShowConfirmExit || GtkDialog.CreateExitDialog())
             {
-<<<<<<< HEAD
-                int windowWidth;
-                int windowHeight;
-                int windowXPos;
-                int windowYPos;
-
-                GetSize(out windowWidth, out windowHeight);
-                GetPosition(out windowXPos, out windowYPos);
-
-                ConfigurationState.Instance.Ui.WindowMaximized.Value = IsMaximized;
-                ConfigurationState.Instance.Ui.WindowSizeWidth.Value = windowWidth;
-                ConfigurationState.Instance.Ui.WindowSizeHeight.Value = windowHeight;
-                ConfigurationState.Instance.Ui.WindowPositionX.Value = windowXPos;
-                ConfigurationState.Instance.Ui.WindowPositionY.Value = windowYPos;
-
-                SaveConfig();        
-=======
                 SaveWindowSizePosition();        
->>>>>>> a57239b5
                 End();
             }
             else
