--- conflicted
+++ resolved
@@ -395,15 +395,11 @@
             }
 
             Profile.FinishProfiling();
-<<<<<<< HEAD
-            _device.Dispose();
-            _audioOut.Dispose();
-            Aot.Dispose();
-=======
             _device?.Dispose();
             _audioOut?.Dispose();
->>>>>>> 40039c56
+            Aot.Dispose();
             Logger.Shutdown();
+
             Environment.Exit(0);
         }
 
