<<<<<<< HEAD
using ARMeilleure.Translation.AOT;
using DiscordRPC;
=======
>>>>>>> 0915731a
using Gtk;
using Ryujinx.Audio;
using Ryujinx.Common.Logging;
using Ryujinx.Graphics.Gal;
using Ryujinx.Graphics.Gal.OpenGL;
using Ryujinx.Profiler;
using System;
using System.IO;
using System.Reflection;
using System.Text;
using System.Threading;
using Ryujinx.Configuration;
using System.Diagnostics;
using System.Threading.Tasks;
using Utf8Json;
using JsonPrettyPrinterPlus;
using Utf8Json.Resolvers;
using Ryujinx.HLE.FileSystem;


using GUI = Gtk.Builder.ObjectAttribute;

namespace Ryujinx.Ui
{
    public class MainWindow : Window
    {
        private static HLE.Switch _device;

        private static IGalRenderer _renderer;

        private static IAalOutput _audioOut;

        private static GlScreen _screen;

        private static ListStore _tableStore;

        private static bool _updatingGameTable;
        private static bool _gameLoaded;
        private static bool _ending;

        private static TreeView _treeView;

#pragma warning disable CS0649
#pragma warning disable IDE0044
        [GUI] Window        _mainWin;
        [GUI] CheckMenuItem _fullScreen;
        [GUI] MenuItem      _stopEmulation;
        [GUI] CheckMenuItem _favToggle;
        [GUI] CheckMenuItem _iconToggle;
        [GUI] CheckMenuItem _appToggle;
        [GUI] CheckMenuItem _developerToggle;
        [GUI] CheckMenuItem _versionToggle;
        [GUI] CheckMenuItem _timePlayedToggle;
        [GUI] CheckMenuItem _lastPlayedToggle;
        [GUI] CheckMenuItem _fileExtToggle;
        [GUI] CheckMenuItem _fileSizeToggle;
        [GUI] CheckMenuItem _pathToggle;
        [GUI] TreeView      _gameTable;
        [GUI] TreeSelection _gameTableSelection;
        [GUI] Label         _progressLabel;
        [GUI] LevelBar      _progressBar;
#pragma warning restore CS0649
#pragma warning restore IDE0044

        public MainWindow() : this(new Builder("Ryujinx.Ui.MainWindow.glade")) { }

        private MainWindow(Builder builder) : base(builder.GetObject("_mainWin").Handle)
        {
            builder.Autoconnect(this);

            DeleteEvent += Window_Close;

            ApplicationLibrary.ApplicationAdded += Application_Added;

            _gameTable.ButtonReleaseEvent += Row_Clicked;

            _renderer = new OglRenderer();

            _audioOut = InitializeAudioEngine();

            // TODO: Initialization and dispose of HLE.Switch when starting/stoping emulation.
            _device = InitializeSwitchInstance();

            _treeView = _gameTable;

            ApplyTheme();

            _mainWin.Icon            = new Gdk.Pixbuf(Assembly.GetExecutingAssembly(), "Ryujinx.Ui.assets.Icon.png");
            _stopEmulation.Sensitive = false;

            if (ConfigurationState.Instance.Ui.GuiColumns.FavColumn)        _favToggle.Active        = true;
            if (ConfigurationState.Instance.Ui.GuiColumns.IconColumn)       _iconToggle.Active       = true;
            if (ConfigurationState.Instance.Ui.GuiColumns.AppColumn)        _appToggle.Active        = true;
            if (ConfigurationState.Instance.Ui.GuiColumns.DevColumn)        _developerToggle.Active  = true;
            if (ConfigurationState.Instance.Ui.GuiColumns.VersionColumn)    _versionToggle.Active    = true;
            if (ConfigurationState.Instance.Ui.GuiColumns.TimePlayedColumn) _timePlayedToggle.Active = true;
            if (ConfigurationState.Instance.Ui.GuiColumns.LastPlayedColumn) _lastPlayedToggle.Active = true;
            if (ConfigurationState.Instance.Ui.GuiColumns.FileExtColumn)    _fileExtToggle.Active    = true;
            if (ConfigurationState.Instance.Ui.GuiColumns.FileSizeColumn)   _fileSizeToggle.Active   = true;
            if (ConfigurationState.Instance.Ui.GuiColumns.PathColumn)       _pathToggle.Active       = true;

            _gameTable.Model = _tableStore = new ListStore(
                typeof(bool),
                typeof(Gdk.Pixbuf),
                typeof(string),
                typeof(string),
                typeof(string),
                typeof(string),
                typeof(string),
                typeof(string),
                typeof(string),
                typeof(string));

            _tableStore.SetSortFunc(5, TimePlayedSort);
            _tableStore.SetSortFunc(6, LastPlayedSort);
            _tableStore.SetSortFunc(8, FileSizeSort);
            _tableStore.SetSortColumnId(0, SortType.Descending);

            UpdateColumns();
#pragma warning disable CS4014
            UpdateGameTable();
#pragma warning restore CS4014
        }

        internal static void ApplyTheme()
        {
            if (!ConfigurationState.Instance.Ui.EnableCustomTheme)
            {
                return;
            }

            if (File.Exists(ConfigurationState.Instance.Ui.CustomThemePath) && (System.IO.Path.GetExtension(ConfigurationState.Instance.Ui.CustomThemePath) == ".css"))
            {
                CssProvider cssProvider = new CssProvider();

                cssProvider.LoadFromPath(ConfigurationState.Instance.Ui.CustomThemePath);

                StyleContext.AddProviderForScreen(Gdk.Screen.Default, cssProvider, 800);
            }
            else
            {
                Logger.PrintWarning(LogClass.Application, $"The \"custom_theme_path\" section in \"Config.json\" contains an invalid path: \"{ConfigurationState.Instance.Ui.CustomThemePath}\".");
            }
        }

        private void UpdateColumns()
        {
            foreach (TreeViewColumn column in _gameTable.Columns)
            {
                _gameTable.RemoveColumn(column);
            }

            CellRendererToggle favToggle = new CellRendererToggle();
            favToggle.Toggled += FavToggle_Toggled;

            if (ConfigurationState.Instance.Ui.GuiColumns.FavColumn)        _gameTable.AppendColumn("Fav",         favToggle,                "active", 0);
            if (ConfigurationState.Instance.Ui.GuiColumns.IconColumn)       _gameTable.AppendColumn("Icon",        new CellRendererPixbuf(), "pixbuf", 1);
            if (ConfigurationState.Instance.Ui.GuiColumns.AppColumn)        _gameTable.AppendColumn("Application", new CellRendererText(),   "text",   2);
            if (ConfigurationState.Instance.Ui.GuiColumns.DevColumn)        _gameTable.AppendColumn("Developer",   new CellRendererText(),   "text",   3);
            if (ConfigurationState.Instance.Ui.GuiColumns.VersionColumn)    _gameTable.AppendColumn("Version",     new CellRendererText(),   "text",   4);
            if (ConfigurationState.Instance.Ui.GuiColumns.TimePlayedColumn) _gameTable.AppendColumn("Time Played", new CellRendererText(),   "text",   5);
            if (ConfigurationState.Instance.Ui.GuiColumns.LastPlayedColumn) _gameTable.AppendColumn("Last Played", new CellRendererText(),   "text",   6);
            if (ConfigurationState.Instance.Ui.GuiColumns.FileExtColumn)    _gameTable.AppendColumn("File Ext",    new CellRendererText(),   "text",   7);
            if (ConfigurationState.Instance.Ui.GuiColumns.FileSizeColumn)   _gameTable.AppendColumn("File Size",   new CellRendererText(),   "text",   8);
            if (ConfigurationState.Instance.Ui.GuiColumns.PathColumn)       _gameTable.AppendColumn("Path",        new CellRendererText(),   "text",   9);

            foreach (TreeViewColumn column in _gameTable.Columns)
            {
                if      (column.Title == "Fav"         && ConfigurationState.Instance.Ui.GuiColumns.FavColumn)        column.SortColumnId = 0;
                else if (column.Title == "Application" && ConfigurationState.Instance.Ui.GuiColumns.AppColumn)        column.SortColumnId = 2;
                else if (column.Title == "Developer"   && ConfigurationState.Instance.Ui.GuiColumns.DevColumn)        column.SortColumnId = 3;
                else if (column.Title == "Version"     && ConfigurationState.Instance.Ui.GuiColumns.VersionColumn)    column.SortColumnId = 4;
                else if (column.Title == "Time Played" && ConfigurationState.Instance.Ui.GuiColumns.TimePlayedColumn) column.SortColumnId = 5;
                else if (column.Title == "Last Played" && ConfigurationState.Instance.Ui.GuiColumns.LastPlayedColumn) column.SortColumnId = 6;
                else if (column.Title == "File Ext"    && ConfigurationState.Instance.Ui.GuiColumns.FileExtColumn)    column.SortColumnId = 7;
                else if (column.Title == "File Size"   && ConfigurationState.Instance.Ui.GuiColumns.FileSizeColumn)   column.SortColumnId = 8;
                else if (column.Title == "Path"        && ConfigurationState.Instance.Ui.GuiColumns.PathColumn)       column.SortColumnId = 9;
            }
        }

        private HLE.Switch InitializeSwitchInstance()
        {
            HLE.Switch instance = new HLE.Switch(_renderer, _audioOut);

            instance.Initialize();

            return instance;
        }

        internal static async Task UpdateGameTable()
        {
            if (_updatingGameTable)
            {
                return;
            }

            _updatingGameTable = true;

            _tableStore.Clear();

            await Task.Run(() => ApplicationLibrary.LoadApplications(ConfigurationState.Instance.Ui.GameDirs, _device.System.KeySet, _device.System.State.DesiredTitleLanguage));

            _updatingGameTable = false;
        }

        internal void LoadApplication(string path)
        {
            if (_gameLoaded)
            {
                GtkDialog.CreateErrorDialog("A game has already been loaded. Please close the emulator and try again");
            }
            else
            {
                Logger.RestartTime();

                // TODO: Move this somewhere else + reloadable?
                GraphicsConfig.ShadersDumpPath = ConfigurationState.Instance.Graphics.ShadersDumpPath;

                if (Directory.Exists(path))
                {
                    string[] romFsFiles = Directory.GetFiles(path, "*.istorage");

                    if (romFsFiles.Length == 0)
                    {
                        romFsFiles = Directory.GetFiles(path, "*.romfs");
                    }

                    if (romFsFiles.Length > 0)
                    {
                        Logger.PrintInfo(LogClass.Application, "Loading as cart with RomFS.");
                        _device.LoadCart(path, romFsFiles[0]);
                    }
                    else
                    {
                        Logger.PrintInfo(LogClass.Application, "Loading as cart WITHOUT RomFS.");
                        _device.LoadCart(path);
                    }
                }
                else if (File.Exists(path))
                {
                    switch (System.IO.Path.GetExtension(path).ToLowerInvariant())
                    {
                        case ".xci":
                            Logger.PrintInfo(LogClass.Application, "Loading as XCI.");
                            _device.LoadXci(path);
                            break;
                        case ".nca":
                            Logger.PrintInfo(LogClass.Application, "Loading as NCA.");
                            _device.LoadNca(path);
                            break;
                        case ".nsp":
                        case ".pfs0":
                            Logger.PrintInfo(LogClass.Application, "Loading as NSP.");
                            _device.LoadNsp(path);
                            break;
                        default:
                            Logger.PrintInfo(LogClass.Application, "Loading as homebrew.");
                            try
                            {
                                _device.LoadProgram(path);
                            }
                            catch (ArgumentOutOfRangeException)
                            {
                                Logger.PrintError(LogClass.Application, "The file which you have specified is unsupported by Ryujinx.");
                            }
                            break;
                    }
                }
                else
                {
                    Logger.PrintWarning(LogClass.Application, "Please specify a valid XCI/NCA/NSP/PFS0/NRO file.");
                    End();
                }

#if MACOS_BUILD
                CreateGameWindow();
#else
                new Thread(CreateGameWindow).Start();
#endif

                _gameLoaded              = true;
                _stopEmulation.Sensitive = true;

                DiscordIntegrationModule.SwitchToPlayingState(_device.System.TitleId, _device.System.TitleName);

                string metadataFolder = System.IO.Path.Combine(new VirtualFileSystem().GetBasePath(), "games", _device.System.TitleId, "gui");
                string metadataFile   = System.IO.Path.Combine(metadataFolder, "metadata.json");

                IJsonFormatterResolver resolver = CompositeResolver.Create(new[] { StandardResolver.AllowPrivateSnakeCase });

                ApplicationMetadata appMetadata;

                if (!File.Exists(metadataFile))
                {
                    Directory.CreateDirectory(metadataFolder);

                    appMetadata = new ApplicationMetadata
                    {
                        Favorite   = false,
                        TimePlayed = 0,
                        LastPlayed = "Never"
                    };

                    byte[] data = JsonSerializer.Serialize(appMetadata, resolver);
                    File.WriteAllText(metadataFile, Encoding.UTF8.GetString(data, 0, data.Length).PrettyPrintJson());
                }

                using (Stream stream = File.OpenRead(metadataFile))
                {
                    appMetadata = JsonSerializer.Deserialize<ApplicationMetadata>(stream, resolver);
                }

                appMetadata.LastPlayed = DateTime.UtcNow.ToString();

                byte[] saveData = JsonSerializer.Serialize(appMetadata, resolver);
                File.WriteAllText(metadataFile, Encoding.UTF8.GetString(saveData, 0, saveData.Length).PrettyPrintJson());
            }
        }

        private static void CreateGameWindow()
        {
            _device.Hid.InitializePrimaryController(ConfigurationState.Instance.Hid.ControllerType);

            using (_screen = new GlScreen(_device, _renderer))
            {
                _screen.MainLoop();

                End();
            }
        }

        private static void End()
        {
            if (_ending)
            {
                return;
            }

            _ending = true;

            if (_gameLoaded)
            {
                string metadataFolder = System.IO.Path.Combine(new VirtualFileSystem().GetBasePath(), "games", _device.System.TitleId, "gui");
                string metadataFile   = System.IO.Path.Combine(metadataFolder, "metadata.json");

                IJsonFormatterResolver resolver = CompositeResolver.Create(new[] { StandardResolver.AllowPrivateSnakeCase });

                ApplicationMetadata appMetadata;

                if (!File.Exists(metadataFile))
                {
                    Directory.CreateDirectory(metadataFolder);

                    appMetadata = new ApplicationMetadata
                    {
                        Favorite   = false,
                        TimePlayed = 0,
                        LastPlayed = "Never"
                    };

                    byte[] data = JsonSerializer.Serialize(appMetadata, resolver);
                    File.WriteAllText(metadataFile, Encoding.UTF8.GetString(data, 0, data.Length).PrettyPrintJson());
                }

                using (Stream stream = File.OpenRead(metadataFile))
                {
                    appMetadata = JsonSerializer.Deserialize<ApplicationMetadata>(stream, resolver);
                }

                DateTime lastPlayedDateTime = DateTime.Parse(appMetadata.LastPlayed);
                double   sessionTimePlayed  = DateTime.UtcNow.Subtract(lastPlayedDateTime).TotalSeconds;

                appMetadata.TimePlayed += Math.Round(sessionTimePlayed, MidpointRounding.AwayFromZero);

                byte[] saveData = JsonSerializer.Serialize(appMetadata, resolver);
                File.WriteAllText(metadataFile, Encoding.UTF8.GetString(saveData, 0, saveData.Length).PrettyPrintJson());
            }

            Profile.FinishProfiling();
            Aot.Dispose();
            _device.Dispose();
            _audioOut.Dispose();
            Logger.Shutdown();
            Environment.Exit(0);
        }

        /// <summary>
        /// Picks an <see cref="IAalOutput"/> audio output renderer supported on this machine
        /// </summary>
        /// <returns>An <see cref="IAalOutput"/> supported by this machine</returns>
        private static IAalOutput InitializeAudioEngine()
        {
            if (SoundIoAudioOut.IsSupported)
            {
                return new SoundIoAudioOut();
            }
            else if (OpenALAudioOut.IsSupported)
            {
                return new OpenALAudioOut();
            }
            else
            {
                return new DummyAudioOut();
            }
        }

        //Events
        private void Application_Added(object sender, ApplicationAddedEventArgs args)
        {
            Application.Invoke(delegate
            {
                _tableStore.AppendValues(
                    args.AppData.Favorite,
                    new Gdk.Pixbuf(args.AppData.Icon, 75, 75),
                    $"{args.AppData.TitleName}\n{args.AppData.TitleId.ToUpper()}",
                    args.AppData.Developer,
                    args.AppData.Version,
                    args.AppData.TimePlayed,
                    args.AppData.LastPlayed,
                    args.AppData.FileExtension,
                    args.AppData.FileSize,
                    args.AppData.Path);

                _progressLabel.Text = $"{args.NumAppsLoaded}/{args.NumAppsFound} Games Loaded";
                _progressBar.Value  = (float)args.NumAppsLoaded / args.NumAppsFound;
            });
        }

        private void FavToggle_Toggled(object sender, ToggledArgs args)
        {
            _tableStore.GetIter(out TreeIter treeIter, new TreePath(args.Path));

            string titleId      = _tableStore.GetValue(treeIter, 2).ToString().Split("\n")[1].ToLower();
            string metadataPath = System.IO.Path.Combine(new VirtualFileSystem().GetBasePath(), "games", titleId, "gui", "metadata.json");

            IJsonFormatterResolver resolver = CompositeResolver.Create(new[] { StandardResolver.AllowPrivateSnakeCase });

            ApplicationMetadata appMetadata;
            
            using (Stream stream = File.OpenRead(metadataPath))
            {
                appMetadata = JsonSerializer.Deserialize<ApplicationMetadata>(stream, resolver);
            }

            if ((bool)_tableStore.GetValue(treeIter, 0))
            {
                _tableStore.SetValue(treeIter, 0, false);

                appMetadata.Favorite = false;
            }
            else
            {
                _tableStore.SetValue(treeIter, 0, true);

                appMetadata.Favorite = true;
            }

            byte[] saveData = JsonSerializer.Serialize(appMetadata, resolver);
            File.WriteAllText(metadataPath, Encoding.UTF8.GetString(saveData, 0, saveData.Length).PrettyPrintJson());
        }

        private void Row_Activated(object sender, RowActivatedArgs args)
        {
            _gameTableSelection.GetSelected(out TreeIter treeIter);
            string path = (string)_tableStore.GetValue(treeIter, 9);

            LoadApplication(path);
        }

        private void Row_Clicked(object sender, ButtonReleaseEventArgs args)
        {
            if (args.Event.Button != 3) return;

            _gameTableSelection.GetSelected(out TreeIter treeIter);

            if (treeIter.UserData == IntPtr.Zero) return;

            GameTableContextMenu contextMenu = new GameTableContextMenu(_tableStore, treeIter);
            contextMenu.ShowAll();
            contextMenu.PopupAtPointer(null);
        }

        private void Load_Application_File(object sender, EventArgs args)
        {
            FileChooserDialog fileChooser = new FileChooserDialog("Choose the file to open", this, FileChooserAction.Open, "Cancel", ResponseType.Cancel, "Open", ResponseType.Accept);

            fileChooser.Filter = new FileFilter();
            fileChooser.Filter.AddPattern("*.nsp" );
            fileChooser.Filter.AddPattern("*.pfs0");
            fileChooser.Filter.AddPattern("*.xci" );
            fileChooser.Filter.AddPattern("*.nca" );
            fileChooser.Filter.AddPattern("*.nro" );
            fileChooser.Filter.AddPattern("*.nso" );

            if (fileChooser.Run() == (int)ResponseType.Accept)
            {
                LoadApplication(fileChooser.Filename);
            }

            fileChooser.Dispose();
        }

        private void Load_Application_Folder(object sender, EventArgs args)
        {
            FileChooserDialog fileChooser = new FileChooserDialog("Choose the folder to open", this, FileChooserAction.SelectFolder, "Cancel", ResponseType.Cancel, "Open", ResponseType.Accept);

            if (fileChooser.Run() == (int)ResponseType.Accept)
            {
                LoadApplication(fileChooser.Filename);
            }

            fileChooser.Dispose();
        }

        private void Open_Ryu_Folder(object sender, EventArgs args)
        {
            Process.Start(new ProcessStartInfo()
            {
                FileName        = new VirtualFileSystem().GetBasePath(),
                UseShellExecute = true,
                Verb            = "open"
            });
        }

        private void Exit_Pressed(object sender, EventArgs args)
        {
            _screen?.Exit();
            End();
        }

        private void Window_Close(object sender, DeleteEventArgs args)
        {
            _screen?.Exit();
            End();
        }

        private void StopEmulation_Pressed(object sender, EventArgs args)
        {
            // TODO: Write logic to kill running game

            _gameLoaded = false;
        }

        private void FullScreen_Toggled(object sender, EventArgs args)
        {
            if (_fullScreen.Active)
            {
                Fullscreen();
            }
            else
            {
                Unfullscreen();
            }
        }

        private void Settings_Pressed(object sender, EventArgs args)
        {
            SwitchSettings settingsWin = new SwitchSettings();
            settingsWin.Show();
        }

        private void Update_Pressed(object sender, EventArgs args)
        {
            string ryuUpdater = System.IO.Path.Combine(new VirtualFileSystem().GetBasePath(), "RyuUpdater.exe");

            try
            {
                Process.Start(new ProcessStartInfo(ryuUpdater, "/U") { UseShellExecute = true });
            }
            catch(System.ComponentModel.Win32Exception)
            {
                GtkDialog.CreateErrorDialog("Update canceled by user or updater was not found");
            }
        }

        private void About_Pressed(object sender, EventArgs args)
        {
            AboutWindow aboutWin = new AboutWindow();
            aboutWin.Show();
        }

        private void Fav_Toggled(object sender, EventArgs args)
        {
            ConfigurationState.Instance.Ui.GuiColumns.FavColumn.Value = _favToggle.Active;

            SaveConfig();
            UpdateColumns();
        }

        private void Icon_Toggled(object sender, EventArgs args)
        {
            ConfigurationState.Instance.Ui.GuiColumns.IconColumn.Value = _iconToggle.Active;

            SaveConfig();
            UpdateColumns();
        }

        private void Title_Toggled(object sender, EventArgs args)
        {
            ConfigurationState.Instance.Ui.GuiColumns.AppColumn.Value = _appToggle.Active;

            SaveConfig();
            UpdateColumns();
        }

        private void Developer_Toggled(object sender, EventArgs args)
        {
            ConfigurationState.Instance.Ui.GuiColumns.DevColumn.Value = _developerToggle.Active;

            SaveConfig();
            UpdateColumns();
        }

        private void Version_Toggled(object sender, EventArgs args)
        {
            ConfigurationState.Instance.Ui.GuiColumns.VersionColumn.Value = _versionToggle.Active;

            SaveConfig();
            UpdateColumns();
        }

        private void TimePlayed_Toggled(object sender, EventArgs args)
        {
            ConfigurationState.Instance.Ui.GuiColumns.TimePlayedColumn.Value = _timePlayedToggle.Active;

            SaveConfig();
            UpdateColumns();
        }

        private void LastPlayed_Toggled(object sender, EventArgs args)
        {
            ConfigurationState.Instance.Ui.GuiColumns.LastPlayedColumn.Value = _lastPlayedToggle.Active;

            SaveConfig();
            UpdateColumns();
        }

        private void FileExt_Toggled(object sender, EventArgs args)
        {
            ConfigurationState.Instance.Ui.GuiColumns.FileExtColumn.Value = _fileExtToggle.Active;

            SaveConfig();
            UpdateColumns();
        }

        private void FileSize_Toggled(object sender, EventArgs args)
        {
            ConfigurationState.Instance.Ui.GuiColumns.FileSizeColumn.Value = _fileSizeToggle.Active;

            SaveConfig();
            UpdateColumns();
        }

        private void Path_Toggled(object sender, EventArgs args)
        {
            ConfigurationState.Instance.Ui.GuiColumns.PathColumn.Value = _pathToggle.Active;

            SaveConfig();
            UpdateColumns();
        }

        private void RefreshList_Pressed(object sender, ButtonReleaseEventArgs args)
        {
#pragma warning disable CS4014
            UpdateGameTable();
#pragma warning restore CS4014
        }

        private static int TimePlayedSort(ITreeModel model, TreeIter a, TreeIter b)
        {
            string aValue = model.GetValue(a, 5).ToString();
            string bValue = model.GetValue(b, 5).ToString();

            if (aValue.Length > 4 && aValue.Substring(aValue.Length - 4) == "mins")
            {
                aValue = (float.Parse(aValue.Substring(0, aValue.Length - 5)) * 60).ToString();
            }
            else if (aValue.Length > 3 && aValue.Substring(aValue.Length - 3) == "hrs")
            {
                aValue = (float.Parse(aValue.Substring(0, aValue.Length - 4)) * 3600).ToString();
            }
            else if (aValue.Length > 4 && aValue.Substring(aValue.Length - 4) == "days")
            {
                aValue = (float.Parse(aValue.Substring(0, aValue.Length - 5)) * 86400).ToString();
            }
            else
            {
                aValue = aValue.Substring(0, aValue.Length - 1);
            }

            if (bValue.Length > 4 && bValue.Substring(bValue.Length - 4) == "mins")
            {
                bValue = (float.Parse(bValue.Substring(0, bValue.Length - 5)) * 60).ToString();
            }
            else if (bValue.Length > 3 && bValue.Substring(bValue.Length - 3) == "hrs")
            {
                bValue = (float.Parse(bValue.Substring(0, bValue.Length - 4)) * 3600).ToString();
            }
            else if (bValue.Length > 4 && bValue.Substring(bValue.Length - 4) == "days")
            {
                bValue = (float.Parse(bValue.Substring(0, bValue.Length - 5)) * 86400).ToString();
            }
            else
            {
                bValue = bValue.Substring(0, bValue.Length - 1);
            }

            if (float.Parse(aValue) > float.Parse(bValue))
            {
                return -1;
            }
            else if (float.Parse(bValue) > float.Parse(aValue))
            {
                return 1;
            }
            else
            {
                return 0;
            }
        }

        private static int LastPlayedSort(ITreeModel model, TreeIter a, TreeIter b)
        {
            string aValue = model.GetValue(a, 6).ToString();
            string bValue = model.GetValue(b, 6).ToString();

            if (aValue == "Never")
            {
                aValue = DateTime.UnixEpoch.ToString();
            }

            if (bValue == "Never")
            {
                bValue = DateTime.UnixEpoch.ToString();
            }

            return DateTime.Compare(DateTime.Parse(bValue), DateTime.Parse(aValue));
        }

        private static int FileSizeSort(ITreeModel model, TreeIter a, TreeIter b)
        {
            string aValue = model.GetValue(a, 8).ToString();
            string bValue = model.GetValue(b, 8).ToString();

            if (aValue.Substring(aValue.Length - 2) == "GB")
            {
                aValue = (float.Parse(aValue[0..^2]) * 1024).ToString();
            }
            else
            {
                aValue = aValue[0..^2];
            }

            if (bValue.Substring(bValue.Length - 2) == "GB")
            {
                bValue = (float.Parse(bValue[0..^2]) * 1024).ToString();
            }
            else
            {
                bValue = bValue[0..^2];
            }

            if (float.Parse(aValue) > float.Parse(bValue))
            {
                return -1;
            }
            else if (float.Parse(bValue) > float.Parse(aValue))
            {
                return 1;
            }
            else
            {
                return 0;
            }
        }

        public static void SaveConfig()
        {
            ConfigurationState.Instance.ToFileFormat().SaveConfig(System.IO.Path.Combine(AppDomain.CurrentDomain.BaseDirectory, "Config.json"));
        }
    }
}<|MERGE_RESOLUTION|>--- conflicted
+++ resolved
@@ -1,27 +1,22 @@
-<<<<<<< HEAD
 using ARMeilleure.Translation.AOT;
-using DiscordRPC;
-=======
->>>>>>> 0915731a
 using Gtk;
+using JsonPrettyPrinterPlus;
 using Ryujinx.Audio;
 using Ryujinx.Common.Logging;
+using Ryujinx.Configuration;
 using Ryujinx.Graphics.Gal;
 using Ryujinx.Graphics.Gal.OpenGL;
+using Ryujinx.HLE.FileSystem;
 using Ryujinx.Profiler;
 using System;
+using System.Diagnostics;
 using System.IO;
 using System.Reflection;
 using System.Text;
 using System.Threading;
-using Ryujinx.Configuration;
-using System.Diagnostics;
 using System.Threading.Tasks;
 using Utf8Json;
-using JsonPrettyPrinterPlus;
 using Utf8Json.Resolvers;
-using Ryujinx.HLE.FileSystem;
-
 
 using GUI = Gtk.Builder.ObjectAttribute;
 
@@ -382,9 +377,9 @@
             }
 
             Profile.FinishProfiling();
-            Aot.Dispose();
             _device.Dispose();
             _audioOut.Dispose();
+            Aot.Dispose();
             Logger.Shutdown();
             Environment.Exit(0);
         }
