--- conflicted
+++ resolved
@@ -376,19 +376,15 @@
             device?.Dispose();
             DiscordIntegrationModule.Exit();
             Logger.Shutdown();
-<<<<<<< HEAD
 
             Ptc.Dispose();
 
-            Environment.Exit(0);
-=======
             Application.Quit();
         }
 
         private static IRenderer InitializeRenderer()
         {
             return new Renderer();
->>>>>>> 532ccf92
         }
 
         /// <summary>
