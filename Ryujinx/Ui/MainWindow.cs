--- conflicted
+++ resolved
@@ -1111,11 +1111,7 @@
                 _gpuName.Text     = args.GpuName;
                 _dockedMode.Text  = args.DockedMode;
                 _aspectRatio.Text = args.AspectRatio;
-<<<<<<< HEAD
                 _muteStatus.Text  = args.IsMuted ? "Unmute" : "Mute";
-=======
-                _muteStatus.Text  = args.MuteEnabed ? "Unmute" : "Mute";
->>>>>>> 6138914c
 
                 if (args.VSyncEnabled)
                 {
@@ -1180,7 +1176,7 @@
         {
             if (_emulationContext == null) return;
 
-            if (_emulationContext.GetVolume() == 0)
+            if (_emulationContext.IsAudioMuted())
             {
                 _emulationContext.SetVolume(1);
             }
