using Gtk;
using JsonPrettyPrinterPlus;
using Ryujinx.Audio;
using Ryujinx.Updater.Parser;
using Ryujinx.Common.Logging;
using Ryujinx.Configuration;
using Ryujinx.Graphics.GAL;
using Ryujinx.Graphics.OpenGL;
using Ryujinx.HLE.FileSystem;
using Ryujinx.HLE.FileSystem.Content;
using Ryujinx.Profiler;
using System;
using System.Diagnostics;
using System.IO;
using System.Reflection;
using System.Text;
using System.Threading;
using System.Threading.Tasks;
using Utf8Json;
using Utf8Json.Resolvers;

using GUI = Gtk.Builder.ObjectAttribute;

namespace Ryujinx.Ui
{
    public class MainWindow : Window
    {
        private static VirtualFileSystem _virtualFileSystem;
        private static ContentManager    _contentManager;

        private static HLE.Switch _emulationContext;

        private static GlScreen _screen;

        private static ListStore _tableStore;

        private static bool _updatingGameTable;
        private static bool _gameLoaded;
        private static bool _ending;

        private static TreeView _treeView;

#pragma warning disable CS0649
#pragma warning disable IDE0044
        [GUI] Window        _mainWin;
        [GUI] CheckMenuItem _fullScreen;
        [GUI] MenuItem      _stopEmulation;
        [GUI] CheckMenuItem _favToggle;
        [GUI] MenuItem      _firmwareInstallFile;
        [GUI] MenuItem      _firmwareInstallDirectory;
        [GUI] CheckMenuItem _iconToggle;
        [GUI] CheckMenuItem _appToggle;
        [GUI] CheckMenuItem _developerToggle;
        [GUI] CheckMenuItem _versionToggle;
        [GUI] CheckMenuItem _timePlayedToggle;
        [GUI] CheckMenuItem _lastPlayedToggle;
        [GUI] CheckMenuItem _fileExtToggle;
        [GUI] CheckMenuItem _fileSizeToggle;
        [GUI] CheckMenuItem _pathToggle;
        [GUI] TreeView      _gameTable;
        [GUI] TreeSelection _gameTableSelection;
        [GUI] Label         _progressLabel;
        [GUI] Label         _firmwareVersionLabel;
        [GUI] LevelBar      _progressBar;
#pragma warning restore CS0649
#pragma warning restore IDE0044

        public MainWindow() : this(new Builder("Ryujinx.Ui.MainWindow.glade")) { }

        private MainWindow(Builder builder) : base(builder.GetObject("_mainWin").Handle)
        {
            builder.Autoconnect(this);

            DeleteEvent += Window_Close;

            ApplicationLibrary.ApplicationAdded += Application_Added;

            _gameTable.ButtonReleaseEvent += Row_Clicked;

            // First we check that a migration isn't needed. (because VirtualFileSystem will create the new directory otherwise)
            bool continueWithStartup = Migration.PromptIfMigrationNeededForStartup(this, out bool migrationNeeded);
            if (!continueWithStartup)
            {
                End(null);
            }

            _virtualFileSystem = VirtualFileSystem.CreateInstance();
            _contentManager    = new ContentManager(_virtualFileSystem);

            if (migrationNeeded)
            {
                bool migrationSuccessful = Migration.DoMigrationForStartup(this, _virtualFileSystem);

                if (!migrationSuccessful)
                {
                    End(null);
                }
            }

            // Make sure that everything is loaded.
            _virtualFileSystem.Reload();

            _treeView = _gameTable;

            ApplyTheme();

            _mainWin.Icon            = new Gdk.Pixbuf(Assembly.GetExecutingAssembly(), "Ryujinx.Ui.assets.Icon.png");
            _stopEmulation.Sensitive = false;

            if (ConfigurationState.Instance.Ui.GuiColumns.FavColumn)        _favToggle.Active        = true;
            if (ConfigurationState.Instance.Ui.GuiColumns.IconColumn)       _iconToggle.Active       = true;
            if (ConfigurationState.Instance.Ui.GuiColumns.AppColumn)        _appToggle.Active        = true;
            if (ConfigurationState.Instance.Ui.GuiColumns.DevColumn)        _developerToggle.Active  = true;
            if (ConfigurationState.Instance.Ui.GuiColumns.VersionColumn)    _versionToggle.Active    = true;
            if (ConfigurationState.Instance.Ui.GuiColumns.TimePlayedColumn) _timePlayedToggle.Active = true;
            if (ConfigurationState.Instance.Ui.GuiColumns.LastPlayedColumn) _lastPlayedToggle.Active = true;
            if (ConfigurationState.Instance.Ui.GuiColumns.FileExtColumn)    _fileExtToggle.Active    = true;
            if (ConfigurationState.Instance.Ui.GuiColumns.FileSizeColumn)   _fileSizeToggle.Active   = true;
            if (ConfigurationState.Instance.Ui.GuiColumns.PathColumn)       _pathToggle.Active       = true;

            _gameTable.Model = _tableStore = new ListStore(
                typeof(bool),
                typeof(Gdk.Pixbuf),
                typeof(string),
                typeof(string),
                typeof(string),
                typeof(string),
                typeof(string),
                typeof(string),
                typeof(string),
                typeof(string));

            _tableStore.SetSortFunc(5, TimePlayedSort);
            _tableStore.SetSortFunc(6, LastPlayedSort);
            _tableStore.SetSortFunc(8, FileSizeSort);
            _tableStore.SetSortColumnId(0, SortType.Descending);

            UpdateColumns();
#pragma warning disable CS4014
            UpdateGameTable();
#pragma warning restore CS4014

            Task.Run(RefreshFirmwareLabel);
        }

        internal static void ApplyTheme()
        {
            if (!ConfigurationState.Instance.Ui.EnableCustomTheme)
            {
                return;
            }

            if (File.Exists(ConfigurationState.Instance.Ui.CustomThemePath) && (System.IO.Path.GetExtension(ConfigurationState.Instance.Ui.CustomThemePath) == ".css"))
            {
                CssProvider cssProvider = new CssProvider();

                cssProvider.LoadFromPath(ConfigurationState.Instance.Ui.CustomThemePath);

                StyleContext.AddProviderForScreen(Gdk.Screen.Default, cssProvider, 800);
            }
            else
            {
                Logger.PrintWarning(LogClass.Application, $"The \"custom_theme_path\" section in \"Config.json\" contains an invalid path: \"{ConfigurationState.Instance.Ui.CustomThemePath}\".");
            }
        }

        private void UpdateColumns()
        {
            foreach (TreeViewColumn column in _gameTable.Columns)
            {
                _gameTable.RemoveColumn(column);
            }

            CellRendererToggle favToggle = new CellRendererToggle();
            favToggle.Toggled += FavToggle_Toggled;

            if (ConfigurationState.Instance.Ui.GuiColumns.FavColumn)        _gameTable.AppendColumn("Fav",         favToggle,                "active", 0);
            if (ConfigurationState.Instance.Ui.GuiColumns.IconColumn)       _gameTable.AppendColumn("Icon",        new CellRendererPixbuf(), "pixbuf", 1);
            if (ConfigurationState.Instance.Ui.GuiColumns.AppColumn)        _gameTable.AppendColumn("Application", new CellRendererText(),   "text",   2);
            if (ConfigurationState.Instance.Ui.GuiColumns.DevColumn)        _gameTable.AppendColumn("Developer",   new CellRendererText(),   "text",   3);
            if (ConfigurationState.Instance.Ui.GuiColumns.VersionColumn)    _gameTable.AppendColumn("Version",     new CellRendererText(),   "text",   4);
            if (ConfigurationState.Instance.Ui.GuiColumns.TimePlayedColumn) _gameTable.AppendColumn("Time Played", new CellRendererText(),   "text",   5);
            if (ConfigurationState.Instance.Ui.GuiColumns.LastPlayedColumn) _gameTable.AppendColumn("Last Played", new CellRendererText(),   "text",   6);
            if (ConfigurationState.Instance.Ui.GuiColumns.FileExtColumn)    _gameTable.AppendColumn("File Ext",    new CellRendererText(),   "text",   7);
            if (ConfigurationState.Instance.Ui.GuiColumns.FileSizeColumn)   _gameTable.AppendColumn("File Size",   new CellRendererText(),   "text",   8);
            if (ConfigurationState.Instance.Ui.GuiColumns.PathColumn)       _gameTable.AppendColumn("Path",        new CellRendererText(),   "text",   9);

            foreach (TreeViewColumn column in _gameTable.Columns)
            {
                if      (column.Title == "Fav"         && ConfigurationState.Instance.Ui.GuiColumns.FavColumn)        column.SortColumnId = 0;
                else if (column.Title == "Application" && ConfigurationState.Instance.Ui.GuiColumns.AppColumn)        column.SortColumnId = 2;
                else if (column.Title == "Developer"   && ConfigurationState.Instance.Ui.GuiColumns.DevColumn)        column.SortColumnId = 3;
                else if (column.Title == "Version"     && ConfigurationState.Instance.Ui.GuiColumns.VersionColumn)    column.SortColumnId = 4;
                else if (column.Title == "Time Played" && ConfigurationState.Instance.Ui.GuiColumns.TimePlayedColumn) column.SortColumnId = 5;
                else if (column.Title == "Last Played" && ConfigurationState.Instance.Ui.GuiColumns.LastPlayedColumn) column.SortColumnId = 6;
                else if (column.Title == "File Ext"    && ConfigurationState.Instance.Ui.GuiColumns.FileExtColumn)    column.SortColumnId = 7;
                else if (column.Title == "File Size"   && ConfigurationState.Instance.Ui.GuiColumns.FileSizeColumn)   column.SortColumnId = 8;
                else if (column.Title == "Path"        && ConfigurationState.Instance.Ui.GuiColumns.PathColumn)       column.SortColumnId = 9;
            }
        }

        private HLE.Switch InitializeSwitchInstance()
        {
            _virtualFileSystem.Reload();

            HLE.Switch instance = new HLE.Switch(_virtualFileSystem, _contentManager, InitializeRenderer(), InitializeAudioEngine());

            instance.Initialize();

            return instance;
        }

        internal static async Task UpdateGameTable()
        {
            if (_updatingGameTable)
            {
                return;
            }

            _updatingGameTable = true;

            _tableStore.Clear();

            await Task.Run(() => ApplicationLibrary.LoadApplications(ConfigurationState.Instance.Ui.GameDirs,
                _virtualFileSystem, ConfigurationState.Instance.System.Language));

            _updatingGameTable = false;
        }

        internal void LoadApplication(string path)
        {
            if (_gameLoaded)
            {
                GtkDialog.CreateErrorDialog("A game has already been loaded. Please close the emulator and try again");
            }
            else
            {
                Logger.RestartTime();

                HLE.Switch device = InitializeSwitchInstance();

                // TODO: Move this somewhere else + reloadable?
                Graphics.Gpu.GraphicsConfig.ShadersDumpPath = ConfigurationState.Instance.Graphics.ShadersDumpPath;

                if (Directory.Exists(path))
                {
                    string[] romFsFiles = Directory.GetFiles(path, "*.istorage");

                    if (romFsFiles.Length == 0)
                    {
                        romFsFiles = Directory.GetFiles(path, "*.romfs");
                    }

                    if (romFsFiles.Length > 0)
                    {
                        Logger.PrintInfo(LogClass.Application, "Loading as cart with RomFS.");
                        device.LoadCart(path, romFsFiles[0]);
                    }
                    else
                    {
                        Logger.PrintInfo(LogClass.Application, "Loading as cart WITHOUT RomFS.");
                        device.LoadCart(path);
                    }
                }
                else if (File.Exists(path))
                {
                    switch (System.IO.Path.GetExtension(path).ToLowerInvariant())
                    {
                        case ".xci":
                            Logger.PrintInfo(LogClass.Application, "Loading as XCI.");
                            device.LoadXci(path);
                            break;
                        case ".nca":
                            Logger.PrintInfo(LogClass.Application, "Loading as NCA.");
                            device.LoadNca(path);
                            break;
                        case ".nsp":
                        case ".pfs0":
                            Logger.PrintInfo(LogClass.Application, "Loading as NSP.");
                            device.LoadNsp(path);
                            break;
                        default:
                            Logger.PrintInfo(LogClass.Application, "Loading as homebrew.");
                            try
                            {
                                device.LoadProgram(path);
                            }
                            catch (ArgumentOutOfRangeException)
                            {
                                Logger.PrintError(LogClass.Application, "The file which you have specified is unsupported by Ryujinx.");
                            }
                            break;
                    }
                }
                else
                {
                    Logger.PrintWarning(LogClass.Application, "Please specify a valid XCI/NCA/NSP/PFS0/NRO file.");
                    End(device);
                }

                _emulationContext = device;

#if MACOS_BUILD
                CreateGameWindow(device);
#else
                new Thread(() => CreateGameWindow(device)).Start();
#endif

                _gameLoaded              = true;
                _stopEmulation.Sensitive = true;

                _firmwareInstallFile.Sensitive      = false;
                _firmwareInstallDirectory.Sensitive = false;

                DiscordIntegrationModule.SwitchToPlayingState(device.System.TitleIdText, device.System.TitleName);

                ApplicationLibrary.LoadAndSaveMetaData(device.System.TitleIdText, appMetadata =>
                {
                    appMetadata.LastPlayed = DateTime.UtcNow.ToString();
                });
            }
        }

        private void CreateGameWindow(HLE.Switch device)
        {
            device.Hid.InitializePrimaryController(ConfigurationState.Instance.Hid.ControllerType);

            using (_screen = new GlScreen(device))
            {
                _screen.MainLoop();
            }

            device.Dispose();

            _emulationContext = null;
            _screen           = null;
            _gameLoaded       = false;

            DiscordIntegrationModule.SwitchToMainMenu();

            Application.Invoke(delegate
            {
                _stopEmulation.Sensitive            = false;
                _firmwareInstallFile.Sensitive      = true;
                _firmwareInstallDirectory.Sensitive = true;
            });
        }

        private static void UpdateGameMetadata(string titleId)
        {
            if (_gameLoaded)
            {
                ApplicationLibrary.LoadAndSaveMetaData(titleId, appMetadata =>
                {
                    DateTime lastPlayedDateTime = DateTime.Parse(appMetadata.LastPlayed);
                    double   sessionTimePlayed  = DateTime.UtcNow.Subtract(lastPlayedDateTime).TotalSeconds;

                    appMetadata.TimePlayed += Math.Round(sessionTimePlayed, MidpointRounding.AwayFromZero);
                });
            }
        }

        private void End(HLE.Switch device)
        {
            if (_ending)
            {
                return;
            }

            _ending = true;

            if (device != null)
            {
                UpdateGameMetadata(device.System.TitleIdText);
            }

            Dispose();

            Profile.FinishProfiling();
            device?.Dispose();
            DiscordIntegrationModule.Exit();
            Logger.Shutdown();
            Application.Quit();
        }

        private static IRenderer InitializeRenderer()
        {
            return new Renderer();
        }

        /// <summary>
        /// Picks an <see cref="IAalOutput"/> audio output renderer supported on this machine
        /// </summary>
        /// <returns>An <see cref="IAalOutput"/> supported by this machine</returns>
        private static IAalOutput InitializeAudioEngine()
        {
            if (OpenALAudioOut.IsSupported)
            {
                return new OpenALAudioOut();
            }
            else if (SoundIoAudioOut.IsSupported)
            {
                return new SoundIoAudioOut();
            }
            else
            {
                return new DummyAudioOut();
            }
        }

        //Events
        private void Application_Added(object sender, ApplicationAddedEventArgs args)
        {
            Application.Invoke(delegate
            {
                _tableStore.AppendValues(
                    args.AppData.Favorite,
                    new Gdk.Pixbuf(args.AppData.Icon, 75, 75),
                    $"{args.AppData.TitleName}\n{args.AppData.TitleId.ToUpper()}",
                    args.AppData.Developer,
                    args.AppData.Version,
                    args.AppData.TimePlayed,
                    args.AppData.LastPlayed,
                    args.AppData.FileExtension,
                    args.AppData.FileSize,
                    args.AppData.Path);

                _progressLabel.Text = $"{args.NumAppsLoaded}/{args.NumAppsFound} Games Loaded";
                _progressBar.Value  = (float)args.NumAppsLoaded / args.NumAppsFound;
            });
        }

        private void FavToggle_Toggled(object sender, ToggledArgs args)
        {
            _tableStore.GetIter(out TreeIter treeIter, new TreePath(args.Path));

            string titleId = _tableStore.GetValue(treeIter, 2).ToString().Split("\n")[1].ToLower();

            bool newToggleValue = !(bool)_tableStore.GetValue(treeIter, 0);

            _tableStore.SetValue(treeIter, 0, newToggleValue);

            ApplicationLibrary.LoadAndSaveMetaData(titleId, appMetadata =>
            {
                appMetadata.Favorite = newToggleValue;
            });
        }

        private void Row_Activated(object sender, RowActivatedArgs args)
        {
            _gameTableSelection.GetSelected(out TreeIter treeIter);
            string path = (string)_tableStore.GetValue(treeIter, 9);

            LoadApplication(path);
        }

        private void Row_Clicked(object sender, ButtonReleaseEventArgs args)
        {
            if (args.Event.Button != 3) return;

            _gameTableSelection.GetSelected(out TreeIter treeIter);

            if (treeIter.UserData == IntPtr.Zero) return;

            GameTableContextMenu contextMenu = new GameTableContextMenu(_tableStore, treeIter, _virtualFileSystem);
            contextMenu.ShowAll();
            contextMenu.PopupAtPointer(null);
        }

        private void Load_Application_File(object sender, EventArgs args)
        {
            FileChooserDialog fileChooser = new FileChooserDialog("Choose the file to open", this, FileChooserAction.Open, "Cancel", ResponseType.Cancel, "Open", ResponseType.Accept);

            fileChooser.Filter = new FileFilter();
            fileChooser.Filter.AddPattern("*.nsp" );
            fileChooser.Filter.AddPattern("*.pfs0");
            fileChooser.Filter.AddPattern("*.xci" );
            fileChooser.Filter.AddPattern("*.nca" );
            fileChooser.Filter.AddPattern("*.nro" );
            fileChooser.Filter.AddPattern("*.nso" );

            if (fileChooser.Run() == (int)ResponseType.Accept)
            {
                LoadApplication(fileChooser.Filename);
            }

            fileChooser.Dispose();
        }

        private void Load_Application_Folder(object sender, EventArgs args)
        {
            FileChooserDialog fileChooser = new FileChooserDialog("Choose the folder to open", this, FileChooserAction.SelectFolder, "Cancel", ResponseType.Cancel, "Open", ResponseType.Accept);

            if (fileChooser.Run() == (int)ResponseType.Accept)
            {
                LoadApplication(fileChooser.Filename);
            }

            fileChooser.Dispose();
        }

        private void Open_Ryu_Folder(object sender, EventArgs args)
        {
            Process.Start(new ProcessStartInfo()
            {
                FileName        = _virtualFileSystem.GetBasePath(),
                UseShellExecute = true,
                Verb            = "open"
            });
        }

        private void Exit_Pressed(object sender, EventArgs args)
        {
            _screen?.Exit();
            End(_emulationContext);
        }

        private void Window_Close(object sender, DeleteEventArgs args)
        {
            _screen?.Exit();
            End(_emulationContext);
        }

        private void StopEmulation_Pressed(object sender, EventArgs args)
        {
            _screen?.Exit();
        }

        private void Installer_File_Pressed(object o, EventArgs args)
        {
            FileChooserDialog fileChooser = new FileChooserDialog("Choose the firmware file to open",
                                                                  this,
                                                                  FileChooserAction.Open,
                                                                  "Cancel",
                                                                  ResponseType.Cancel,
                                                                  "Open",
                                                                  ResponseType.Accept);

            fileChooser.Filter = new FileFilter();
            fileChooser.Filter.AddPattern("*.zip");
            fileChooser.Filter.AddPattern("*.xci");

            HandleInstallerDialog(fileChooser);
        }

        private void Installer_Directory_Pressed(object o, EventArgs args)
        {
            FileChooserDialog directoryChooser = new FileChooserDialog("Choose the firmware directory to open",
                                                                       this,
                                                                       FileChooserAction.SelectFolder,
                                                                       "Cancel",
                                                                       ResponseType.Cancel,
                                                                       "Open",
                                                                       ResponseType.Accept);

            HandleInstallerDialog(directoryChooser);
        }

        private void RefreshFirmwareLabel()
        {
            var currentFirmware = _contentManager.GetCurrentFirmwareVersion();

            GLib.Idle.Add(new GLib.IdleHandler(() =>
            {
                _firmwareVersionLabel.Text = currentFirmware != null ? currentFirmware.VersionString : "0.0.0";

                return false;
            }));
        }

        private void HandleInstallerDialog(FileChooserDialog fileChooser)
        {
            if (fileChooser.Run() == (int)ResponseType.Accept)
            {
                MessageDialog dialog = null;

                try
                {
                    string filename = fileChooser.Filename;

                    fileChooser.Dispose();

                    var firmwareVersion = _contentManager.VerifyFirmwarePackage(filename);

                    if (firmwareVersion == null)
                    {
                        dialog = new MessageDialog(this, DialogFlags.Modal, MessageType.Info, ButtonsType.Ok, false, "");

                        dialog.Text = "Firmware not found.";

                        dialog.SecondaryText = $"A valid system firmware was not found in {filename}.";

                        Logger.PrintError(LogClass.Application, $"A valid system firmware was not found in {filename}.");

                        dialog.Run();
                        dialog.Hide();
                        dialog.Dispose();

                        return;
                    }

                    var currentVersion = _contentManager.GetCurrentFirmwareVersion();

                    string dialogMessage = $"System version {firmwareVersion.VersionString} will be installed.";

                    if (currentVersion != null)
                    {
                        dialogMessage += $"This will replace the current system version {currentVersion.VersionString}. ";
                    }

                    dialogMessage += "Do you want to continue?";

                    dialog = new MessageDialog(this, DialogFlags.Modal, MessageType.Question, ButtonsType.YesNo, false, "");

                    dialog.Text = $"Install Firmware {firmwareVersion.VersionString}";
                    dialog.SecondaryText = dialogMessage;

                    int response = dialog.Run();

                    dialog.Dispose();

                    dialog = new MessageDialog(this, DialogFlags.Modal, MessageType.Info, ButtonsType.None, false, "");

                    dialog.Text = $"Install Firmware {firmwareVersion.VersionString}";

                    dialog.SecondaryText = "Installing firmware...";

                    if (response == (int)ResponseType.Yes)
                    {
                        Logger.PrintInfo(LogClass.Application, $"Installing firmware {firmwareVersion.VersionString}");
                        
                        Thread thread = new Thread(() =>
                        {
                            GLib.Idle.Add(new GLib.IdleHandler(() =>
                            {
                                dialog.Run();
                                return false;
                            }));

                            try
                            {
                                _contentManager.InstallFirmware(filename);

                                GLib.Idle.Add(new GLib.IdleHandler(() =>
                                {
                                    dialog.Dispose();

                                    dialog = new MessageDialog(this, DialogFlags.Modal, MessageType.Info, ButtonsType.Ok, false, "");

                                    dialog.Text = $"Install Firmware {firmwareVersion.VersionString}";

                                    dialog.SecondaryText = $"System version {firmwareVersion.VersionString} successfully installed.";

                                    Logger.PrintInfo(LogClass.Application, $"System version {firmwareVersion.VersionString} successfully installed.");

                                    dialog.Run();
                                    dialog.Dispose();

                                    return false;
                                }));
                            }
                            catch (Exception ex)
                            {
                                GLib.Idle.Add(new GLib.IdleHandler(() =>
                                {
                                    dialog.Dispose();

                                    dialog = new MessageDialog(this, DialogFlags.Modal, MessageType.Info, ButtonsType.Ok, false, "");

                                    dialog.Text = $"Install Firmware {firmwareVersion.VersionString} Failed.";

                                    dialog.SecondaryText = $"An error occured while installing system version {firmwareVersion.VersionString}." +
                                     " Please check logs for more info.";

                                    Logger.PrintError(LogClass.Application, ex.Message);

                                    dialog.Run();
                                    dialog.Dispose();

                                    return false;
                                }));
                            }
                            finally
                            {
                                RefreshFirmwareLabel();
                            }
                        });

                        thread.Name = "GUI.FirmwareInstallerThread";
                        thread.Start();
                    }
                    else
                    {
                        dialog.Dispose();
                    }
                }
                catch (Exception ex)
                {
                    if (dialog != null)
                    {
                        dialog.Dispose();
                    }

                    dialog = new MessageDialog(this, DialogFlags.Modal, MessageType.Info, ButtonsType.Ok, false, "");

                    dialog.Text = "Parsing Firmware Failed.";

                    dialog.SecondaryText = "An error occured while parsing firmware. Please check the logs for more info.";

                    Logger.PrintError(LogClass.Application, ex.Message);

                    dialog.Run();
                    dialog.Dispose();
                }
            }
            else
            {
                fileChooser.Dispose();
            }
        }

        private void FullScreen_Toggled(object o, EventArgs args)
        {
            if (_fullScreen.Active)
            {
                Fullscreen();
            }
            else
            {
                Unfullscreen();
            }
        }

        private void Settings_Pressed(object sender, EventArgs args)
        {
            SwitchSettings settingsWin = new SwitchSettings();
            settingsWin.Show();
        }

        private void Update_Pressed(object sender, EventArgs args)
        {
<<<<<<< HEAD
            UpdateParser.BeginParse();
=======
            string ryuUpdater = System.IO.Path.Combine(_virtualFileSystem.GetBasePath(), "RyuUpdater.exe");

            try
            {
                Process.Start(new ProcessStartInfo(ryuUpdater, "/U") { UseShellExecute = true });
            }
            catch(System.ComponentModel.Win32Exception)
            {
                GtkDialog.CreateErrorDialog("Update canceled by user or updater was not found");
            }
>>>>>>> ad242417
        }

        private void About_Pressed(object sender, EventArgs args)
        {
            AboutWindow aboutWin = new AboutWindow();
            aboutWin.Show();
        }

        private void Fav_Toggled(object sender, EventArgs args)
        {
            ConfigurationState.Instance.Ui.GuiColumns.FavColumn.Value = _favToggle.Active;

            SaveConfig();
            UpdateColumns();
        }

        private void Icon_Toggled(object sender, EventArgs args)
        {
            ConfigurationState.Instance.Ui.GuiColumns.IconColumn.Value = _iconToggle.Active;

            SaveConfig();
            UpdateColumns();
        }

        private void Title_Toggled(object sender, EventArgs args)
        {
            ConfigurationState.Instance.Ui.GuiColumns.AppColumn.Value = _appToggle.Active;

            SaveConfig();
            UpdateColumns();
        }

        private void Developer_Toggled(object sender, EventArgs args)
        {
            ConfigurationState.Instance.Ui.GuiColumns.DevColumn.Value = _developerToggle.Active;

            SaveConfig();
            UpdateColumns();
        }

        private void Version_Toggled(object sender, EventArgs args)
        {
            ConfigurationState.Instance.Ui.GuiColumns.VersionColumn.Value = _versionToggle.Active;

            SaveConfig();
            UpdateColumns();
        }

        private void TimePlayed_Toggled(object sender, EventArgs args)
        {
            ConfigurationState.Instance.Ui.GuiColumns.TimePlayedColumn.Value = _timePlayedToggle.Active;

            SaveConfig();
            UpdateColumns();
        }

        private void LastPlayed_Toggled(object sender, EventArgs args)
        {
            ConfigurationState.Instance.Ui.GuiColumns.LastPlayedColumn.Value = _lastPlayedToggle.Active;

            SaveConfig();
            UpdateColumns();
        }

        private void FileExt_Toggled(object sender, EventArgs args)
        {
            ConfigurationState.Instance.Ui.GuiColumns.FileExtColumn.Value = _fileExtToggle.Active;

            SaveConfig();
            UpdateColumns();
        }

        private void FileSize_Toggled(object sender, EventArgs args)
        {
            ConfigurationState.Instance.Ui.GuiColumns.FileSizeColumn.Value = _fileSizeToggle.Active;

            SaveConfig();
            UpdateColumns();
        }

        private void Path_Toggled(object sender, EventArgs args)
        {
            ConfigurationState.Instance.Ui.GuiColumns.PathColumn.Value = _pathToggle.Active;

            SaveConfig();
            UpdateColumns();
        }

        private void RefreshList_Pressed(object sender, ButtonReleaseEventArgs args)
        {
#pragma warning disable CS4014
            UpdateGameTable();
#pragma warning restore CS4014
        }

        private static int TimePlayedSort(ITreeModel model, TreeIter a, TreeIter b)
        {
            string aValue = model.GetValue(a, 5).ToString();
            string bValue = model.GetValue(b, 5).ToString();

            if (aValue.Length > 4 && aValue.Substring(aValue.Length - 4) == "mins")
            {
                aValue = (float.Parse(aValue.Substring(0, aValue.Length - 5)) * 60).ToString();
            }
            else if (aValue.Length > 3 && aValue.Substring(aValue.Length - 3) == "hrs")
            {
                aValue = (float.Parse(aValue.Substring(0, aValue.Length - 4)) * 3600).ToString();
            }
            else if (aValue.Length > 4 && aValue.Substring(aValue.Length - 4) == "days")
            {
                aValue = (float.Parse(aValue.Substring(0, aValue.Length - 5)) * 86400).ToString();
            }
            else
            {
                aValue = aValue.Substring(0, aValue.Length - 1);
            }

            if (bValue.Length > 4 && bValue.Substring(bValue.Length - 4) == "mins")
            {
                bValue = (float.Parse(bValue.Substring(0, bValue.Length - 5)) * 60).ToString();
            }
            else if (bValue.Length > 3 && bValue.Substring(bValue.Length - 3) == "hrs")
            {
                bValue = (float.Parse(bValue.Substring(0, bValue.Length - 4)) * 3600).ToString();
            }
            else if (bValue.Length > 4 && bValue.Substring(bValue.Length - 4) == "days")
            {
                bValue = (float.Parse(bValue.Substring(0, bValue.Length - 5)) * 86400).ToString();
            }
            else
            {
                bValue = bValue.Substring(0, bValue.Length - 1);
            }

            if (float.Parse(aValue) > float.Parse(bValue))
            {
                return -1;
            }
            else if (float.Parse(bValue) > float.Parse(aValue))
            {
                return 1;
            }
            else
            {
                return 0;
            }
        }

        private static int LastPlayedSort(ITreeModel model, TreeIter a, TreeIter b)
        {
            string aValue = model.GetValue(a, 6).ToString();
            string bValue = model.GetValue(b, 6).ToString();

            if (aValue == "Never")
            {
                aValue = DateTime.UnixEpoch.ToString();
            }

            if (bValue == "Never")
            {
                bValue = DateTime.UnixEpoch.ToString();
            }

            return DateTime.Compare(DateTime.Parse(bValue), DateTime.Parse(aValue));
        }

        private static int FileSizeSort(ITreeModel model, TreeIter a, TreeIter b)
        {
            string aValue = model.GetValue(a, 8).ToString();
            string bValue = model.GetValue(b, 8).ToString();

            if (aValue.Substring(aValue.Length - 2) == "GB")
            {
                aValue = (float.Parse(aValue[0..^2]) * 1024).ToString();
            }
            else
            {
                aValue = aValue[0..^2];
            }

            if (bValue.Substring(bValue.Length - 2) == "GB")
            {
                bValue = (float.Parse(bValue[0..^2]) * 1024).ToString();
            }
            else
            {
                bValue = bValue[0..^2];
            }

            if (float.Parse(aValue) > float.Parse(bValue))
            {
                return -1;
            }
            else if (float.Parse(bValue) > float.Parse(aValue))
            {
                return 1;
            }
            else
            {
                return 0;
            }
        }

        public static void SaveConfig()
        {
            ConfigurationState.Instance.ToFileFormat().SaveConfig(System.IO.Path.Combine(AppDomain.CurrentDomain.BaseDirectory, "Config.json"));
        }
    }
}<|MERGE_RESOLUTION|>--- conflicted
+++ resolved
@@ -739,20 +739,7 @@
 
         private void Update_Pressed(object sender, EventArgs args)
         {
-<<<<<<< HEAD
             UpdateParser.BeginParse();
-=======
-            string ryuUpdater = System.IO.Path.Combine(_virtualFileSystem.GetBasePath(), "RyuUpdater.exe");
-
-            try
-            {
-                Process.Start(new ProcessStartInfo(ryuUpdater, "/U") { UseShellExecute = true });
-            }
-            catch(System.ComponentModel.Win32Exception)
-            {
-                GtkDialog.CreateErrorDialog("Update canceled by user or updater was not found");
-            }
->>>>>>> ad242417
         }
 
         private void About_Pressed(object sender, EventArgs args)
