--- conflicted
+++ resolved
@@ -1,7 +1,4 @@
-<<<<<<< HEAD
 ﻿using ARMeilleure.Translation.PTC;
-=======
->>>>>>> afecb551
 using Gdk;
 using OpenTK;
 using OpenTK.Graphics;
@@ -13,10 +10,7 @@
 using Ryujinx.HLE;
 using Ryujinx.HLE.HOS.Services.Hid;
 using System;
-<<<<<<< HEAD
-=======
 using System.Collections.Generic;
->>>>>>> afecb551
 using System.Threading;
 
 namespace Ryujinx.Ui
@@ -380,9 +374,10 @@
 
             if (IsFocused)
             {
+                KeyboardState keyboard = OpenTK.Input.Keyboard.GetState();
+
                 Gtk.Application.Invoke(delegate
                 {
-<<<<<<< HEAD
                     HandleScreenState(keyboard);
 
                     if (keyboard.IsKeyDown(OpenTK.Input.Key.Delete))
@@ -392,9 +387,6 @@
                             Ptc.Continue();
                         }
                     }
-=======
-                    HandleScreenState(OpenTK.Input.Keyboard.GetState());
->>>>>>> afecb551
                 });
             }
 
