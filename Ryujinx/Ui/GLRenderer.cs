﻿using ARMeilleure.Translation.PTC;
using Gdk;
using OpenTK;
using OpenTK.Graphics;
using OpenTK.Graphics.OpenGL;
using OpenTK.Input;
using Ryujinx.Configuration;
using Ryujinx.Common.Configuration.Hid;
using Ryujinx.Graphics.OpenGL;
using Ryujinx.HLE;
using Ryujinx.HLE.HOS.Services.Hid;
using System;
using System.Collections.Generic;
using System.Threading;

namespace Ryujinx.Ui
{
    public class GlRenderer : GLWidget
    {
        private const int SwitchPanelWidth  = 1280;
        private const int SwitchPanelHeight = 720;
        private const int TargetFps         = 60;

        public ManualResetEvent WaitEvent { get; set; }

        public static event EventHandler<StatusUpdatedEventArgs> StatusUpdatedEvent;

        public bool IsActive   { get; set; }
        public bool IsStopped  { get; set; }
        public bool IsFocused  { get; set; }

        private double _mouseX;
        private double _mouseY;
        private bool   _mousePressed;

        private bool _toggleFullscreen;

        private readonly long _ticksPerFrame;

        private long _ticks = 0;

        private System.Diagnostics.Stopwatch _chrono;

        private Switch _device;

        private Renderer _renderer;

        private HotkeyButtons _prevHotkeyButtons;

        public GlRenderer(Switch device)
            : base (GetGraphicsMode(),
            3, 3,
            GraphicsContextFlags.ForwardCompatible)
        {
            WaitEvent = new ManualResetEvent(false);

            _device = device;

            this.Initialized  += GLRenderer_Initialized;
            this.Destroyed    += GLRenderer_Destroyed;
            this.ShuttingDown += GLRenderer_ShuttingDown;

            Initialize();

            _chrono = new System.Diagnostics.Stopwatch();

            _ticksPerFrame = System.Diagnostics.Stopwatch.Frequency / TargetFps;

            AddEvents((int)(EventMask.ButtonPressMask
                          | EventMask.ButtonReleaseMask
                          | EventMask.PointerMotionMask
                          | EventMask.KeyPressMask
                          | EventMask.KeyReleaseMask));

            this.Shown += Renderer_Shown;
        }

        private static GraphicsMode GetGraphicsMode()
        {
            return Environment.OSVersion.Platform == PlatformID.Unix ? new GraphicsMode(new ColorFormat(24)) : new GraphicsMode(new ColorFormat());
        }

        private void GLRenderer_ShuttingDown(object sender, EventArgs args)
        {
            _device.DisposeGpu();
        }

        private void Parent_FocusOutEvent(object o, Gtk.FocusOutEventArgs args)
        {
            IsFocused = false;
        }

        private void Parent_FocusInEvent(object o, Gtk.FocusInEventArgs args)
        {
            IsFocused = true;
        }

        private void GLRenderer_Destroyed(object sender, EventArgs e)
        {
            Dispose();
        }

        protected void Renderer_Shown(object sender, EventArgs e)
        {
            IsFocused = this.ParentWindow.State.HasFlag(Gdk.WindowState.Focused);
        }

        public void HandleScreenState(KeyboardState keyboard)
        {
            bool toggleFullscreen =  keyboard.IsKeyDown(OpenTK.Input.Key.F11)
                                || ((keyboard.IsKeyDown(OpenTK.Input.Key.AltLeft)
                                ||   keyboard.IsKeyDown(OpenTK.Input.Key.AltRight))
                                &&   keyboard.IsKeyDown(OpenTK.Input.Key.Enter))
                                ||   keyboard.IsKeyDown(OpenTK.Input.Key.Escape);

            bool fullScreenToggled = ParentWindow.State.HasFlag(Gdk.WindowState.Fullscreen);

            if (toggleFullscreen != _toggleFullscreen)
            {
                if (toggleFullscreen)
                {
                    if (fullScreenToggled)
                    {
                        ParentWindow.Unfullscreen();
                        (Toplevel as MainWindow)?.ToggleExtraWidgets(true);
                    }
                    else
                    {
                        if (keyboard.IsKeyDown(OpenTK.Input.Key.Escape))
                        {
                            if (GtkDialog.CreateExitDialog())
                            {
                                Exit();
                            }
                        }
                        else
                        {
                            ParentWindow.Fullscreen();
                            (Toplevel as MainWindow)?.ToggleExtraWidgets(false);
                        }
                    }
                }
            }

            _toggleFullscreen = toggleFullscreen;
        }

        private void GLRenderer_Initialized(object sender, EventArgs e)
        {
            // Release the GL exclusivity that OpenTK gave us as we aren't going to use it in GTK Thread.
            GraphicsContext.MakeCurrent(null);

            WaitEvent.Set();
        }

        protected override bool OnConfigureEvent(EventConfigure evnt)
        {
            bool result = base.OnConfigureEvent(evnt);

            Gdk.Monitor monitor = Display.GetMonitorAtWindow(Window);

            _renderer.Window.SetSize(evnt.Width * monitor.ScaleFactor, evnt.Height * monitor.ScaleFactor);

            return result;
        }

        public void Start()
        {
            IsRenderHandler = true;

            _chrono.Restart();

            IsActive = true;

            Gtk.Window parent = this.Toplevel as Gtk.Window;

            parent.FocusInEvent  += Parent_FocusInEvent;
            parent.FocusOutEvent += Parent_FocusOutEvent;

            Gtk.Application.Invoke(delegate
            {
                parent.Present();

                string titleNameSection = string.IsNullOrWhiteSpace(_device.Application.TitleName) ? string.Empty
                    : $" - {_device.Application.TitleName}";

<<<<<<< HEAD
                string titleVersionSection = string.IsNullOrWhiteSpace(_device.System.DisplayVersion) ? string.Empty
                    : $" v{_device.System.DisplayVersion}";
=======
                string titleVersionSection = string.IsNullOrWhiteSpace(_device.Application.TitleVersionString) ? string.Empty
                    : $" v{_device.Application.TitleVersionString}";
>>>>>>> 3b70a280

                string titleIdSection = string.IsNullOrWhiteSpace(_device.Application.TitleIdText) ? string.Empty
                    : $" ({_device.Application.TitleIdText.ToUpper()})";

                string titleArchSection = _device.Application.TitleIs64Bit ? " (64-bit)" : " (32-bit)";

                parent.Title = $"Ryujinx {Program.Version}{titleNameSection}{titleVersionSection}{titleIdSection}{titleArchSection}";
            });

            Thread renderLoopThread = new Thread(Render)
            {
                Name = "GUI.RenderLoop"
            };
            renderLoopThread.Start();

            MainLoop();

            renderLoopThread.Join();

            Exit();
        }

        protected override bool OnButtonPressEvent(EventButton evnt)
        {
            _mouseX = evnt.X;
            _mouseY = evnt.Y;

            if (evnt.Button == 1)
            {
                _mousePressed = true;
            }

            return false;
        }

        protected override bool OnButtonReleaseEvent(EventButton evnt)
        {
            if (evnt.Button == 1)
            {
                _mousePressed = false;
            }

            return false;
        }

        protected override bool OnMotionNotifyEvent(EventMotion evnt)
        {
            if (evnt.Device.InputSource == InputSource.Mouse)
            {
                _mouseX = evnt.X;
                _mouseY = evnt.Y;
            }

            return false;
        }

        protected override void OnGetPreferredHeight(out int minimumHeight, out int naturalHeight)
        {
            Gdk.Monitor monitor = Display.GetMonitorAtWindow(Window);

            // If the monitor is at least 1080p, use the Switch panel size as minimal size.
            if (monitor.Geometry.Height >= 1080)
            {
                minimumHeight = SwitchPanelHeight;
            }
            // Otherwise, we default minimal size to 480p 16:9.
            else
            {
                minimumHeight = 480;
            }

            naturalHeight = minimumHeight;
        }

        protected override void OnGetPreferredWidth(out int minimumWidth, out int naturalWidth)
        {
            Gdk.Monitor monitor = Display.GetMonitorAtWindow(Window);

            // If the monitor is at least 1080p, use the Switch panel size as minimal size.
            if (monitor.Geometry.Height >= 1080)
            {
                minimumWidth = SwitchPanelWidth;
            }
            // Otherwise, we default minimal size to 480p 16:9.
            else
            {
                minimumWidth = 854;
            }

            naturalWidth = minimumWidth;
        }

        public void Exit()
        {
            if (IsStopped)
            {
                return;
            }

            IsStopped = true;
            IsActive  = false;
        }

        public void Initialize()
        {
            if (!(_device.Gpu.Renderer is Renderer))
            {
                throw new NotSupportedException($"GPU renderer must be an OpenGL renderer when using GLRenderer!");
            }

            _renderer = (Renderer)_device.Gpu.Renderer;
        }

        public void Render()
        {
            // First take exclusivity on the OpenGL context.
            GraphicsContext.MakeCurrent(WindowInfo);

            _renderer.Initialize();

            // Make sure the first frame is not transparent.
            GL.ClearColor(OpenTK.Color.Black);
            GL.Clear(ClearBufferMask.ColorBufferBit);
            SwapBuffers();

            while (IsActive)
            {
                if (IsStopped)
                {
                    return;
                }

                _ticks += _chrono.ElapsedTicks;

                _chrono.Restart();

                if (_device.WaitFifo())
                {
                    _device.ProcessFrame();
                }

                string dockedMode = ConfigurationState.Instance.System.EnableDockedMode ? "Docked" : "Handheld";

                if (_ticks >= _ticksPerFrame)
                {
                    _device.PresentFrame(SwapBuffers);

                    _device.Statistics.RecordSystemFrameTime();

                    StatusUpdatedEvent?.Invoke(this, new StatusUpdatedEventArgs(
                        _device.EnableDeviceVsync,
                        dockedMode,
                        $"Host: {_device.Statistics.GetSystemFrameRate():00.00} FPS",
                        $"Game: {_device.Statistics.GetGameFrameRate():00.00} FPS",
                        $"GPU:  {_renderer.GpuVendor}"));

                    _ticks = Math.Min(_ticks - _ticksPerFrame, _ticksPerFrame);
                }
            }
        }

        public void SwapBuffers()
        {
            OpenTK.Graphics.GraphicsContext.CurrentContext.SwapBuffers();
        }

        public void MainLoop()
        {
            while (IsActive)
            {
                UpdateFrame();

                // Polling becomes expensive if it's not slept
                Thread.Sleep(1);
            }
        }

        private bool UpdateFrame()
        {
            if (!IsActive)
            {
                return true;
            }

            if (IsStopped)
            {
                return false;
            }

            if (IsFocused)
            {
                Gtk.Application.Invoke(delegate
                {
                    KeyboardState keyboard = OpenTK.Input.Keyboard.GetState();

                    HandleScreenState(keyboard);

                    if (keyboard.IsKeyDown(OpenTK.Input.Key.Delete))
                    {
                        if (!ParentWindow.State.HasFlag(Gdk.WindowState.Fullscreen))
                        {
                            Ptc.Continue();
                        }
                    }
                });
            }

            List<GamepadInput> gamepadInputs = new List<GamepadInput>();

            foreach (InputConfig inputConfig in ConfigurationState.Instance.Hid.InputConfig.Value)
            {
                ControllerKeys   currentButton = 0;
                JoystickPosition leftJoystick  = new JoystickPosition();
                JoystickPosition rightJoystick = new JoystickPosition();
                KeyboardInput?   hidKeyboard   = null;

                int leftJoystickDx  = 0;
                int leftJoystickDy  = 0;
                int rightJoystickDx = 0;
                int rightJoystickDy = 0;

                if (inputConfig is KeyboardConfig keyboardConfig)
                {
                    if (IsFocused)
                    {
                        // Keyboard Input
                        KeyboardController keyboardController = new KeyboardController(keyboardConfig);

                        currentButton = keyboardController.GetButtons();

                        (leftJoystickDx,  leftJoystickDy)  = keyboardController.GetLeftStick();
                        (rightJoystickDx, rightJoystickDy) = keyboardController.GetRightStick();

                        leftJoystick = new JoystickPosition
                        {
                            Dx = leftJoystickDx,
                            Dy = leftJoystickDy
                        };

                        rightJoystick = new JoystickPosition
                        {
                            Dx = rightJoystickDx,
                            Dy = rightJoystickDy
                        };

                        if (ConfigurationState.Instance.Hid.EnableKeyboard)
                        {
                            hidKeyboard = keyboardController.GetKeysDown();
                        }

                        if (!hidKeyboard.HasValue)
                        {
                            hidKeyboard = new KeyboardInput
                            {
                                Modifier = 0,
                                Keys     = new int[0x8]
                            };
                        }

                        if (ConfigurationState.Instance.Hid.EnableKeyboard)
                        {
                            _device.Hid.Keyboard.Update(hidKeyboard.Value);
                        }

                        // Toggle vsync
                        HotkeyButtons currentHotkeyButtons = keyboardController.GetHotkeyButtons();

                        if (currentHotkeyButtons.HasFlag(HotkeyButtons.ToggleVSync) &&
                            !_prevHotkeyButtons.HasFlag(HotkeyButtons.ToggleVSync))
                        {
                            _device.EnableDeviceVsync = !_device.EnableDeviceVsync;
                        }

                        _prevHotkeyButtons = currentHotkeyButtons;
                    }
                }
                else if (inputConfig is Common.Configuration.Hid.ControllerConfig controllerConfig)
                {
                    // Controller Input
                    JoystickController joystickController = new JoystickController(controllerConfig);

                    currentButton |= joystickController.GetButtons();

                    (leftJoystickDx,  leftJoystickDy)  = joystickController.GetLeftStick();
                    (rightJoystickDx, rightJoystickDy) = joystickController.GetRightStick();

                    leftJoystick = new JoystickPosition
                    {
                        Dx = controllerConfig.LeftJoycon.InvertStickX ? -leftJoystickDx : leftJoystickDx,
                        Dy = controllerConfig.LeftJoycon.InvertStickY ? -leftJoystickDy : leftJoystickDy
                    };

                    rightJoystick = new JoystickPosition
                    {
                        Dx = controllerConfig.RightJoycon.InvertStickX ? -rightJoystickDx : rightJoystickDx,
                        Dy = controllerConfig.RightJoycon.InvertStickY ? -rightJoystickDy : rightJoystickDy
                    };
                }

                currentButton |= _device.Hid.UpdateStickButtons(leftJoystick, rightJoystick);

                gamepadInputs.Add(new GamepadInput
                {
                    PlayerId = (HLE.HOS.Services.Hid.PlayerIndex)inputConfig.PlayerIndex,
                    Buttons  = currentButton,
                    LStick   = leftJoystick,
                    RStick   = rightJoystick
                });
            }

            _device.Hid.Npads.SetGamepadsInput(gamepadInputs.ToArray());

            //Touchscreen
            bool hasTouch = false;

            // Get screen touch position from left mouse click
            // OpenTK always captures mouse events, even if out of focus, so check if window is focused.
            if (IsFocused && _mousePressed)
            {
                int screenWidth  = AllocatedWidth;
                int screenHeight = AllocatedHeight;

                if (AllocatedWidth > (AllocatedHeight * SwitchPanelWidth) / SwitchPanelHeight)
                {
                    screenWidth = (AllocatedHeight * SwitchPanelWidth) / SwitchPanelHeight;
                }
                else
                {
                    screenHeight = (AllocatedWidth * SwitchPanelHeight) / SwitchPanelWidth;
                }

                int startX = (AllocatedWidth  - screenWidth)  >> 1;
                int startY = (AllocatedHeight - screenHeight) >> 1;

                int endX = startX + screenWidth;
                int endY = startY + screenHeight;


                if (_mouseX >= startX &&
                    _mouseY >= startY &&
                    _mouseX < endX &&
                    _mouseY < endY)
                {
                    int screenMouseX = (int)_mouseX - startX;
                    int screenMouseY = (int)_mouseY - startY;

                    int mX = (screenMouseX * SwitchPanelWidth) / screenWidth;
                    int mY = (screenMouseY * SwitchPanelHeight) / screenHeight;

                    TouchPoint currentPoint = new TouchPoint
                    {
                        X = (uint)mX,
                        Y = (uint)mY,

                        // Placeholder values till more data is acquired
                        DiameterX = 10,
                        DiameterY = 10,
                        Angle     = 90
                    };

                    hasTouch = true;

                    _device.Hid.Touchscreen.Update(currentPoint);
                }
            }

            if (!hasTouch)
            {
                _device.Hid.Touchscreen.Update();
            }

            _device.Hid.DebugPad.Update();

            return true;
        }
    }
}<|MERGE_RESOLUTION|>--- conflicted
+++ resolved
@@ -184,13 +184,8 @@
                 string titleNameSection = string.IsNullOrWhiteSpace(_device.Application.TitleName) ? string.Empty
                     : $" - {_device.Application.TitleName}";
 
-<<<<<<< HEAD
-                string titleVersionSection = string.IsNullOrWhiteSpace(_device.System.DisplayVersion) ? string.Empty
-                    : $" v{_device.System.DisplayVersion}";
-=======
-                string titleVersionSection = string.IsNullOrWhiteSpace(_device.Application.TitleVersionString) ? string.Empty
-                    : $" v{_device.Application.TitleVersionString}";
->>>>>>> 3b70a280
+                string titleVersionSection = string.IsNullOrWhiteSpace(_device.Application.DisplayVersion) ? string.Empty
+                    : $" v{_device.Application.DisplayVersion}";
 
                 string titleIdSection = string.IsNullOrWhiteSpace(_device.Application.TitleIdText) ? string.Empty
                     : $" ({_device.Application.TitleIdText.ToUpper()})";
