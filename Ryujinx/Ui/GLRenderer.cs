--- conflicted
+++ resolved
@@ -356,35 +356,6 @@
             return false;
         }
 
-<<<<<<< HEAD
-        private void ResetCursorIdle()
-        {
-           if (GlobalConfigurationState.Instance.HideCursorOnIdle)
-           {
-               _lastCursorMoveTime = DateTime.Now;
-           }
-
-           if (Window.Cursor != null)
-           {
-               Window.Cursor = null;
-           }
-        }
-
-        private void HideCursorIdle()
-        {
-           if (GlobalConfigurationState.Instance.HideCursorOnIdle)
-           {
-               TimeSpan elapsedTime = DateTime.Now.Subtract(_lastCursorMoveTime);
-
-               if (elapsedTime.TotalSeconds > 8)
-               {
-                   Gtk.Application.Invoke(delegate { Window.Cursor = _invisibleCursor; });
-               }
-           }
-        }
-
-=======
->>>>>>> ca5d8e58
         protected override void OnGetPreferredHeight(out int minimumHeight, out int naturalHeight)
         {
             Gdk.Monitor monitor = Display.GetMonitorAtWindow(Window);
@@ -567,13 +538,7 @@
 
             MotionDevice motionDevice = new MotionDevice(_dsuClient);
 
-<<<<<<< HEAD
-            HideCursorIdle();
-
             foreach (InputConfig inputConfig in GameConfigurationState.Instance.Hid.InputConfig.Value)
-=======
-            foreach (InputConfig inputConfig in ConfigurationState.Instance.Hid.InputConfig.Value)
->>>>>>> ca5d8e58
             {
                 ControllerKeys   currentButton = 0;
                 JoystickPosition leftJoystick  = new JoystickPosition();
