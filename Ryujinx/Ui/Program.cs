--- conflicted
+++ resolved
@@ -21,14 +21,10 @@
             Switch Device = new Switch(Renderer, AudioOut);
 
             Config.Read(Device);
-
-<<<<<<< HEAD
+          
             Device.Hid.InitializeJoycons();
-
-            Device.Log.Updated += ConsoleLog.PrintLog;
-=======
+          
             Device.Log.Updated += ConsoleLog.Log;
->>>>>>> 76a3172f
 
             if (args.Length == 1)
             {
