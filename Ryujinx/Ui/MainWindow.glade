--- conflicted
+++ resolved
@@ -6,13 +6,7 @@
     <property name="can_focus">False</property>
     <property name="title" translatable="yes">Ryujinx</property>
     <property name="window_position">center</property>
-<<<<<<< HEAD
     <signal name="key-release-event" handler="Focus_Menu_Bar" swapped="no" />
-    <child type="titlebar">
-      <placeholder/>
-    </child>
-=======
->>>>>>> f4078ae2
     <child>
       <object class="GtkBox" id="_box">
         <property name="visible">True</property>
