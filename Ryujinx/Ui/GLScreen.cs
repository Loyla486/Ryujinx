--- conflicted
+++ resolved
@@ -157,14 +157,7 @@
             }
 
             //Controller Input
-<<<<<<< HEAD
             if (Config.GamePadEnable)
-=======
-            CurrentButton |= Config.JoyConController.GetButtons();
-
-            //Keyboard has priority stick-wise
-            if (LeftJoystickDX == 0 && LeftJoystickDY == 0)
->>>>>>> 056c2840
             {
                 for (int i = 0; i < CurrentButtonsGamePad.Length; ++i)
                 {
@@ -186,12 +179,8 @@
                     };
                 }
             }
-
-<<<<<<< HEAD
+            
             LeftJoystickKeyboard = new HidJoystickPosition
-=======
-            LeftJoystick = new HidJoystickPosition
->>>>>>> 056c2840
             {
                 DX = LeftJoystickDXKeyboard,
                 DY = LeftJoystickDYKeyboard
@@ -262,7 +251,6 @@
                 Device.Hid.SetTouchPoints();
             }
 
-<<<<<<< HEAD
             if (HidEmulatedDevices.Devices.Handheld != -2)
             {
                 switch (HidEmulatedDevices.Devices.Handheld)
@@ -632,21 +620,6 @@
                     }
                 }
             }
-=======
-            Device.Hid.SetJoyconButton(
-                HidControllerId.CONTROLLER_HANDHELD,
-                HidControllerLayouts.Handheld_Joined,
-                CurrentButton,
-                LeftJoystick,
-                RightJoystick);
-
-            Device.Hid.SetJoyconButton(
-                HidControllerId.CONTROLLER_HANDHELD,
-                HidControllerLayouts.Main,
-                CurrentButton,
-                LeftJoystick,
-                RightJoystick);
->>>>>>> 056c2840
         }
 
         private new void RenderFrame()
