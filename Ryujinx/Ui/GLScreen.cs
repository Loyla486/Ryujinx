using OpenTK;
using OpenTK.Graphics;
using OpenTK.Input;
using Ryujinx.Graphics.Gal;
using Ryujinx.HLE;
using Ryujinx.HLE.Input;
using Ryujinx.Profiler;
using Ryujinx.Profiler.UI;
using System;
using System.Threading;

using Stopwatch = System.Diagnostics.Stopwatch;

namespace Ryujinx
{
    public class GlScreen : GameWindow
    {
        private const int TouchScreenWidth  = 1280;
        private const int TouchScreenHeight = 720;

        private const int TargetFps = 60;

        private Switch _device;

        private IGalRenderer _renderer;

        private KeyboardState? _keyboard = null;

        private MouseState? _mouse = null;

        private Thread _renderThread;

        private bool _resizeEvent;

        private bool _titleEvent;

        private string _newTitle;

        #if USE_PROFILING
        private ProfileWindowManager _profileWindow;
        #endif

        public GlScreen(Switch device, IGalRenderer renderer)
            : base(1280, 720,
            new GraphicsMode(), "Ryujinx", 0,
            DisplayDevice.Default, 3, 3,
            GraphicsContextFlags.ForwardCompatible)
        {
            _device   = device;
            _renderer = renderer;

            Location = new Point(
                (DisplayDevice.Default.Width  / 2) - (Width  / 2),
                (DisplayDevice.Default.Height / 2) - (Height / 2));
            
            #if USE_PROFILING
            // Start profile window, it will handle itself from there
            _profileWindow = new ProfileWindowManager();
            #endif
        }

        private void RenderLoop()
        {
            MakeCurrent();

            Stopwatch chrono = new Stopwatch();

            chrono.Start();

            long ticksPerFrame = Stopwatch.Frequency / TargetFps;

            long ticks = 0;

            while (Exists && !IsExiting)
            {
                if (_device.WaitFifo())
                {
                    _device.ProcessFrame();
                }

                _renderer.RunActions();

                if (_resizeEvent)
                {
                    _resizeEvent = false;

                    _renderer.RenderTarget.SetWindowSize(Width, Height);
                }

                ticks += chrono.ElapsedTicks;

                chrono.Restart();

                if (ticks >= ticksPerFrame)
                {
                    RenderFrame();

                    //Queue max. 1 vsync
                    ticks = Math.Min(ticks - ticksPerFrame, ticksPerFrame);
                }
            }
        }

        public void MainLoop()
        {
            VSync = VSyncMode.Off;

            Visible = true;

            _renderer.RenderTarget.SetWindowSize(Width, Height);

            Context.MakeCurrent(null);

            //OpenTK doesn't like sleeps in its thread, to avoid this a renderer thread is created
            _renderThread = new Thread(RenderLoop);

            _renderThread.Start();

            while (Exists && !IsExiting)
            {
                ProcessEvents();

                if (!IsExiting)
                {
                    UpdateFrame();

                    if (_titleEvent)
                    {
                        _titleEvent = false;

                        Title = _newTitle;
                    }
                }

                //Polling becomes expensive if it's not slept
                Thread.Sleep(1);
            }
        }

        private new void UpdateFrame()
        {
            HidControllerButtons currentButton = 0;
            HidJoystickPosition  leftJoystick;
            HidJoystickPosition  rightJoystick;

            int leftJoystickDx  = 0;
            int leftJoystickDy  = 0;
            int rightJoystickDx = 0;
            int rightJoystickDy = 0;

            //Keyboard Input
            if (_keyboard.HasValue)
            {
                KeyboardState keyboard = _keyboard.Value;

<<<<<<< HEAD
                #if USE_PROFILING
                // Debug
                if (Config.NPadDebug.TogglePressed(keyboard))
                {
                    _profileWindow.ToggleVisible();
                }
                Config.NPadDebug.SetPrevKeyboardState(keyboard);
                #endif

                // Normal Input
                currentButton = Config.NpadKeyboard.GetButtons(keyboard);
=======
                currentButton = Configuration.Instance.KeyboardControls.GetButtons(keyboard);
>>>>>>> fec8e348

                (leftJoystickDx, leftJoystickDy) = Configuration.Instance.KeyboardControls.GetLeftStick(keyboard);

                (rightJoystickDx, rightJoystickDy) = Configuration.Instance.KeyboardControls.GetRightStick(keyboard);
            }
            
            currentButton |= Configuration.Instance.GamepadControls.GetButtons();

            //Keyboard has priority stick-wise
            if (leftJoystickDx == 0 && leftJoystickDy == 0)
            {
                (leftJoystickDx, leftJoystickDy) = Configuration.Instance.GamepadControls.GetLeftStick();
            }

            if (rightJoystickDx == 0 && rightJoystickDy == 0)
            {
                (rightJoystickDx, rightJoystickDy) = Configuration.Instance.GamepadControls.GetRightStick();
            }

            leftJoystick = new HidJoystickPosition
            {
                Dx = leftJoystickDx,
                Dy = leftJoystickDy
            };

            rightJoystick = new HidJoystickPosition
            {
                Dx = rightJoystickDx,
                Dy = rightJoystickDy
            };

            currentButton |= _device.Hid.UpdateStickButtons(leftJoystick, rightJoystick);

            bool hasTouch = false;

            //Get screen touch position from left mouse click
            //OpenTK always captures mouse events, even if out of focus, so check if window is focused.
            if (Focused && _mouse?.LeftButton == ButtonState.Pressed)
            {
                MouseState mouse = _mouse.Value;

                int scrnWidth  = Width;
                int scrnHeight = Height;

                if (Width > (Height * TouchScreenWidth) / TouchScreenHeight)
                {
                    scrnWidth = (Height * TouchScreenWidth) / TouchScreenHeight;
                }
                else
                {
                    scrnHeight = (Width * TouchScreenHeight) / TouchScreenWidth;
                }

                int startX = (Width  - scrnWidth)  >> 1;
                int startY = (Height - scrnHeight) >> 1;

                int endX = startX + scrnWidth;
                int endY = startY + scrnHeight;

                if (mouse.X >= startX &&
                    mouse.Y >= startY &&
                    mouse.X <  endX   &&
                    mouse.Y <  endY)
                {
                    int scrnMouseX = mouse.X - startX;
                    int scrnMouseY = mouse.Y - startY;

                    int mX = (scrnMouseX * TouchScreenWidth)  / scrnWidth;
                    int mY = (scrnMouseY * TouchScreenHeight) / scrnHeight;

                    HidTouchPoint currentPoint = new HidTouchPoint
                    {
                        X = mX,
                        Y = mY,

                        //Placeholder values till more data is acquired
                        DiameterX = 10,
                        DiameterY = 10,
                        Angle     = 90
                    };

                    hasTouch = true;

                    _device.Hid.SetTouchPoints(currentPoint);
                }
            }

            if (!hasTouch)
            {
                _device.Hid.SetTouchPoints();
            }

            HidControllerBase controller = _device.Hid.PrimaryController;

            controller.SendInput(currentButton, leftJoystick, rightJoystick);
        }

        private new void RenderFrame()
        {
            _renderer.RenderTarget.Render();

            _device.Statistics.RecordSystemFrameTime();

            double hostFps = _device.Statistics.GetSystemFrameRate();
            double gameFps = _device.Statistics.GetGameFrameRate();

            string titleSection = string.IsNullOrWhiteSpace(_device.System.CurrentTitle) ? string.Empty
                : " | " + _device.System.CurrentTitle;

            _newTitle = $"Ryujinx{titleSection} | Host FPS: {hostFps:0.0} | Game FPS: {gameFps:0.0} | " +
                $"Game Vsync: {(_device.EnableDeviceVsync ? "On" : "Off")}";

            _titleEvent = true;

            SwapBuffers();

            _device.System.SignalVsync();

            _device.VsyncEvent.Set();
        }

        protected override void OnUnload(EventArgs e)
        {
            #if USE_PROFILING
            _profileWindow.Close();
            #endif

            _renderThread.Join();

            base.OnUnload(e);
        }

        protected override void OnResize(EventArgs e)
        {
            _resizeEvent = true;
        }

        protected override void OnKeyDown(KeyboardKeyEventArgs e)
        {
            bool toggleFullscreen = e.Key == Key.F11 ||
                (e.Modifiers.HasFlag(KeyModifiers.Alt) && e.Key == Key.Enter);

            if (WindowState == WindowState.Fullscreen)
            {
                if (e.Key == Key.Escape || toggleFullscreen)
                {
                    WindowState = WindowState.Normal;
                }
            }
            else
            {
                if (e.Key == Key.Escape)
                {
                    Exit();
                }

                if (toggleFullscreen)
                {
                    WindowState = WindowState.Fullscreen;
                }
            }

            _keyboard = e.Keyboard;
        }

        protected override void OnKeyUp(KeyboardKeyEventArgs e)
        {
            _keyboard = e.Keyboard;
        }

        protected override void OnMouseDown(MouseButtonEventArgs e)
        {
            _mouse = e.Mouse;
        }

        protected override void OnMouseUp(MouseButtonEventArgs e)
        {
            _mouse = e.Mouse;
        }

        protected override void OnMouseMove(MouseMoveEventArgs e)
        {
            _mouse = e.Mouse;
        }
    }
}<|MERGE_RESOLUTION|>--- conflicted
+++ resolved
@@ -153,7 +153,6 @@
             {
                 KeyboardState keyboard = _keyboard.Value;
 
-<<<<<<< HEAD
                 #if USE_PROFILING
                 // Debug
                 if (Config.NPadDebug.TogglePressed(keyboard))
@@ -164,10 +163,7 @@
                 #endif
 
                 // Normal Input
-                currentButton = Config.NpadKeyboard.GetButtons(keyboard);
-=======
                 currentButton = Configuration.Instance.KeyboardControls.GetButtons(keyboard);
->>>>>>> fec8e348
 
                 (leftJoystickDx, leftJoystickDy) = Configuration.Instance.KeyboardControls.GetLeftStick(keyboard);
 
