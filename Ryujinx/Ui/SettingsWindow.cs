--- conflicted
+++ resolved
@@ -414,11 +414,7 @@
             ConfigurationState.Instance.Graphics.ShadersDumpPath.Value         = _graphicsShadersDumpPath.Buffer.Text;
             ConfigurationState.Instance.Ui.GameDirs.Value                      = gameDirs;
             ConfigurationState.Instance.System.FsGlobalAccessLogMode.Value     = (int)_fsLogSpinAdjustment.Value;
-<<<<<<< HEAD
-            ConfigurationState.Instance.Graphics.MaxAnisotropy.Value           = float.Parse(_anisotropy.ActiveId);
-=======
             ConfigurationState.Instance.Graphics.MaxAnisotropy.Value           = float.Parse(_anisotropy.ActiveId, CultureInfo.InvariantCulture);
->>>>>>> a04a1b66
             ConfigurationState.Instance.Graphics.ResScale.Value                = int.Parse(_resScaleCombo.ActiveId);
             ConfigurationState.Instance.Graphics.ResScaleCustom.Value          = resScaleCustom;
 
