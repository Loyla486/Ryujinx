using Gtk;
using Ryujinx.Common.Logging;
using Ryujinx.Configuration;
using Ryujinx.Debugger.Profiler;
using Ryujinx.Ui;
using Ryujinx.Updater.Parser;
using OpenTK;
using System;
using System.Configuration;
using System.IO;
using System.Reflection;

namespace Ryujinx
{
    class Program
    {
        public static string Version { get; private set; }

        public static string ConfigurationPath { get; set; }
		
        static void Main(string[] args)
        {
            Toolkit.Init(new ToolkitOptions
            {
                Backend = PlatformBackend.PreferNative,
                EnableHighResolution = true
            });

            Version = Assembly.GetEntryAssembly().GetCustomAttribute<AssemblyInformationalVersionAttribute>().InformationalVersion;

            Console.Title = $"Ryujinx Console {Version}";

            string systemPath = Environment.GetEnvironmentVariable("Path", EnvironmentVariableTarget.Machine);
            Environment.SetEnvironmentVariable("Path", $"{Path.Combine(AppDomain.CurrentDomain.BaseDirectory, "bin")};{systemPath}");

            GLib.ExceptionManager.UnhandledException += Glib_UnhandledException;

            // Initialize the configuration
            ConfigurationState.Initialize();

            // Initialize the logger system
            LoggerModule.Initialize();

            // Initialize Discord integration
            DiscordIntegrationModule.Initialize();

            string localConfigurationPath  = Path.Combine(AppDomain.CurrentDomain.BaseDirectory, "Config.json");
            string globalBasePath          = Path.Combine(Environment.GetFolderPath(Environment.SpecialFolder.ApplicationData), "Ryujinx");
            string globalConfigurationPath = Path.Combine(globalBasePath, "Config.json");

            // Now load the configuration as the other subsystems are now registered
            if (File.Exists(localConfigurationPath))
            {
                ConfigurationPath = localConfigurationPath;

                ConfigurationFileFormat configurationFileFormat = ConfigurationFileFormat.Load(localConfigurationPath);

                ConfigurationState.Instance.Load(configurationFileFormat, ConfigurationPath);
            }
            else if (File.Exists(globalConfigurationPath))
            {
                ConfigurationPath = globalConfigurationPath;

                ConfigurationFileFormat configurationFileFormat = ConfigurationFileFormat.Load(globalConfigurationPath);

                ConfigurationState.Instance.Load(configurationFileFormat, ConfigurationPath);
            }
            else
            {
                // No configuration, we load the default values and save it on disk
                ConfigurationPath = globalConfigurationPath;

                // Make sure to create the Ryujinx directory if needed.
                Directory.CreateDirectory(globalBasePath);

                ConfigurationState.Instance.LoadDefault();
                ConfigurationState.Instance.ToFileFormat().SaveConfig(globalConfigurationPath);
            }

            Profile.Initialize();

            Application.Init();

<<<<<<< HEAD
            string appDataPath = Path.Combine(Environment.GetFolderPath(Environment.SpecialFolder.ApplicationData), "Ryujinx", "system", "prod.keys");
            string userProfilePath = Path.Combine(Environment.GetFolderPath(Environment.SpecialFolder.UserProfile), ".switch", "prod.keys");
            if (!File.Exists(appDataPath) && !File.Exists(userProfilePath) && !Migration.IsMigrationNeeded())
=======
            string globalProdKeysPath = Path.Combine(globalBasePath, "system", "prod.keys");
            string userProfilePath    = Path.Combine(Environment.GetFolderPath(Environment.SpecialFolder.UserProfile), ".switch", "prod.keys");
            if (!File.Exists(globalProdKeysPath) && !File.Exists(userProfilePath) && !Migration.IsMigrationNeeded())
>>>>>>> e99e6d0a
            {
                GtkDialog.CreateWarningDialog("Key file was not found", "Please refer to `KEYS.md` for more info");
            }

            MainWindow mainWindow = new MainWindow();

            if (ConfigurationManager.AppSettings["Version"] != "__ver__")
            {
                mainWindow.Title = "Ryujinx " + ConfigurationManager.AppSettings["Version"];
            }

            mainWindow.Show();

            if (args.Length >= 1)
            {
                if (args[0].ToUpper() == "/U")
                {
                    UpdateParser.BeginParse();
                }
                else
                {
                    mainWindow.LoadApplication(args[0]);
                }
            }

            Application.Run();
        }

        private static void Glib_UnhandledException(GLib.UnhandledExceptionArgs e)
        {
            Exception exception = e.ExceptionObject as Exception;

            Logger.PrintError(LogClass.Application, $"Unhandled exception caught: {exception}");

            if (e.IsTerminating)
            {
                Logger.Shutdown();
            }
        }
    }
}<|MERGE_RESOLUTION|>--- conflicted
+++ resolved
@@ -81,15 +81,9 @@
 
             Application.Init();
 
-<<<<<<< HEAD
-            string appDataPath = Path.Combine(Environment.GetFolderPath(Environment.SpecialFolder.ApplicationData), "Ryujinx", "system", "prod.keys");
-            string userProfilePath = Path.Combine(Environment.GetFolderPath(Environment.SpecialFolder.UserProfile), ".switch", "prod.keys");
-            if (!File.Exists(appDataPath) && !File.Exists(userProfilePath) && !Migration.IsMigrationNeeded())
-=======
             string globalProdKeysPath = Path.Combine(globalBasePath, "system", "prod.keys");
             string userProfilePath    = Path.Combine(Environment.GetFolderPath(Environment.SpecialFolder.UserProfile), ".switch", "prod.keys");
             if (!File.Exists(globalProdKeysPath) && !File.Exists(userProfilePath) && !Migration.IsMigrationNeeded())
->>>>>>> e99e6d0a
             {
                 GtkDialog.CreateWarningDialog("Key file was not found", "Please refer to `KEYS.md` for more info");
             }
