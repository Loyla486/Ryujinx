--- conflicted
+++ resolved
@@ -22,21 +22,9 @@
 #Filtered log classes, seperated by ", ", eg. `Logging_Filtered_Classes = Loader, ServiceFS`
 Logging_Filtered_Classes =
 
-<<<<<<< HEAD
-=======
 #Enable or Disable Docked Mode
 Docked_Mode = false
 
-#Controller Device Index
-GamePad_Index = 0
-
-#Controller Analog Stick Deadzone
-GamePad_Deadzone = 0.05
-
-#The value of how pressed down each trigger has to be in order to register a button press
-GamePad_Trigger_Threshold = 0.5
-
->>>>>>> c05600a2
 #Whether or not to enable Controller support
 GamePad_Enable = true
 
