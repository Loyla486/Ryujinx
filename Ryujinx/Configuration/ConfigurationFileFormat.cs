using System.Collections.Generic;
using System.IO;
using Ryujinx.Common.Configuration;
using Ryujinx.Common.Configuration.Hid;
using Ryujinx.Common.Logging;
using Ryujinx.Common.Utilities;
using Ryujinx.Configuration.System;
using Ryujinx.Configuration.Ui;

namespace Ryujinx.Configuration
{
    public class ConfigurationFileFormat
    {
        /// <summary>
        /// The current version of the file format
        /// </summary>
<<<<<<< HEAD
        public const int CurrentVersion = 30;
=======
        public const int CurrentVersion = 29;
>>>>>>> d83d9f96

        public int Version { get; set; }

        /// <summary>
        /// Enables or disables logging to a file on disk
        /// </summary>
        public bool EnableFileLog { get; set; }

        /// <summary>
        /// Whether or not backend threading is enabled. The "Auto" setting will determine whether threading should be enabled at runtime.
        /// </summary>
        public BackendThreading BackendThreading { get; set; }

        /// <summary>
        /// Resolution Scale. An integer scale applied to applicable render targets. Values 1-4, or -1 to use a custom floating point scale instead.
        /// </summary>
        public int ResScale { get; set; }

        /// <summary>
        /// Custom Resolution Scale. A custom floating point scale applied to applicable render targets. Only active when Resolution Scale is -1.
        /// </summary>
        public float ResScaleCustom { get; set; }

        /// <summary>
        /// Max Anisotropy. Values range from 0 - 16. Set to -1 to let the game decide.
        /// </summary>
        public float MaxAnisotropy { get; set; }

        /// <summary>
        /// Aspect Ratio applied to the renderer window.
        /// </summary>
        public AspectRatio AspectRatio { get; set; }

        /// <summary>
        /// Dumps shaders in this local directory
        /// </summary>
        public string GraphicsShadersDumpPath { get; set; }

        /// <summary>
        /// Enables printing debug log messages
        /// </summary>
        public bool LoggingEnableDebug { get; set; }

        /// <summary>
        /// Enables printing stub log messages
        /// </summary>
        public bool LoggingEnableStub { get; set; }

        /// <summary>
        /// Enables printing info log messages
        /// </summary>
        public bool LoggingEnableInfo { get; set; }

        /// <summary>
        /// Enables printing warning log messages
        /// </summary>
        public bool LoggingEnableWarn { get; set; }

        /// <summary>
        /// Enables printing error log messages
        /// </summary>
        public bool LoggingEnableError { get; set; }

        /// <summary>
        /// Enables printing guest log messages
        /// </summary>
        public bool LoggingEnableGuest { get; set; }

        /// <summary>
        /// Enables printing FS access log messages
        /// </summary>
        public bool LoggingEnableFsAccessLog { get; set; }

        /// <summary>
        /// Controls which log messages are written to the log targets
        /// </summary>
        public LogClass[] LoggingFilteredClasses { get; set; }

        /// <summary>
        /// Change Graphics API debug log level
        /// </summary>
        public GraphicsDebugLevel LoggingGraphicsDebugLevel { get; set; }


        /// <summary>
        /// Change System Language
        /// </summary>
        public Language SystemLanguage { get; set; }

        /// <summary>
        /// Change System Region
        /// </summary>
        public Region SystemRegion { get; set; }

        /// <summary>
        /// Change System TimeZone
        /// </summary>
        public string SystemTimeZone { get; set; }

        /// <summary>
        /// Change System Time Offset in seconds
        /// </summary>
        public long SystemTimeOffset { get; set; }

        /// <summary>
        /// Enables or disables Docked Mode
        /// </summary>
        public bool DockedMode { get; set; }

        /// <summary>
        /// Enables or disables Discord Rich Presence
        /// </summary>
        public bool EnableDiscordIntegration { get; set; }

        /// <summary>
        /// Checks for updates when Ryujinx starts when enabled
        /// </summary>
        public bool CheckUpdatesOnStart { get; set; }

        /// <summary>
        /// Show "Confirm Exit" Dialog
        /// </summary>
        public bool ShowConfirmExit { get; set; }

        /// <summary>
        /// Hide Cursor on Idle
        /// </summary>
        public bool HideCursorOnIdle { get; set; }

        /// <summary>
        /// Enables or disables Vertical Sync
        /// </summary>
        public bool EnableVsync { get; set; }

        /// <summary>
        /// Enables or disables Shader cache
        /// </summary>
        public bool EnableShaderCache { get; set; }

        /// <summary>
        /// Enables or disables multi-core scheduling of threads
        /// </summary>
        public bool EnableMulticoreScheduling { get; set; }

        /// <summary>
        /// Enables or disables profiled translation cache persistency
        /// </summary>
        public bool EnablePtc { get; set; }

        /// <summary>
        /// Enables integrity checks on Game content files
        /// </summary>
        public bool EnableFsIntegrityChecks { get; set; }

        /// <summary>
        /// Enables FS access log output to the console. Possible modes are 0-3
        /// </summary>
        public int FsGlobalAccessLogMode { get; set; }

        /// <summary>
        /// The selected audio backend
        /// </summary>
        public AudioBackend AudioBackend { get; set; }

        /// <summary>
        /// The selected memory manager mode
        /// </summary>
        public MemoryManagerMode MemoryManagerMode { get; set; }

        /// <summary>
        /// Expands the RAM amount on the emulated system from 4GB to 6GB
        /// </summary>
        public bool ExpandRam { get; set; }

        /// <summary>
        /// Enable or disable ignoring missing services
        /// </summary>
        public bool IgnoreMissingServices { get; set; }

        /// <summary>
        /// Used to toggle columns in the GUI
        /// </summary>
        public GuiColumns GuiColumns { get; set; }

        /// <summary>
        /// Used to configure column sort settings in the GUI
        /// </summary>
        public ColumnSort ColumnSort { get; set; }

        /// <summary>
        /// A list of directories containing games to be used to load games into the games list
        /// </summary>
        public List<string> GameDirs { get; set; }

        /// <summary>
        /// Enable or disable custom themes in the GUI
        /// </summary>
        public bool EnableCustomTheme { get; set; }

        /// <summary>
        /// Path to custom GUI theme
        /// </summary>
        public string CustomThemePath { get; set; }

        /// <summary>
        /// Start games in fullscreen mode
        /// </summary>
        public bool StartFullscreen { get; set; }

        /// <summary>
        /// Enable or disable keyboard support (Independent from controllers binding)
        /// </summary>
        public bool EnableKeyboard { get; set; }

        /// <summary>
        /// Enable or disable mouse support (Independent from controllers binding)
        /// </summary>
        public bool EnableMouse { get; set; }

        /// <summary>
        /// Hotkey Keyboard Bindings
        /// </summary>
        public KeyboardHotkeys Hotkeys { get; set; }

        /// <summary>
        /// Legacy keyboard control bindings
        /// </summary>
        /// <remarks>Kept for file format compatibility (to avoid possible failure when parsing configuration on old versions)</remarks>
        /// TODO: Remove this when those older versions aren't in use anymore.
        public List<object> KeyboardConfig { get; set; }

        /// <summary>
        /// Legacy controller control bindings
        /// </summary>
        /// <remarks>Kept for file format compatibility (to avoid possible failure when parsing configuration on old versions)</remarks>
        /// TODO: Remove this when those older versions aren't in use anymore.
        public List<object> ControllerConfig { get; set; }

        /// <summary>
        /// Input configurations
        /// </summary>
        public List<InputConfig> InputConfig { get; set; }

        /// <summary>
        /// Graphics backend
        /// </summary>
        public GraphicsBackend GraphicsBackend { get; set; }

        /// <summary>
        /// Loads a configuration file from disk
        /// </summary>
        /// <param name="path">The path to the JSON configuration file</param>
        public static bool TryLoad(string path, out ConfigurationFileFormat configurationFileFormat)
        {
            try
            {
                configurationFileFormat = JsonHelper.DeserializeFromFile<ConfigurationFileFormat>(path);

                return true;
            }
            catch
            {
                configurationFileFormat = null;

                return false;
            }
        }

        /// <summary>
        /// Save a configuration file to disk
        /// </summary>
        /// <param name="path">The path to the JSON configuration file</param>
        public void SaveConfig(string path)
        {
            using FileStream fileStream = File.Create(path, 4096, FileOptions.WriteThrough);
            JsonHelper.Serialize(fileStream, this, true);
        }
    }
}<|MERGE_RESOLUTION|>--- conflicted
+++ resolved
@@ -14,11 +14,7 @@
         /// <summary>
         /// The current version of the file format
         /// </summary>
-<<<<<<< HEAD
         public const int CurrentVersion = 30;
-=======
-        public const int CurrentVersion = 29;
->>>>>>> d83d9f96
 
         public int Version { get; set; }
 
