--- conflicted
+++ resolved
@@ -14,11 +14,7 @@
         /// <summary>
         /// The current version of the file format
         /// </summary>
-<<<<<<< HEAD
-        public const int CurrentVersion = 33;
-=======
         public const int CurrentVersion = 34;
->>>>>>> ef39b2eb
 
         /// <summary>
         /// Version of the configuration file format
