{
  "$schema": "http://json-schema.org/draft-07/schema#",
  "$id": "https://ryujinx.org/_schema/config.json",
  "type": "object",
  "title": "Ryujinx Configuration Schema",
  "required": [
    "graphics_shaders_dump_path",
    "logging_enable_debug",
    "logging_enable_stub",
    "logging_enable_info",
    "logging_enable_warn",
    "logging_enable_error",
    "logging_enable_guest",
    "logging_enable_fs_access_log",
    "logging_filtered_classes",
    "enable_file_log",
    "system_language",
    "system_region",
    "docked_mode",
    "enable_vsync",
    "enable_ptc",
    "enable_fs_integrity_checks",
    "fs_global_access_log_mode",
    "enable_keyboard",
    "keyboard_config",
    "controller_config"
  ],
  "definitions": {
    "key": {
      "type": "string",
      "enum": [
        "ShiftLeft",
        "LShift",
        "ShiftRight",
        "RShift",
        "ControlLeft",
        "LControl",
        "ControlRight",
        "RControl",
        "AltLeft",
        "LAlt",
        "AltRight",
        "RAlt",
        "WinLeft",
        "LWin",
        "WinRight",
        "RWin",
        "Menu",
        "F1",
        "F2",
        "F3",
        "F4",
        "F5",
        "F6",
        "F7",
        "F8",
        "F9",
        "F10",
        "F11",
        "F12",
        "F13",
        "F14",
        "F15",
        "F16",
        "F17",
        "F18",
        "F19",
        "F20",
        "F21",
        "F22",
        "F23",
        "F24",
        "F25",
        "F26",
        "F27",
        "F28",
        "F29",
        "F30",
        "F31",
        "F32",
        "F33",
        "F34",
        "F35",
        "Up",
        "Down",
        "Left",
        "Right",
        "Enter",
        "Escape",
        "Space",
        "Tab",
        "BackSpace",
        "Back",
        "Insert",
        "Delete",
        "PageUp",
        "PageDown",
        "Home",
        "End",
        "CapsLock",
        "ScrollLock",
        "PrintScreen",
        "Pause",
        "NumLock",
        "Clear",
        "Sleep",
        "Keypad0",
        "Keypad1",
        "Keypad2",
        "Keypad3",
        "Keypad4",
        "Keypad5",
        "Keypad6",
        "Keypad7",
        "Keypad8",
        "Keypad9",
        "KeypadDivide",
        "KeypadMultiply",
        "KeypadSubtract",
        "KeypadMinus",
        "KeypadAdd",
        "KeypadPlus",
        "KeypadDecimal",
        "KeypadPeriod",
        "KeypadEnter",
        "A",
        "B",
        "C",
        "D",
        "E",
        "F",
        "G",
        "H",
        "I",
        "J",
        "K",
        "L",
        "M",
        "N",
        "O",
        "P",
        "Q",
        "R",
        "S",
        "T",
        "U",
        "V",
        "W",
        "X",
        "Y",
        "Z",
        "Number0",
        "Number1",
        "Number2",
        "Number3",
        "Number4",
        "Number5",
        "Number6",
        "Number7",
        "Number8",
        "Number9",
        "Tilde",
        "Grave",
        "Minus",
        "Plus",
        "BracketLeft",
        "LBracket",
        "BracketRight",
        "RBracket",
        "Semicolon",
        "Quote",
        "Comma",
        "Period",
        "Slash",
        "BackSlash",
        "NonUSBackSlash",
        "LastKey"
      ]
    },
    "input": {
      "type": "string",
      "enum": [
        "Button0",
        "Button1",
        "Button2",
        "Button3",
        "Button4",
        "Button5",
        "Button6",
        "Button7",
        "Button8",
        "Button9",
        "Button10",
        "Button11",
        "Button12",
        "Button13",
        "Button14",
        "Button15",
        "Button16",
        "Button17",
        "Button18",
        "Button19",
        "Button20",
        "Axis0",
        "Axis1",
        "Axis2",
        "Axis3",
        "Axis4",
        "Axis5",
        "Hat0Up",
        "Hat0Down",
        "Hat0Left",
        "Hat0Right",
        "Hat1Up",
        "Hat1Down",
        "Hat1Left",
        "Hat1Right",
        "Hat2Up",
        "Hat2Down",
        "Hat2Left",
        "Hat2Right"
      ]
    },
    "keyboard_config": {
      "type": "object",
      "properties": {
        "index": {
          "$id": "#/definitions/keyboard_config/properties/index",
          "type": "integer",
          "title": "Keyboard Index",
          "description": "Keyboard Device Index",
          "default": 0,
          "minimum": 0,
          "examples": [
            0,
            1,
            2
          ]
        },
        "controller_type": {
          "$id": "#/properties/keyboard_config/properties/controller_type",
          "type": "string",
          "title": "Controller Type",
          "default": "Handheld",
          "enum": [
            "Handheld",
            "ProController",
            "JoyconPair",
            "JoyconLeft",
            "JoyconRight"
          ],
          "examples": [
            "Handheld",
            "ProController",
            "JoyconPair",
            "JoyconLeft",
            "JoyconRight"
          ]
        },
        "player_index": {
          "$id": "#/properties/keyboard_config/properties/player_index",
          "type": "string",
          "title": "Player Index",
          "default": "Player1",
          "enum": [
            "Player1",
            "Player2",
            "Player3",
            "Player4",
            "Player5",
            "Player6",
            "Player7",
            "Player8",
            "Handheld"
          ]
        },
        "left_joycon": {
          "$id": "#/definitions/keyboard_config/properties/left_joycon",
          "type": "object",
          "title": "Left JoyCon Controls",
          "required": [
            "stick_up",
            "stick_down",
            "stick_left",
            "stick_right",
            "stick_button",
            "dpad_up",
            "dpad_down",
            "dpad_left",
            "dpad_right",
            "button_minus",
            "button_l",
            "button_zl"
          ],
          "properties": {
            "stick_up": {
              "$id": "#/definitions/keyboard_config/properties/left_joycon/properties/stick_up",
              "$ref": "#/definitions/key",
              "title": "Stick Up",
              "default": "w"
            },
            "stick_down": {
              "$id": "#/definitions/keyboard_config/properties/left_joycon/properties/stick_down",
              "$ref": "#/definitions/key",
              "title": "Stick Down",
              "default": "S"
            },
            "stick_left": {
              "$id": "#/definitions/keyboard_config/properties/left_joycon/properties/stick_left",
              "$ref": "#/definitions/key",
              "title": "Stick Left",
              "default": "A"
            },
            "stick_right": {
              "$id": "#/definitions/keyboard_config/properties/left_joycon/properties/stick_right",
              "$ref": "#/definitions/key",
              "title": "Stick Right",
              "default": "D"
            },
            "stick_button": {
              "$id": "#/definitions/keyboard_config/properties/left_joycon/properties/stick_button",
              "$ref": "#/definitions/key",
              "title": "Stick Button",
              "default": "F"
            },
            "dpad_up": {
              "$id": "#/definitions/keyboard_config/properties/left_joycon/properties/dpad_up",
              "$ref": "#/definitions/key",
              "title": "Dpad Up",
              "default": "Up"
            },
            "dpad_down": {
              "$id": "#/definitions/keyboard_config/properties/left_joycon/properties/dpad_down",
              "$ref": "#/definitions/key",
              "title": "Dpad Down",
              "default": "Down"
            },
            "dpad_left": {
              "$id": "#/definitions/keyboard_config/properties/left_joycon/properties/dpad_left",
              "$ref": "#/definitions/key",
              "title": "Dpad Left",
              "default": "Left"
            },
            "dpad_right": {
              "$id": "#/definitions/keyboard_config/properties/left_joycon/properties/dpad_right",
              "$ref": "#/definitions/key",
              "title": "Dpad Right",
              "default": "Right"
            },
            "button_minus": {
              "$id": "#/definitions/keyboard_config/properties/left_joycon/properties/button_minus",
              "$ref": "#/definitions/key",
              "title": "Button Minus",
              "default": "Minus"
            },
            "button_l": {
              "$id": "#/definitions/keyboard_config/properties/left_joycon/properties/button_l",
              "$ref": "#/definitions/key",
              "title": "Button L",
              "default": "E"
            },
            "button_zl": {
              "$id": "#/definitions/keyboard_config/properties/left_joycon/properties/button_zl",
              "$ref": "#/definitions/key",
              "title": "Button ZL",
              "default": "Q"
            }
          }
        },
        "right_joycon": {
          "$id": "#/definitions/keyboard_config/properties/right_joycon",
          "type": "object",
          "title": "Right JoyCon Controls",
          "required": [
            "stick_up",
            "stick_down",
            "stick_left",
            "stick_right",
            "stick_button",
            "button_a",
            "button_b",
            "button_x",
            "button_y",
            "button_plus",
            "button_r",
            "button_zr"
          ],
          "properties": {
            "stick_up": {
              "$id": "#/definitions/keyboard_config/properties/right_joycon/properties/stick_up",
              "$ref": "#/definitions/key",
              "title": "Stick Up",
              "default": "I"
            },
            "stick_down": {
              "$id": "#/definitions/keyboard_config/properties/right_joycon/properties/stick_down",
              "$ref": "#/definitions/key",
              "title": "Stick Down",
              "default": "K"
            },
            "stick_left": {
              "$id": "#/definitions/keyboard_config/properties/right_joycon/properties/stick_left",
              "$ref": "#/definitions/key",
              "title": "Stick Left",
              "default": "J"
            },
            "stick_right": {
              "$id": "#/definitions/keyboard_config/properties/right_joycon/properties/stick_right",
              "$ref": "#/definitions/key",
              "title": "Stick Right",
              "default": "L"
            },
            "stick_button": {
              "$id": "#/definitions/keyboard_config/properties/right_joycon/properties/stick_button",
              "$ref": "#/definitions/key",
              "title": "Stick Button",
              "default": "H"
            },
            "button_a": {
              "$id": "#/definitions/keyboard_config/properties/right_joycon/properties/button_a",
              "$ref": "#/definitions/key",
              "title": "Button A",
              "default": "Z"
            },
            "button_b": {
              "$id": "#/definitions/keyboard_config/properties/right_joycon/properties/button_b",
              "$ref": "#/definitions/key",
              "title": "Button B",
              "default": "X"
            },
            "button_x": {
              "$id": "#/definitions/keyboard_config/properties/right_joycon/properties/button_x",
              "$ref": "#/definitions/key",
              "title": "Button X",
              "default": "C"
            },
            "button_y": {
              "$id": "#/definitions/keyboard_config/properties/right_joycon/properties/button_y",
              "$ref": "#/definitions/key",
              "title": "Button Y",
              "default": "V"
            },
            "button_plus": {
              "$id": "#/definitions/keyboard_config/properties/right_joycon/properties/button_plus",
              "$ref": "#/definitions/key",
              "title": "Button Plus",
              "default": "Plus"
            },
            "button_r": {
              "$id": "#/definitions/keyboard_config/properties/right_joycon/properties/button_r",
              "$ref": "#/definitions/key",
              "title": "Button R",
              "default": "U"
            },
            "button_zr": {
              "$id": "#/definitions/keyboard_config/properties/right_joycon/properties/button_zr",
              "$ref": "#/definitions/key",
              "title": "Button Zr",
              "default": "O"
            }
          }
        },
        "enable_motion": {
          "$id": "#/definitions/keyboard_config/properties/enable_motion",
          "type": "boolean",
          "title": "Enable Motion Controls",
          "description": "Enables Motion Controls",
          "default": false,
          "examples": [
            true,
            false
          ]
        },
        "sensitivity": {
          "$id": "#/definitions/keyboard_config/properties/sensitivity",
          "type": "integer",
          "title": "Sensitivity",
          "description": "Gyro sensitivity",
          "default": 100,
          "minimum": 0,
          "maximum": 1000,
          "examples": [
            90,
            100,
            150
          ]
        },
        "gyro_deadzone": {
          "$id": "#/definitions/keyboard_config/properties/gyro_deadzone",
          "type": "number",
          "title": "Gyro Deadzone",
          "description": "Controller Left Analog Stick Deadzone",
          "default": 1,
          "minimum": 0.00,
          "maximum": 100.00,
          "examples": [
            0.01
          ]
        },
        "slot": {
          "$id": "#/definitions/keyboard_config/properties/slot",
          "type": "integer",
          "title": "Slot",
          "description": "DSU motion client slot for main controller",
          "default": 0,
          "minimum": 0,
          "maximum": 4,
          "examples": [
            0,
            1,
            2,
            3
          ]
        },
        "alt_slot": {
          "$id": "#/definitions/keyboard_config/properties/alt_slot",
          "type": "integer",
          "title": "Alternate Slot",
          "description": "DSU motion client slot for secondary controller, eg Right Joycon in Paired mode",
          "default": 0,
          "minimum": 0,
          "maximum": 4,
          "examples": [
            0,
            1,
            2,
            3
          ]
        },
        "mirror_input": {
          "$id": "#/definitions/keyboard_config/properties/mirror_input",
          "type": "boolean",
          "title": "Mirror Motion Input",
          "description": "Mirrors main motion input in Paired mode",
          "default": true,
          "examples": [
            true,
            false
          ]
        },
        "dsu_server_port": {
          "$id": "#/definitions/keyboard_config/properties/dsu_server_port",
          "type": "integer",
          "title": "DSU Server Port",
          "description": "DSU motion server port",
          "default": 26760,
          "minimum": 0,
          "maximum": 36654,
          "examples": [
            0,
            1,
            2,
            3
          ]
        },
        "dsu_server_host": {
          "$id": "#/definitions/keyboard_config/properties/dsu_server_host",
          "type": "string",
          "title": "DSU Server Host Address",
          "description": "DSU motion server host address",
          "default": "127.0.0.1",
          "examples": [
            "127.0.0.1",
            "example.host.com"
          ]
        }
      }
    },
    "controller_config": {
      "type": "object",
      "properties": {
        "index": {
          "$id": "#/definitions/controller_config/properties/index",
          "type": "integer",
          "title": "Controller Index",
          "description": "Controller Device Index",
          "default": 0,
          "minimum": 0,
          "examples": [
            0,
            1,
            2
          ]
        },
        "controller_type": {
          "$id": "#/properties/controller_config/properties/controller_type",
          "type": "string",
          "title": "Controller Type",
          "default": "Handheld",
          "enum": [
            "Handheld",
            "ProController",
            "JoyconPair",
            "JoyconLeft",
            "JoyconRight"
          ],
          "examples": [
            "Handheld",
            "ProController",
            "JoyconPair",
            "JoyconLeft",
            "JoyconRight"
          ]
        },
        "player_index": {
          "$id": "#/properties/controller_config/properties/player_index",
          "type": "string",
          "title": "Player Index",
          "default": "Player1",
          "enum": [
            "Player1",
            "Player2",
            "Player3",
            "Player4",
            "Player5",
            "Player6",
            "Player7",
            "Player8",
            "Handheld"
          ]
        },
        "deadzone_left": {
          "$id": "#/definitions/controller_config/properties/deadzone_left",
          "type": "number",
          "title": "Left Joystick Deadzone",
          "description": "Controller Left Analog Stick Deadzone",
          "default": 0.05,
          "minimum": 0.00,
          "maximum": 1.00,
          "examples": [
            0.05
          ]
        },
        "deadzone_right": {
          "$id": "#/definitions/controller_config/properties/deadzone_right",
          "type": "number",
          "title": "Right Joystick Deadzone",
          "description": "Controller Right Analog Stick Deadzone",
          "default": 0.05,
          "minimum": 0.00,
          "maximum": 1.00,
          "examples": [
            0.05
          ]
        },
        "trigger_threshold": {
          "$id": "#/definitions/controller_config/properties/trigger_threshold",
          "type": "number",
          "title": "Controller Trigger Threshold",
          "description": "The value of how pressed down each trigger has to be in order to register a button press",
          "default": 0.5,
          "minimum": 0.0,
          "maximum": 1.0,
          "examples": [
            0.5
          ]
        },
        "left_joycon": {
          "$id": "#/definitions/controller_config/properties/left_joycon",
          "type": "object",
          "title": "Left JoyCon Controls",
          "required": [
            "stick",
            "stick_button",
            "dpad_up",
            "dpad_down",
            "dpad_left",
            "dpad_right",
            "button_minus",
            "button_l",
            "button_zl"
          ],
          "properties": {
            "stick": {
              "$id": "#/definitions/controller_config/properties/left_joycon/properties/stick",
              "$ref": "#/definitions/input",
              "title": "Stick",
              "default": "Axis0"
            },
            "stick_button": {
              "$id": "#/definitions/controller_config/properties/left_joycon/properties/stick_button",
              "$ref": "#/definitions/input",
              "title": "Stick Button",
              "default": "Button13"
            },
            "dpad_up": {
              "$id": "#/definitions/controller_config/properties/left_joycon/properties/dpad_up",
              "$ref": "#/definitions/input",
              "title": "Dpad Up",
              "default": "Hat0Up"
            },
            "dpad_down": {
              "$id": "#/definitions/controller_config/properties/left_joycon/properties/dpad_down",
              "$ref": "#/definitions/input",
              "title": "Dpad Down",
              "default": "Hat0Down"
            },
            "dpad_left": {
              "$id": "#/definitions/controller_config/properties/left_joycon/properties/dpad_left",
              "$ref": "#/definitions/input",
              "title": "Dpad Left",
              "default": "Hat0Left"
            },
            "dpad_right": {
              "$id": "#/definitions/controller_config/properties/left_joycon/properties/dpad_right",
              "$ref": "#/definitions/input",
              "title": "Dpad Right",
              "default": "Hat0Right"
            },
            "button_minus": {
              "$id": "#/definitions/controller_config/properties/left_joycon/properties/button_minus",
              "$ref": "#/definitions/input",
              "title": "Button Minus",
              "default": "Button10"
            },
            "button_l": {
              "$id": "#/definitions/controller_config/properties/left_joycon/properties/button_l",
              "$ref": "#/definitions/input",
              "title": "Button L",
              "default": "Button6"
            },
            "button_zl": {
              "$id": "#/definitions/controller_config/properties/left_joycon/properties/button_zl",
              "$ref": "#/definitions/input",
              "title": "Button ZL",
              "default": "Button8"
            }
          }
        },
        "right_joycon": {
          "$id": "#/definitions/controller_config/properties/right_joycon",
          "type": "object",
          "title": "Right JoyCon Controls",
          "required": [
            "stick",
            "stick_button",
            "button_a",
            "button_b",
            "button_x",
            "button_y",
            "button_plus",
            "button_r",
            "button_zr"
          ],
          "properties": {
            "stick": {
              "$id": "#/definitions/controller_config/properties/right_joycon/properties/stick",
              "$ref": "#/definitions/input",
              "title": "Stick",
              "default": "Axis2"
            },
            "stick_button": {
              "$id": "#/definitions/controller_config/properties/right_joycon/properties/stick_button",
              "$ref": "#/definitions/input",
              "title": "Stick Button",
              "default": "Button14"
            },
            "button_a": {
              "$id": "#/definitions/controller_config/properties/right_joycon/properties/button_a",
              "$ref": "#/definitions/input",
              "title": "Button A",
              "default": "Button0"
            },
            "button_b": {
              "$id": "#/definitions/controller_config/properties/right_joycon/properties/button_b",
              "$ref": "#/definitions/input",
              "title": "Button B",
              "default": "Button1"
            },
            "button_x": {
              "$id": "#/definitions/controller_config/properties/right_joycon/properties/button_x",
              "$ref": "#/definitions/input",
              "title": "Button X",
              "default": "Button3"
            },
            "button_y": {
              "$id": "#/definitions/controller_config/properties/right_joycon/properties/button_y",
              "$ref": "#/definitions/input",
              "title": "Button Y",
              "default": "Button4"
            },
            "button_plus": {
              "$id": "#/definitions/controller_config/properties/right_joycon/properties/button_plus",
              "$ref": "#/definitions/input",
              "title": "Button Plus",
              "default": "Button11"
            },
            "button_r": {
              "$id": "#/definitions/controller_config/properties/right_joycon/properties/button_r",
              "$ref": "#/definitions/input",
              "title": "Button R",
              "default": "Button7"
            },
            "button_zr": {
              "$id": "#/definitions/controller_config/properties/right_joycon/properties/button_zr",
              "$ref": "#/definitions/input",
              "title": "Button ZR",
              "default": "Button9"
            }
          }
        },
        "enable_motion": {
          "$id": "#/definitions/controller_config/properties/enable_motion",
          "type": "boolean",
          "title": "Enable Motion Controls",
          "description": "Enables Motion Controls",
          "default": false,
          "examples": [
            true,
            false
          ]
        },
        "sensitivity": {
          "$id": "#/definitions/controller_config/properties/sensitivity",
          "type": "integer",
          "title": "Sensitivity",
          "description": "Gyro sensitivity",
          "default": 100,
          "minimum": 0,
          "maximum": 1000,
          "examples": [
            90,
            100,
            150
          ]
        },
        "gyro_deadzone": {
          "$id": "#/definitions/controller_config/properties/gyro_deadzone",
          "type": "number",
          "title": "Gyro Deadzone",
          "description": "Controller Left Analog Stick Deadzone",
          "default": 1,
          "minimum": 0.00,
          "maximum": 100.00,
          "examples": [
            0.01
          ]
        },
        "slot": {
          "$id": "#/definitions/controller_config/properties/slot",
          "type": "integer",
          "title": "Slot",
          "description": "DSU motion client slot for main controller",
          "default": 0,
          "minimum": 0,
          "maximum": 4,
          "examples": [
            0,
            1,
            2,
            3
          ]
        },
        "alt_slot": {
          "$id": "#/definitions/controller_config/properties/alt_slot",
          "type": "integer",
          "title": "Alternate Slot",
          "description": "DSU motion client slot for secondary controller, eg Right Joycon in Paired mode",
          "default": 0,
          "minimum": 0,
          "maximum": 4,
          "examples": [
            0,
            1,
            2,
            3
          ]
        },
        "mirror_input": {
          "$id": "#/definitions/controller_config/properties/mirror_input",
          "type": "boolean",
          "title": "Mirror Motion Input",
          "description": "Mirrors main motion input in Paired mode",
          "default": true,
          "examples": [
            true,
            false
          ]
        },
        "dsu_server_port": {
          "$id": "#/definitions/controller_config/properties/dsu_server_port",
          "type": "integer",
          "title": "DSU Server Port",
          "description": "DSU motion server port",
          "default": 26760,
          "minimum": 0,
          "maximum": 36654,
          "examples": [
            0,
            1,
            2,
            3
          ]
        },
        "dsu_server_host": {
          "$id": "#/definitions/controller_config/properties/dsu_server_host",
          "type": "string",
          "title": "DSU Server Host Address",
          "description": "DSU motion server host address",
          "default": "127.0.0.1",
          "examples": [
            "127.0.0.1",
            "example.host.com"
          ]
        }
      }
    }
  },
  "properties": {
    "res_scale": {
      "$id": "#/properties/res_scale",
      "type": "integer",
      "title": "Resolution Scale",
      "description": "An integer scale applied to applicable render targets. Values 1-4, or -1 to use a custom floating point scale instead.",
      "default": -1,
      "examples": [
        -1,
        1,
        2,
        3,
        4
      ]
    },
    "res_scale_custom": {
      "$id": "#/properties/res_scale_custom",
      "type": "number",
      "title": "Custom Resolution Scale",
      "description": "A custom floating point scale applied to applicable render targets. Only active when Resolution Scale is -1.",
      "default": 1.0
    },
    "max_anisotropy": {
      "$id": "#/properties/max_anisotropy",
      "type": "integer",
      "title": "Max Anisotropy. Values range from 0 - 16. Set to -1 to let the game decide.",
      "description": "Max Anisotropy. Values range from 0 - 16. Set to -1 to let the game decide.",
      "default": -1,
      "examples": [
        -1,
        4,
        8,
        16
      ]
    },
    "aspect_ratio": {
      "$id": "#/properties/aspect_ratio",
      "type": "string",
      "title": "Aspect Ratio applied to the renderer window.",
      "description": "Aspect Ratio applied to the renderer window.",
      "default": "Fixed16x9",
      "examples": [
        "Fixed4x3",
        "Fixed16x9",
        "Fixed16x10",
        "Fixed21x9",
        "Fixed32x9",
        "Stretched"
      ]
    },
    "graphics_shaders_dump_path": {
      "$id": "#/properties/graphics_shaders_dump_path",
      "type": "string",
      "title": "Graphics Shaders Dump Path",
      "description": "Dumps shaders in this local directory",
      "default": "",
      "examples": [
        "C:\\ShaderDumps"
      ]
    },
    "logging_enable_debug": {
      "$id": "#/properties/logging_enable_debug",
      "type": "boolean",
      "title": "Logging Enable Debug",
      "description": "Enables printing debug log messages",
      "default": false,
      "examples": [
        true,
        false
      ]
    },
    "logging_enable_stub": {
      "$id": "#/properties/logging_enable_stub",
      "type": "boolean",
      "title": "Logging Enable Stub",
      "description": "Enables printing stub log messages",
      "default": true,
      "examples": [
        true,
        false
      ]
    },
    "logging_enable_info": {
      "$id": "#/properties/logging_enable_info",
      "type": "boolean",
      "title": "Logging Enable Info",
      "description": "Enables printing info log messages",
      "default": true,
      "examples": [
        true,
        false
      ]
    },
    "logging_enable_warn": {
      "$id": "#/properties/logging_enable_warn",
      "type": "boolean",
      "title": "Logging Enable Warn",
      "description": "Enables printing warning log messages",
      "default": true,
      "examples": [
        true,
        false
      ]
    },
    "logging_enable_error": {
      "$id": "#/properties/logging_enable_error",
      "type": "boolean",
      "title": "Logging Enable Error",
      "description": "Enables printing error log messages",
      "default": true,
      "examples": [
        true,
        false
      ]
    },
    "logging_enable_guest": {
      "$id": "#/properties/logging_enable_guest",
      "type": "boolean",
      "title": "Logging Enable Guest",
      "description": "Enables printing guest log messages",
      "default": true,
      "examples": [
        true,
        false
      ]
    },
    "logging_enable_fs_access": {
      "$id": "#/properties/logging_enable_fs_access_log",
      "type": "boolean",
      "title": "Logging Enable FS Access Log",
      "description": "Enables printing FS access log messages",
      "default": true,
      "examples": [
        true,
        false
      ]
    },
    "logging_filtered_classes": {
      "$id": "#/properties/logging_filtered_classes",
      "type": "array",
      "title": "Logging Filtered Classes",
      "description": "Controls which log messages are written to the log targets",
      "items": {
        "type": "string",
        "enum": [
          "Application",
          "Audio",
          "Cpu",
          "Font",
          "Emulation",
          "Gpu",
          "Hid",
          "Kernel",
          "KernelIpc",
          "KernelScheduler",
          "KernelSvc",
          "Loader",
          "Service",
          "ServiceAcc",
          "ServiceAm",
          "ServiceApm",
          "ServiceAudio",
          "ServiceBsd",
          "ServiceCaps",
          "ServiceFriend",
          "ServiceFs",
          "ServiceHid",
          "ServiceIrs",
          "ServiceLdr",
          "ServiceLm",
          "ServiceMm",
          "ServiceNfp",
          "ServiceNifm",
          "ServiceNs",
          "ServiceNv",
          "ServicePctl",
          "ServicePl",
          "ServicePrepo",
          "ServicePsm",
          "ServiceSet",
          "ServiceSfdnsres",
          "ServiceSm",
          "ServiceSsl",
          "ServiceSss",
          "ServiceTime",
          "ServiceVi"
        ]
      }
    },
    "enable_file_log": {
      "$id": "#/properties/enable_file_log",
      "type": "boolean",
      "title": "Enable File Log",
      "description": "Enables logging to a file on disk",
      "default": true,
      "examples": [
        true,
        false
      ]
    },
    "system_language": {
      "$id": "#/properties/system_language",
      "type": "string",
      "title": "System Language",
      "description": "Change System Language",
      "default": "AmericanEnglish",
      "enum": [
        "Japanese",
        "AmericanEnglish",
        "French",
        "German",
        "Italian",
        "Spanish",
        "Chinese",
        "Korean",
        "Dutch",
        "Portuguese",
        "Russian",
        "Taiwanese",
        "BritishEnglish",
        "CanadianFrench",
        "LatinAmericanSpanish",
        "SimplifiedChinese",
        "TraditionalChinese"
      ],
      "examples": [
        "AmericanEnglish"
      ]
    },
    "system_region": {
      "$id": "#/properties/system_region",
      "type": "string",
      "title": "System Region",
      "description": "Change System Region",
      "default": "USA",
      "enum": [
        "Japan",
        "USA",
        "Europe",
        "Australia",
        "China",
        "Korea",
        "Taiwan"
      ],
      "examples": [
        "USA"
      ]
    },
    "system_time_offset": {
      "$id": "#/properties/system_time_offset",
      "type": "integer",
      "title": "System Time Offset",
      "description": "System time offset in seconds.",
      "default": 0,
      "examples": [
        -3600,
        0,
        3600
      ]
    },
    "docked_mode": {
      "$id": "#/properties/docked_mode",
      "type": "boolean",
      "title": "Enable Docked Mode",
      "description": "Enables or disables Docked Mode",
      "default": true,
      "examples": [
        true,
        false
      ]
    },
    "enable_discord_integration": {
      "$id": "#/properties/enable_discord_integration",
      "type": "boolean",
      "title": "Enable Discord Rich Presence",
      "description": "Enable or disable Discord Rich Presence",
      "default": true,
      "examples": [
        true,
        false
      ]
    },
    "check_updates_on_start": {
      "$id": "#/properties/check_updates_on_start",
      "type": "boolean",
      "title": "Checks for updates when ryujinx starts when enabled",
      "description": "Checks for updates when ryujinx starts when enabled",
      "default": true,
      "examples": [
        true,
        false
      ]
    },
<<<<<<< HEAD
    "show_console": {
      "$id": "#/properties/show_console",
      "type": "boolean",
      "title": "Shows or hides the console",
      "description": "Shows or hides the console",
=======
    "show_confirm_exit": {
      "$id": "#/properties/show_confirm_exit",
      "type": "boolean",
      "title": "Show \"Confirm Exit\" Dialog",
      "description": "Check to shows the \"Confirm Exit\" dialog when closing Ryujinx.",
>>>>>>> bab6eedc
      "default": true,
      "examples": [
        true,
        false
      ]
    },
<<<<<<< HEAD
=======
      "hide_cursor_on_idle": {
      "$id": "#/properties/hide_cursor_on_idle",
      "type": "boolean",
      "title": "Hide Cursor On Idle",
      "description": "Hides the cursor after being idle for 5 seconds",
      "default": false,
      "examples": [
        true,
        false
      ]
    },
>>>>>>> bab6eedc
    "enable_vsync": {
      "$id": "#/properties/enable_vsync",
      "type": "boolean",
      "title": "Enable Vertical Sync",
      "description": "Enables or disables Vertical Sync",
      "default": true,
      "examples": [
        true,
        false
      ]
    },
    "enable_ptc": {
      "$id": "#/properties/enable_ptc",
      "type": "boolean",
      "title": "Enable PPTC (Profiled Persistent Translation Cache)",
      "description": "Enables or disables profiled translation cache persistency",
      "default": true,
      "examples": [
        true,
        false
      ]
    },
    "enable_fs_integrity_checks": {
      "$id": "#/properties/enable_fs_integrity_checks",
      "type": "boolean",
      "title": "Enable Filesystem Integrity Checks",
      "description": "Enables integrity checks on Game content files. Only applies to ROMs loaded as XCI files",
      "default": true,
      "examples": [
        true,
        false
      ]
    },
    "fs_global_access_log_mode": {
      "$id": "#/properties/fs_global_access_log_mode",
      "type": "integer",
      "title": "Enable FS access log",
      "description": "Enables FS access log output. Possible modes are 0-3. Modes 2 and 3 output to the console",
      "default": 0,
      "minimum": 0,
      "examples": [
        0,
        1,
        2,
        3
      ]
    },
    "audio_backend": {
      "$id": "#/properties/audio_backend",
      "type": "string",
      "title": "The selected audio backend",
      "description": "The selected audio backend",
      "default": "OpenAl",
      "enum": [
        "Dummy",
        "SoundIo",
        "OpenAl"
      ]
    },
    "ignore_missing_services": {
      "$id": "#/properties/ignore_missing_services",
      "type": "boolean",
      "title": "Ignore Missing Services",
      "description": "Enable or disable ignoring missing services, this may cause instability",
      "default": false,
      "examples": [
        true,
        false
      ]
    },
    "gui_columns": {
      "$id": "#/properties/gui_columns",
      "type": "object",
      "title": "Used to toggle columns in the GUI",
      "description": "Used to toggle columns in the GUI",
      "properties": {
        "fav_column": {
          "$id": "#/properties/gui_columns/properties/fav_column",
          "type": "boolean",
          "title": "",
          "default": true
        },
        "icon_column": {
          "$id": "#/properties/gui_columns/properties/icon_column",
          "type": "boolean",
          "title": "",
          "default": true
        },
        "app_column": {
          "$id": "#/properties/gui_columns/properties/app_column",
          "type": "boolean",
          "title": "",
          "default": true
        },
        "dev_column": {
          "$id": "#/properties/gui_columns/properties/dev_column",
          "type": "boolean",
          "title": "",
          "default": true
        },
        "version_column": {
          "$id": "#/properties/gui_columns/properties/version_column",
          "type": "boolean",
          "title": "",
          "default": true
        },
        "time_played_column": {
          "$id": "#/properties/gui_columns/properties/time_played_column",
          "type": "boolean",
          "title": "",
          "default": true
        },
        "last_played_column": {
          "$id": "#/properties/gui_columns/properties/last_played_column",
          "type": "boolean",
          "title": "",
          "default": true
        },
        "file_ext_column": {
          "$id": "#/properties/gui_columns/properties/file_ext_column",
          "type": "boolean",
          "title": "",
          "default": true
        },
        "file_size_column": {
          "$id": "#/properties/gui_columns/properties/file_size_column",
          "type": "boolean",
          "title": "",
          "default": true
        },
        "path_column": {
          "$id": "#/properties/gui_columns/properties/path_column",
          "type": "boolean",
          "title": "",
          "default": true
        }
      }
    },
    "column_sort": {
      "$id": "#/properties/column_sort",
      "type": "object",
      "title": "Used to configure column sort settings in the GUI",
      "description": "Used to configure column sort settings in the GUI",
      "properties": {
        "sort_column_id": {
          "$id": "#/properties/column_sort/properties/sort_column_id",
          "type": "integer",
          "title": "",
          "default": 0
        },
        "sort_ascending": {
          "$id": "#/properties/column_sort/properties/sort_ascending",
          "type": "boolean",
          "title": "",
          "default": false
        }
      }
    },
    "game_dirs": {
      "$id": "#/properties/game_dirs",
      "type": "array",
      "title": "List of Game Directories",
      "description": "A list of directories containing games to be used to load games into the games list",
      "default": []
    },
    "enable_custom_theme": {
      "$id": "#/properties/enable_custom_theme",
      "type": "boolean",
      "title": "Enable custom themes in the GUI",
      "description": "Enable or disable custom themes in the GUI",
      "default": false,
      "examples": [
        true,
        false
      ]
    },
    "custom_theme_path": {
      "$id": "#/properties/custom_theme_path",
      "type": "string",
      "title": "Path to custom GUI theme",
      "description": "Path to custom GUI theme",
      "default": ""
    },
    "start_fullscreen": {
      "$id": "#/properties/start_fullscreen",
      "type": "boolean",
      "title": "Start games in fullscreen mode",
      "description": "Start games in fullscreen mode",
      "default": false,
      "examples": [
        true,
        false
      ]
    },
    "enable_keyboard": {
      "$id": "#/properties/enable_keyboard",
      "type": "boolean",
      "title": "(HID) Keyboard Enable",
      "description": "Enable or disable direct keyboard access (HID) support (Provides games access to your keyboard as a text entry device)",
      "default": true,
      "examples": [
        true,
        false
      ]
    },
    "hotkeys": {
      "$id": "#/properties/hotkeys",
      "type": "object",
      "title": "Hotkey Controls",
      "required": [
        "toggle_vsync"
      ],
      "properties": {
        "toggle_vsync": {
          "$id": "#/properties/hotkeys/properties/toggle_vsync",
          "$ref": "#/definitions/key",
          "title": "Toggle VSync",
          "default": "Tab"
        }
      }
    },
    "keyboard_config": {
      "$id": "#/properties/keyboard_config",
      "type": "array",
      "title": "Keyboard Config",
      "items": {
        "$ref": "#/definitions/keyboard_config"
      },
      "default": [
        {
          "index": 0,
          "controller_type": "JoyconPair",
          "player_index": "Player1",
          "left_joycon": {
            "stick_up": "W",
            "stick_down": "S",
            "stick_left": "A",
            "stick_right": "D",
            "stick_button": "F",
            "dpad_up": "Up",
            "dpad_down": "Down",
            "dpad_left": "Left",
            "dpad_right": "Right",
            "button_minus": "Minus",
            "button_l": "E",
            "button_zl": "Q",
            "button_sl": "Unbound",
            "button_sr": "Unbound"
          },
          "right_joycon": {
            "stick_up": "I",
            "stick_down": "K",
            "stick_left": "J",
            "stick_right": "L",
            "stick_button": "H",
            "button_a": "Z",
            "button_b": "X",
            "button_x": "C",
            "button_y": "V",
            "button_plus": "Plus",
            "button_r": "U",
            "button_zr": "O",
            "button_sl": "Unbound",
            "button_sr": "Unbound"
          },
          "slot": 0,
          "alt_slot": 0,
          "mirror_input": false,
          "dsu_server_host": "127.0.0.1",
          "dsu_server_port": 26760,
          "sensitivity": 100,
          "gyro_deadzone": 1,
          "enable_motion": false
        }
      ]
    },
    "controller_config": {
      "$id": "#/properties/controller_config",
      "type": "array",
      "title": "Controller Config",
      "items": {
        "$ref": "#/definitions/controller_config"
      },
      "default": []
    }
  }
}<|MERGE_RESOLUTION|>--- conflicted
+++ resolved
@@ -1199,27 +1199,23 @@
         false
       ]
     },
-<<<<<<< HEAD
     "show_console": {
       "$id": "#/properties/show_console",
       "type": "boolean",
       "title": "Shows or hides the console",
       "description": "Shows or hides the console",
-=======
+	},
     "show_confirm_exit": {
       "$id": "#/properties/show_confirm_exit",
       "type": "boolean",
       "title": "Show \"Confirm Exit\" Dialog",
       "description": "Check to shows the \"Confirm Exit\" dialog when closing Ryujinx.",
->>>>>>> bab6eedc
       "default": true,
       "examples": [
         true,
         false
       ]
     },
-<<<<<<< HEAD
-=======
       "hide_cursor_on_idle": {
       "$id": "#/properties/hide_cursor_on_idle",
       "type": "boolean",
@@ -1231,7 +1227,6 @@
         false
       ]
     },
->>>>>>> bab6eedc
     "enable_vsync": {
       "$id": "#/properties/enable_vsync",
       "type": "boolean",
