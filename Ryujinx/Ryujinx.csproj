﻿<Project Sdk="Microsoft.NET.Sdk">

  <PropertyGroup>
    <TargetFramework>netcoreapp3.0</TargetFramework>
    <RuntimeIdentifiers>win-x64;osx-x64;linux-x64</RuntimeIdentifiers>
    <OutputType>Exe</OutputType>
    <AllowUnsafeBlocks>true</AllowUnsafeBlocks>
    <Configurations>Debug;Release;Profile Debug;Profile Release</Configurations>
    <Version>1.0.0-dirty</Version>
  </PropertyGroup>

  <PropertyGroup Condition="'$(Configuration)|$(Platform)'=='Profile Release|AnyCPU'">
    <DefineConstants>TRACE;USE_DEBUGGING</DefineConstants>
    <Optimize>true</Optimize>
  </PropertyGroup>

  <PropertyGroup Condition="'$(Configuration)|$(Platform)'=='Profile Debug|AnyCPU'">
    <DefineConstants>TRACE;USE_DEBUGGING</DefineConstants>
    <Optimize>false</Optimize>
  </PropertyGroup>

  <!-- Due to .net core 3.0 embedded resource loading -->
  <PropertyGroup>
    <EmbeddedResourceUseDependentUponConvention>false</EmbeddedResourceUseDependentUponConvention>
    <ApplicationIcon>Ryujinx.ico</ApplicationIcon>
  </PropertyGroup>

  <PropertyGroup Condition="'$(RuntimeIdentifier)' == 'osx-x64'">
    <DefineConstants>MACOS_BUILD</DefineConstants>
  </PropertyGroup>

  <ItemGroup>
    <None Remove="Ui\AboutWindow.glade" />
    <None Remove="Ui\assets\BlueCon.png" />
    <None Remove="Ui\assets\ProCon.png" />
    <None Remove="Ui\assets\RedCon.png" />
    <None Remove="Ui\assets\NCAIcon.png" />
    <None Remove="Ui\assets\NROIcon.png" />
    <None Remove="Ui\assets\NSOIcon.png" />
    <None Remove="Ui\assets\NSPIcon.png" />
    <None Remove="Ui\assets\Update.png" />
    <None Remove="Ui\assets\XCIIcon.png" />
    <None Remove="Ui\assets\DiscordLogo.png" />
    <None Remove="Ui\assets\GitHubLogo.png" />
    <None Remove="Ui\assets\JoyCon.png" />
    <None Remove="Ui\assets\PatreonLogo.png" />
    <None Remove="Ui\assets\Icon.png" />
    <None Remove="Ui\assets\TwitterLogo.png" />
    <None Remove="Ui\GameTableContextMenu.glade" />
    <None Remove="Ui\MainWindow.glade" />
    <None Remove="Ui\SwitchSettings.glade" />
  </ItemGroup>

  <ItemGroup>
    <EmbeddedResource Include="Ui\AboutWindow.glade" />
    <EmbeddedResource Include="Ui\assets\BlueCon.png" />
    <EmbeddedResource Include="Ui\assets\ProCon.png" />
    <EmbeddedResource Include="Ui\assets\RedCon.png" />
    <EmbeddedResource Include="Ui\assets\NCAIcon.png" />
    <EmbeddedResource Include="Ui\assets\NROIcon.png" />
    <EmbeddedResource Include="Ui\assets\NSOIcon.png" />
    <EmbeddedResource Include="Ui\assets\NSPIcon.png" />
    <EmbeddedResource Include="Ui\assets\Update.png" />
    <EmbeddedResource Include="Ui\assets\XCIIcon.png" />
    <EmbeddedResource Include="Ui\assets\DiscordLogo.png" />
    <EmbeddedResource Include="Ui\assets\GitHubLogo.png" />
    <EmbeddedResource Include="Ui\assets\JoyCon.png" />
    <EmbeddedResource Include="Ui\assets\PatreonLogo.png" />
    <EmbeddedResource Include="Ui\assets\Icon.png" />
    <EmbeddedResource Include="Ui\assets\TwitterLogo.png" />
    <EmbeddedResource Include="Ui\GameTableContextMenu.glade" />
    <EmbeddedResource Include="Ui\MainWindow.glade" />
    <EmbeddedResource Include="Ui\SwitchSettings.glade" />
  </ItemGroup>

  <ItemGroup>
    <PackageReference Include="DiscordRichPresence" Version="1.0.147" />
<<<<<<< HEAD
    <PackageReference Include="GtkSharp" Version="3.22.25.24" />
=======
    <PackageReference Include="GLWidget" Version="1.0.1" />
    <PackageReference Include="GtkSharp" Version="3.22.25.56" />
>>>>>>> e99e6d0a
    <PackageReference Include="GtkSharp.Dependencies" Version="1.1.0" Condition="'$(RuntimeIdentifier)' != 'linux-x64' AND '$(RuntimeIdentifier)' != 'osx-x64'" />
    <PackageReference Include="OpenTK.NetStandard" Version="1.0.4" />
    <PackageReference Include="System.Configuration.ConfigurationManager" Version="4.7.0" />
  </ItemGroup>

  <ItemGroup>
    <ProjectReference Include="..\Ryujinx.Audio\Ryujinx.Audio.csproj" />
    <ProjectReference Include="..\Ryujinx.Common\Ryujinx.Common.csproj" />
    <ProjectReference Include="..\Ryujinx.Debugger\Ryujinx.Debugger.csproj" />
    <ProjectReference Include="..\Ryujinx.HLE\Ryujinx.HLE.csproj" />
    <ProjectReference Include="..\ARMeilleure\ARMeilleure.csproj" />
    <ProjectReference Include="..\Ryujinx.Graphics.OpenGL\Ryujinx.Graphics.OpenGL.csproj" />
    <ProjectReference Include="..\Ryujinx.Graphics.Gpu\Ryujinx.Graphics.Gpu.csproj" />
    <ProjectReference Include="..\Ryujinx.Updater\Ryujinx.Updater.csproj" />
  </ItemGroup>

  <ItemGroup>
    <None Update="Config.json" Condition="'$(Configuration)' == 'Debug' OR '$(Configuration)' == 'Profile Debug'">
      <CopyToOutputDirectory>PreserveNewest</CopyToOutputDirectory>
    </None>
  </ItemGroup>

</Project><|MERGE_RESOLUTION|>--- conflicted
+++ resolved
@@ -75,12 +75,8 @@
 
   <ItemGroup>
     <PackageReference Include="DiscordRichPresence" Version="1.0.147" />
-<<<<<<< HEAD
-    <PackageReference Include="GtkSharp" Version="3.22.25.24" />
-=======
     <PackageReference Include="GLWidget" Version="1.0.1" />
     <PackageReference Include="GtkSharp" Version="3.22.25.56" />
->>>>>>> e99e6d0a
     <PackageReference Include="GtkSharp.Dependencies" Version="1.1.0" Condition="'$(RuntimeIdentifier)' != 'linux-x64' AND '$(RuntimeIdentifier)' != 'osx-x64'" />
     <PackageReference Include="OpenTK.NetStandard" Version="1.0.4" />
     <PackageReference Include="System.Configuration.ConfigurationManager" Version="4.7.0" />
