--- conflicted
+++ resolved
@@ -76,11 +76,7 @@
   <ItemGroup>
     <PackageReference Include="DiscordRichPresence" Version="1.0.150" />
     <PackageReference Include="GLWidget" Version="1.0.1" />
-<<<<<<< HEAD
-    <PackageReference Include="GtkSharp" Version="3.22.25.74" />
-=======
     <PackageReference Include="GtkSharp" Version="3.22.25.56" />
->>>>>>> 58e6ce58
     <PackageReference Include="GtkSharp.Dependencies" Version="1.1.0" Condition="'$(RuntimeIdentifier)' == 'win-x64'" />
     <PackageReference Include="OpenTK.NetStandard" Version="1.0.5.12" />
   </ItemGroup>
