using ChocolArm64.Memory;
using ChocolArm64.State;
using Ryujinx.OsHle.Exceptions;
using Ryujinx.OsHle.Handles;
using Ryujinx.OsHle.Ipc;
using System;

namespace Ryujinx.OsHle.Svc
{
    partial class SvcHandler
    {
<<<<<<< HEAD
        private static void SvcExitProcess(Switch Ns, ARegisters Registers, AMemory Memory)
        {
            Ns.Os.ExitProcess(Registers.ProcessId);
        }

        private static void SvcCloseHandle(Switch Ns, ARegisters Registers, AMemory Memory)
=======
        private void SvcCloseHandle(ARegisters Registers)
>>>>>>> 7ed11530
        {
            int Handle = (int)Registers.X0;

            Ns.Os.CloseHandle(Handle);

            Registers.X0 = (int)SvcResult.Success;
        }

        private void SvcResetSignal(ARegisters Registers)
        {
            int Handle = (int)Registers.X0;

            //TODO: Implement events.

            Registers.X0 = (int)SvcResult.Success;
        }

        private void SvcWaitSynchronization(ARegisters Registers)
        {
            long HandlesPtr   = (long)Registers.X0;
            int  HandlesCount =  (int)Registers.X2;
            long Timeout      = (long)Registers.X3;

            //TODO: Implement events.

            //Logging.Info($"SvcWaitSynchronization Thread {Registers.ThreadId}");

            if (Process.TryGetThread(Registers.Tpidr, out HThread Thread))
            {
                Process.Scheduler.Yield(Thread);
            }
            else
            {
                Logging.Error($"Thread with TPIDR_EL0 0x{Registers.Tpidr:x16} not found!");
            }

            Registers.X0 = (int)SvcResult.Success;
        }

        private void SvcGetSystemTick(ARegisters Registers)
        {
            Registers.X0 = (ulong)Registers.CntpctEl0;
        }

        private void SvcConnectToNamedPort(ARegisters Registers)
        {
            long StackPtr = (long)Registers.X0;
            long NamePtr  = (long)Registers.X1;

            string Name = AMemoryHelper.ReadAsciiString(Memory, NamePtr, 8);

            //TODO: Validate that app has perms to access the service, and that the service
            //actually exists, return error codes otherwise.

            HSession Session = new HSession(Name);

            Registers.X1 = (ulong)Ns.Os.Handles.GenerateId(Session);
            Registers.X0 = (int)SvcResult.Success;
        }

        private void SvcSendSyncRequest(ARegisters Registers)
        {
            SendSyncRequest(Registers, false);
        }

        private void SvcSendSyncRequestWithUserBuffer(ARegisters Registers)
        {
            SendSyncRequest(Registers, true);
        }

        private void SendSyncRequest(ARegisters Registers, bool UserBuffer)
        {
            long CmdPtr = Registers.Tpidr;
            long Size   = 0x100;
            int  Handle = 0;

            if (UserBuffer)
            {
                CmdPtr = (long)Registers.X0;
                Size   = (long)Registers.X1;
                Handle =  (int)Registers.X2;
            }
            else
            {
                Handle = (int)Registers.X0;
            }

            byte[] CmdData = AMemoryHelper.ReadBytes(Memory, CmdPtr, (int)Size);

            HSession Session = Ns.Os.Handles.GetData<HSession>(Handle);

            IpcMessage Cmd = new IpcMessage(CmdData, CmdPtr, Session is HDomain);

            if (Session != null)
            {
                IpcHandler.IpcCall(Ns, Memory, Session, Cmd, CmdPtr, Handle);

                byte[] Response = AMemoryHelper.ReadBytes(Memory, CmdPtr, (int)Size);

                Registers.X0 = (int)SvcResult.Success;
            }
            else
            {
                Registers.X0 = (int)SvcResult.ErrBadIpcReq;
            }
        }

        private void SvcBreak(ARegisters Registers)
        {
            long Reason  = (long)Registers.X0;
            long Unknown = (long)Registers.X1;
            long Info    = (long)Registers.X2;

            throw new GuestBrokeExecutionException();
        }

        private void SvcOutputDebugString(ARegisters Registers)
        {
            long Position = (long)Registers.X0;
            long Size     = (long)Registers.X1;

            string Str = AMemoryHelper.ReadAsciiString(Memory, Position, (int)Size);

            Logging.Info($"SvcOutputDebugString: {Str}");

            Registers.X0 = (int)SvcResult.Success;
        }

        private void SvcGetInfo(ARegisters Registers)
        {
            long StackPtr = (long)Registers.X0;
            int  InfoType =  (int)Registers.X1;
            long Handle   = (long)Registers.X2;
            int  InfoId   =  (int)Registers.X3;

            //Fail for info not available on older Kernel versions.
            if (InfoType == 18 ||
                InfoType == 19)
            {
                Registers.X0 = (int)SvcResult.ErrBadInfo;

                return;
            }

            switch (InfoType)
            {
                case 2:  Registers.X1 = GetMapRegionBaseAddr();  break;
                case 3:  Registers.X1 = GetMapRegionSize();      break;
                case 4:  Registers.X1 = GetHeapRegionBaseAddr(); break;
                case 5:  Registers.X1 = GetHeapRegionSize();     break;
                case 6:  Registers.X1 = GetTotalMem();           break;
                case 7:  Registers.X1 = GetUsedMem();            break;
                case 11: Registers.X1 = GetRnd64();              break;
                case 12: Registers.X1 = GetAddrSpaceBaseAddr();  break;
                case 13: Registers.X1 = GetAddrSpaceSize();      break;
                case 14: Registers.X1 = GetMapRegionBaseAddr();  break;
                case 15: Registers.X1 = GetMapRegionSize();      break;

                default: throw new NotImplementedException($"SvcGetInfo: {InfoType} {Handle} {InfoId}");
            }

            Registers.X0 = (int)SvcResult.Success;
        }

        private ulong GetTotalMem()
        {
            return (ulong)Memory.Manager.GetTotalMemorySize();
        }

        private ulong GetUsedMem()
        {
            return (ulong)Memory.Manager.GetUsedMemorySize();
        }

        private ulong GetRnd64()
        {
            return (ulong)Rng.Next() + ((ulong)Rng.Next() << 32);
        }

        private ulong GetAddrSpaceBaseAddr()
        {
            return 0x08000000;
        }

        private ulong GetAddrSpaceSize()
        {
            return AMemoryMgr.AddrSize - GetAddrSpaceBaseAddr();
        }

        private ulong GetMapRegionBaseAddr()
        {
            return 0x80000000;
        }

        private ulong GetMapRegionSize()
        {
            return 0x40000000;
        }

        private ulong GetHeapRegionBaseAddr()
        {
            return GetMapRegionBaseAddr() + GetMapRegionSize();
        }

        private ulong GetHeapRegionSize()
        {
            return 0x40000000;
        }
    }
}<|MERGE_RESOLUTION|>--- conflicted
+++ resolved
@@ -9,16 +9,9 @@
 {
     partial class SvcHandler
     {
-<<<<<<< HEAD
-        private static void SvcExitProcess(Switch Ns, ARegisters Registers, AMemory Memory)
-        {
-            Ns.Os.ExitProcess(Registers.ProcessId);
-        }
-
-        private static void SvcCloseHandle(Switch Ns, ARegisters Registers, AMemory Memory)
-=======
+        private void SvcExitProcess(ARegisters Registers) => Ns.Os.ExitProcess(Registers.ProcessId);
+
         private void SvcCloseHandle(ARegisters Registers)
->>>>>>> 7ed11530
         {
             int Handle = (int)Registers.X0;
 
