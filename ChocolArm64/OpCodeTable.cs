--- conflicted
+++ resolved
@@ -172,377 +172,6 @@
             SetA64("10011011110xxxxx0xxxxxxxxxxxxxxx", InstEmit.Umulh,           typeof(OpCodeMul64));
 
             //Vector
-<<<<<<< HEAD
-            SetA64("0101111011100000101110xxxxxxxxxx", InstEmit.Abs_S,         typeof(OpCodeSimd64));
-            SetA64("0>001110<<100000101110xxxxxxxxxx", InstEmit.Abs_V,         typeof(OpCodeSimd64));
-            SetA64("01011110111xxxxx100001xxxxxxxxxx", InstEmit.Add_S,         typeof(OpCodeSimdReg64));
-            SetA64("0>001110<<1xxxxx100001xxxxxxxxxx", InstEmit.Add_V,         typeof(OpCodeSimdReg64));
-            SetA64("0x001110<<1xxxxx010000xxxxxxxxxx", InstEmit.Addhn_V,       typeof(OpCodeSimdReg64));
-            SetA64("0101111011110001101110xxxxxxxxxx", InstEmit.Addp_S,        typeof(OpCodeSimd64));
-            SetA64("0>001110<<1xxxxx101111xxxxxxxxxx", InstEmit.Addp_V,        typeof(OpCodeSimdReg64));
-            SetA64("000011100x110001101110xxxxxxxxxx", InstEmit.Addv_V,        typeof(OpCodeSimd64));
-            SetA64("01001110<<110001101110xxxxxxxxxx", InstEmit.Addv_V,        typeof(OpCodeSimd64));
-            SetA64("0100111000101000010110xxxxxxxxxx", InstEmit.Aesd_V,        typeof(OpCodeSimd64));
-            SetA64("0100111000101000010010xxxxxxxxxx", InstEmit.Aese_V,        typeof(OpCodeSimd64));
-            SetA64("0100111000101000011110xxxxxxxxxx", InstEmit.Aesimc_V,      typeof(OpCodeSimd64));
-            SetA64("0100111000101000011010xxxxxxxxxx", InstEmit.Aesmc_V,       typeof(OpCodeSimd64));
-            SetA64("0x001110001xxxxx000111xxxxxxxxxx", InstEmit.And_V,         typeof(OpCodeSimdReg64));
-            SetA64("0x001110011xxxxx000111xxxxxxxxxx", InstEmit.Bic_V,         typeof(OpCodeSimdReg64));
-            SetA64("0x10111100000xxx<<x101xxxxxxxxxx", InstEmit.Bic_Vi,        typeof(OpCodeSimdImm64));
-            SetA64("0x101110111xxxxx000111xxxxxxxxxx", InstEmit.Bif_V,         typeof(OpCodeSimdReg64));
-            SetA64("0x101110101xxxxx000111xxxxxxxxxx", InstEmit.Bit_V,         typeof(OpCodeSimdReg64));
-            SetA64("0x101110011xxxxx000111xxxxxxxxxx", InstEmit.Bsl_V,         typeof(OpCodeSimdReg64));
-            SetA64("0x001110<<100000010010xxxxxxxxxx", InstEmit.Cls_V,         typeof(OpCodeSimd64));
-            SetA64("0x101110<<100000010010xxxxxxxxxx", InstEmit.Clz_V,         typeof(OpCodeSimd64));
-            SetA64("01111110111xxxxx100011xxxxxxxxxx", InstEmit.Cmeq_S,        typeof(OpCodeSimdReg64));
-            SetA64("0101111011100000100110xxxxxxxxxx", InstEmit.Cmeq_S,        typeof(OpCodeSimd64));
-            SetA64("0>101110<<1xxxxx100011xxxxxxxxxx", InstEmit.Cmeq_V,        typeof(OpCodeSimdReg64));
-            SetA64("0>001110<<100000100110xxxxxxxxxx", InstEmit.Cmeq_V,        typeof(OpCodeSimd64));
-            SetA64("01011110111xxxxx001111xxxxxxxxxx", InstEmit.Cmge_S,        typeof(OpCodeSimdReg64));
-            SetA64("0111111011100000100010xxxxxxxxxx", InstEmit.Cmge_S,        typeof(OpCodeSimd64));
-            SetA64("0>001110<<1xxxxx001111xxxxxxxxxx", InstEmit.Cmge_V,        typeof(OpCodeSimdReg64));
-            SetA64("0>101110<<100000100010xxxxxxxxxx", InstEmit.Cmge_V,        typeof(OpCodeSimd64));
-            SetA64("01011110111xxxxx001101xxxxxxxxxx", InstEmit.Cmgt_S,        typeof(OpCodeSimdReg64));
-            SetA64("0101111011100000100010xxxxxxxxxx", InstEmit.Cmgt_S,        typeof(OpCodeSimd64));
-            SetA64("0>001110<<1xxxxx001101xxxxxxxxxx", InstEmit.Cmgt_V,        typeof(OpCodeSimdReg64));
-            SetA64("0>001110<<100000100010xxxxxxxxxx", InstEmit.Cmgt_V,        typeof(OpCodeSimd64));
-            SetA64("01111110111xxxxx001101xxxxxxxxxx", InstEmit.Cmhi_S,        typeof(OpCodeSimdReg64));
-            SetA64("0>101110<<1xxxxx001101xxxxxxxxxx", InstEmit.Cmhi_V,        typeof(OpCodeSimdReg64));
-            SetA64("01111110111xxxxx001111xxxxxxxxxx", InstEmit.Cmhs_S,        typeof(OpCodeSimdReg64));
-            SetA64("0>101110<<1xxxxx001111xxxxxxxxxx", InstEmit.Cmhs_V,        typeof(OpCodeSimdReg64));
-            SetA64("0111111011100000100110xxxxxxxxxx", InstEmit.Cmle_S,        typeof(OpCodeSimd64));
-            SetA64("0>101110<<100000100110xxxxxxxxxx", InstEmit.Cmle_V,        typeof(OpCodeSimd64));
-            SetA64("0101111011100000101010xxxxxxxxxx", InstEmit.Cmlt_S,        typeof(OpCodeSimd64));
-            SetA64("0>001110<<100000101010xxxxxxxxxx", InstEmit.Cmlt_V,        typeof(OpCodeSimd64));
-            SetA64("01011110111xxxxx100011xxxxxxxxxx", InstEmit.Cmtst_S,       typeof(OpCodeSimdReg64));
-            SetA64("0>001110<<1xxxxx100011xxxxxxxxxx", InstEmit.Cmtst_V,       typeof(OpCodeSimdReg64));
-            SetA64("0x00111000100000010110xxxxxxxxxx", InstEmit.Cnt_V,         typeof(OpCodeSimd64));
-            SetA64("0>001110000x<>>>000011xxxxxxxxxx", InstEmit.Dup_Gp,        typeof(OpCodeSimdIns64));
-            SetA64("01011110000xxxxx000001xxxxxxxxxx", InstEmit.Dup_S,         typeof(OpCodeSimdIns64));
-            SetA64("0>001110000x<>>>000001xxxxxxxxxx", InstEmit.Dup_V,         typeof(OpCodeSimdIns64));
-            SetA64("0x101110001xxxxx000111xxxxxxxxxx", InstEmit.Eor_V,         typeof(OpCodeSimdReg64));
-            SetA64("0>101110000xxxxx0<xxx0xxxxxxxxxx", InstEmit.Ext_V,         typeof(OpCodeSimdExt64));
-            SetA64("011111101x1xxxxx110101xxxxxxxxxx", InstEmit.Fabd_S,        typeof(OpCodeSimdReg64));
-            SetA64("000111100x100000110000xxxxxxxxxx", InstEmit.Fabs_S,        typeof(OpCodeSimd64));
-            SetA64("0>0011101<100000111110xxxxxxxxxx", InstEmit.Fabs_V,        typeof(OpCodeSimd64));
-            SetA64("000111100x1xxxxx001010xxxxxxxxxx", InstEmit.Fadd_S,        typeof(OpCodeSimdReg64));
-            SetA64("0>0011100<1xxxxx110101xxxxxxxxxx", InstEmit.Fadd_V,        typeof(OpCodeSimdReg64));
-            SetA64("011111100x110000110110xxxxxxxxxx", InstEmit.Faddp_S,       typeof(OpCodeSimd64));
-            SetA64("0>1011100<1xxxxx110101xxxxxxxxxx", InstEmit.Faddp_V,       typeof(OpCodeSimdReg64));
-            SetA64("000111100x1xxxxxxxxx01xxxxx0xxxx", InstEmit.Fccmp_S,       typeof(OpCodeSimdFcond64));
-            SetA64("000111100x1xxxxxxxxx01xxxxx1xxxx", InstEmit.Fccmpe_S,      typeof(OpCodeSimdFcond64));
-            SetA64("010111100x1xxxxx111001xxxxxxxxxx", InstEmit.Fcmeq_S,       typeof(OpCodeSimdReg64));
-            SetA64("010111101x100000110110xxxxxxxxxx", InstEmit.Fcmeq_S,       typeof(OpCodeSimd64));
-            SetA64("0>0011100<1xxxxx111001xxxxxxxxxx", InstEmit.Fcmeq_V,       typeof(OpCodeSimdReg64));
-            SetA64("0>0011101<100000110110xxxxxxxxxx", InstEmit.Fcmeq_V,       typeof(OpCodeSimd64));
-            SetA64("011111100x1xxxxx111001xxxxxxxxxx", InstEmit.Fcmge_S,       typeof(OpCodeSimdReg64));
-            SetA64("011111101x100000110010xxxxxxxxxx", InstEmit.Fcmge_S,       typeof(OpCodeSimd64));
-            SetA64("0>1011100<1xxxxx111001xxxxxxxxxx", InstEmit.Fcmge_V,       typeof(OpCodeSimdReg64));
-            SetA64("0>1011101<100000110010xxxxxxxxxx", InstEmit.Fcmge_V,       typeof(OpCodeSimd64));
-            SetA64("011111101x1xxxxx111001xxxxxxxxxx", InstEmit.Fcmgt_S,       typeof(OpCodeSimdReg64));
-            SetA64("010111101x100000110010xxxxxxxxxx", InstEmit.Fcmgt_S,       typeof(OpCodeSimd64));
-            SetA64("0>1011101<1xxxxx111001xxxxxxxxxx", InstEmit.Fcmgt_V,       typeof(OpCodeSimdReg64));
-            SetA64("0>0011101<100000110010xxxxxxxxxx", InstEmit.Fcmgt_V,       typeof(OpCodeSimd64));
-            SetA64("011111101x100000110110xxxxxxxxxx", InstEmit.Fcmle_S,       typeof(OpCodeSimd64));
-            SetA64("0>1011101<100000110110xxxxxxxxxx", InstEmit.Fcmle_V,       typeof(OpCodeSimd64));
-            SetA64("010111101x100000111010xxxxxxxxxx", InstEmit.Fcmlt_S,       typeof(OpCodeSimd64));
-            SetA64("0>0011101<100000111010xxxxxxxxxx", InstEmit.Fcmlt_V,       typeof(OpCodeSimd64));
-            SetA64("000111100x1xxxxx001000xxxxx0x000", InstEmit.Fcmp_S,        typeof(OpCodeSimdReg64));
-            SetA64("000111100x1xxxxx001000xxxxx1x000", InstEmit.Fcmpe_S,       typeof(OpCodeSimdReg64));
-            SetA64("000111100x1xxxxxxxxx11xxxxxxxxxx", InstEmit.Fcsel_S,       typeof(OpCodeSimdFcond64));
-            SetA64("000111100x10001xx10000xxxxxxxxxx", InstEmit.Fcvt_S,        typeof(OpCodeSimd64));
-            SetA64("x00111100x100100000000xxxxxxxxxx", InstEmit.Fcvtas_Gp,     typeof(OpCodeSimdCvt64));
-            SetA64("x00111100x100101000000xxxxxxxxxx", InstEmit.Fcvtau_Gp,     typeof(OpCodeSimdCvt64));
-            SetA64("0x0011100x100001011110xxxxxxxxxx", InstEmit.Fcvtl_V,       typeof(OpCodeSimd64));
-            SetA64("x00111100x110000000000xxxxxxxxxx", InstEmit.Fcvtms_Gp,     typeof(OpCodeSimdCvt64));
-            SetA64("x00111100x110001000000xxxxxxxxxx", InstEmit.Fcvtmu_Gp,     typeof(OpCodeSimdCvt64));
-            SetA64("0x0011100x100001011010xxxxxxxxxx", InstEmit.Fcvtn_V,       typeof(OpCodeSimd64));
-            SetA64("010111100x100001101010xxxxxxxxxx", InstEmit.Fcvtns_S,      typeof(OpCodeSimd64));
-            SetA64("0>0011100<100001101010xxxxxxxxxx", InstEmit.Fcvtns_V,      typeof(OpCodeSimd64));
-            SetA64("011111100x100001101010xxxxxxxxxx", InstEmit.Fcvtnu_S,      typeof(OpCodeSimd64));
-            SetA64("0>1011100<100001101010xxxxxxxxxx", InstEmit.Fcvtnu_V,      typeof(OpCodeSimd64));
-            SetA64("x00111100x101000000000xxxxxxxxxx", InstEmit.Fcvtps_Gp,     typeof(OpCodeSimdCvt64));
-            SetA64("x00111100x101001000000xxxxxxxxxx", InstEmit.Fcvtpu_Gp,     typeof(OpCodeSimdCvt64));
-            SetA64("x00111100x111000000000xxxxxxxxxx", InstEmit.Fcvtzs_Gp,     typeof(OpCodeSimdCvt64));
-            SetA64("x00111100x011000xxxxxxxxxxxxxxxx", InstEmit.Fcvtzs_Gp_Fix, typeof(OpCodeSimdCvt64));
-            SetA64("010111101x100001101110xxxxxxxxxx", InstEmit.Fcvtzs_S,      typeof(OpCodeSimd64));
-            SetA64("0>0011101<100001101110xxxxxxxxxx", InstEmit.Fcvtzs_V,      typeof(OpCodeSimd64));
-            SetA64("0x0011110>>xxxxx111111xxxxxxxxxx", InstEmit.Fcvtzs_V,      typeof(OpCodeSimdShImm64));
-            SetA64("x00111100x111001000000xxxxxxxxxx", InstEmit.Fcvtzu_Gp,     typeof(OpCodeSimdCvt64));
-            SetA64("x00111100x011001xxxxxxxxxxxxxxxx", InstEmit.Fcvtzu_Gp_Fix, typeof(OpCodeSimdCvt64));
-            SetA64("011111101x100001101110xxxxxxxxxx", InstEmit.Fcvtzu_S,      typeof(OpCodeSimd64));
-            SetA64("0>1011101<100001101110xxxxxxxxxx", InstEmit.Fcvtzu_V,      typeof(OpCodeSimd64));
-            SetA64("0x1011110>>xxxxx111111xxxxxxxxxx", InstEmit.Fcvtzu_V,      typeof(OpCodeSimdShImm64));
-            SetA64("000111100x1xxxxx000110xxxxxxxxxx", InstEmit.Fdiv_S,        typeof(OpCodeSimdReg64));
-            SetA64("0>1011100<1xxxxx111111xxxxxxxxxx", InstEmit.Fdiv_V,        typeof(OpCodeSimdReg64));
-            SetA64("000111110x0xxxxx0xxxxxxxxxxxxxxx", InstEmit.Fmadd_S,       typeof(OpCodeSimdReg64));
-            SetA64("000111100x1xxxxx010010xxxxxxxxxx", InstEmit.Fmax_S,        typeof(OpCodeSimdReg64));
-            SetA64("0>0011100<1xxxxx111101xxxxxxxxxx", InstEmit.Fmax_V,        typeof(OpCodeSimdReg64));
-            SetA64("000111100x1xxxxx011010xxxxxxxxxx", InstEmit.Fmaxnm_S,      typeof(OpCodeSimdReg64));
-            SetA64("0>0011100<1xxxxx110001xxxxxxxxxx", InstEmit.Fmaxnm_V,      typeof(OpCodeSimdReg64));
-            SetA64("0>1011100<1xxxxx111101xxxxxxxxxx", InstEmit.Fmaxp_V,       typeof(OpCodeSimdReg64));
-            SetA64("000111100x1xxxxx010110xxxxxxxxxx", InstEmit.Fmin_S,        typeof(OpCodeSimdReg64));
-            SetA64("0>0011101<1xxxxx111101xxxxxxxxxx", InstEmit.Fmin_V,        typeof(OpCodeSimdReg64));
-            SetA64("000111100x1xxxxx011110xxxxxxxxxx", InstEmit.Fminnm_S,      typeof(OpCodeSimdReg64));
-            SetA64("0>0011101<1xxxxx110001xxxxxxxxxx", InstEmit.Fminnm_V,      typeof(OpCodeSimdReg64));
-            SetA64("0>1011101<1xxxxx111101xxxxxxxxxx", InstEmit.Fminp_V,       typeof(OpCodeSimdReg64));
-            SetA64("010111111xxxxxxx0001x0xxxxxxxxxx", InstEmit.Fmla_Se,       typeof(OpCodeSimdRegElemF64));
-            SetA64("0>0011100<1xxxxx110011xxxxxxxxxx", InstEmit.Fmla_V,        typeof(OpCodeSimdReg64));
-            SetA64("0>0011111<xxxxxx0001x0xxxxxxxxxx", InstEmit.Fmla_Ve,       typeof(OpCodeSimdRegElemF64));
-            SetA64("010111111xxxxxxx0101x0xxxxxxxxxx", InstEmit.Fmls_Se,       typeof(OpCodeSimdRegElemF64));
-            SetA64("0>0011101<1xxxxx110011xxxxxxxxxx", InstEmit.Fmls_V,        typeof(OpCodeSimdReg64));
-            SetA64("0>0011111<xxxxxx0101x0xxxxxxxxxx", InstEmit.Fmls_Ve,       typeof(OpCodeSimdRegElemF64));
-            SetA64("000111100x100000010000xxxxxxxxxx", InstEmit.Fmov_S,        typeof(OpCodeSimd64));
-            SetA64("00011110xx1xxxxxxxx100xxxxxxxxxx", InstEmit.Fmov_Si,       typeof(OpCodeSimdFmov64));
-            SetA64("0xx0111100000xxx111101xxxxxxxxxx", InstEmit.Fmov_V,        typeof(OpCodeSimdImm64));
-            SetA64("x00111100x100110000000xxxxxxxxxx", InstEmit.Fmov_Ftoi,     typeof(OpCodeSimdCvt64));
-            SetA64("x00111100x100111000000xxxxxxxxxx", InstEmit.Fmov_Itof,     typeof(OpCodeSimdCvt64));
-            SetA64("1001111010101110000000xxxxxxxxxx", InstEmit.Fmov_Ftoi1,    typeof(OpCodeSimdCvt64));
-            SetA64("1001111010101111000000xxxxxxxxxx", InstEmit.Fmov_Itof1,    typeof(OpCodeSimdCvt64));
-            SetA64("000111110x0xxxxx1xxxxxxxxxxxxxxx", InstEmit.Fmsub_S,       typeof(OpCodeSimdReg64));
-            SetA64("000111100x1xxxxx000010xxxxxxxxxx", InstEmit.Fmul_S,        typeof(OpCodeSimdReg64));
-            SetA64("010111111xxxxxxx1001x0xxxxxxxxxx", InstEmit.Fmul_Se,       typeof(OpCodeSimdRegElemF64));
-            SetA64("0>1011100<1xxxxx110111xxxxxxxxxx", InstEmit.Fmul_V,        typeof(OpCodeSimdReg64));
-            SetA64("0>0011111<xxxxxx1001x0xxxxxxxxxx", InstEmit.Fmul_Ve,       typeof(OpCodeSimdRegElemF64));
-            SetA64("010111100x1xxxxx110111xxxxxxxxxx", InstEmit.Fmulx_S,       typeof(OpCodeSimdReg64));
-            SetA64("011111111xxxxxxx1001x0xxxxxxxxxx", InstEmit.Fmulx_Se,      typeof(OpCodeSimdRegElemF64));
-            SetA64("0>0011100<1xxxxx110111xxxxxxxxxx", InstEmit.Fmulx_V,       typeof(OpCodeSimdReg64));
-            SetA64("0>1011111<xxxxxx1001x0xxxxxxxxxx", InstEmit.Fmulx_Ve,      typeof(OpCodeSimdRegElemF64));
-            SetA64("000111100x100001010000xxxxxxxxxx", InstEmit.Fneg_S,        typeof(OpCodeSimd64));
-            SetA64("0>1011101<100000111110xxxxxxxxxx", InstEmit.Fneg_V,        typeof(OpCodeSimd64));
-            SetA64("000111110x1xxxxx0xxxxxxxxxxxxxxx", InstEmit.Fnmadd_S,      typeof(OpCodeSimdReg64));
-            SetA64("000111110x1xxxxx1xxxxxxxxxxxxxxx", InstEmit.Fnmsub_S,      typeof(OpCodeSimdReg64));
-            SetA64("000111100x1xxxxx100010xxxxxxxxxx", InstEmit.Fnmul_S,       typeof(OpCodeSimdReg64));
-            SetA64("010111101x100001110110xxxxxxxxxx", InstEmit.Frecpe_S,      typeof(OpCodeSimd64));
-            SetA64("0>0011101<100001110110xxxxxxxxxx", InstEmit.Frecpe_V,      typeof(OpCodeSimd64));
-            SetA64("010111100x1xxxxx111111xxxxxxxxxx", InstEmit.Frecps_S,      typeof(OpCodeSimdReg64));
-            SetA64("0>0011100<1xxxxx111111xxxxxxxxxx", InstEmit.Frecps_V,      typeof(OpCodeSimdReg64));
-            SetA64("010111101x100001111110xxxxxxxxxx", InstEmit.Frecpx_S,      typeof(OpCodeSimd64));
-            SetA64("000111100x100110010000xxxxxxxxxx", InstEmit.Frinta_S,      typeof(OpCodeSimd64));
-            SetA64("0>1011100<100001100010xxxxxxxxxx", InstEmit.Frinta_V,      typeof(OpCodeSimd64));
-            SetA64("000111100x100111110000xxxxxxxxxx", InstEmit.Frinti_S,      typeof(OpCodeSimd64));
-            SetA64("0>1011101<100001100110xxxxxxxxxx", InstEmit.Frinti_V,      typeof(OpCodeSimd64));
-            SetA64("000111100x100101010000xxxxxxxxxx", InstEmit.Frintm_S,      typeof(OpCodeSimd64));
-            SetA64("0>0011100<100001100110xxxxxxxxxx", InstEmit.Frintm_V,      typeof(OpCodeSimd64));
-            SetA64("000111100x100100010000xxxxxxxxxx", InstEmit.Frintn_S,      typeof(OpCodeSimd64));
-            SetA64("0>0011100<100001100010xxxxxxxxxx", InstEmit.Frintn_V,      typeof(OpCodeSimd64));
-            SetA64("000111100x100100110000xxxxxxxxxx", InstEmit.Frintp_S,      typeof(OpCodeSimd64));
-            SetA64("0>0011101<100001100010xxxxxxxxxx", InstEmit.Frintp_V,      typeof(OpCodeSimd64));
-            SetA64("000111100x100111010000xxxxxxxxxx", InstEmit.Frintx_S,      typeof(OpCodeSimd64));
-            SetA64("0>1011100<100001100110xxxxxxxxxx", InstEmit.Frintx_V,      typeof(OpCodeSimd64));
-            SetA64("000111100x100101110000xxxxxxxxxx", InstEmit.Frintz_S,      typeof(OpCodeSimd64));
-            SetA64("0>0011101<100001100110xxxxxxxxxx", InstEmit.Frintz_V,      typeof(OpCodeSimd64));
-            SetA64("011111101x100001110110xxxxxxxxxx", InstEmit.Frsqrte_S,     typeof(OpCodeSimd64));
-            SetA64("0>1011101<100001110110xxxxxxxxxx", InstEmit.Frsqrte_V,     typeof(OpCodeSimd64));
-            SetA64("010111101x1xxxxx111111xxxxxxxxxx", InstEmit.Frsqrts_S,     typeof(OpCodeSimdReg64));
-            SetA64("0>0011101<1xxxxx111111xxxxxxxxxx", InstEmit.Frsqrts_V,     typeof(OpCodeSimdReg64));
-            SetA64("000111100x100001110000xxxxxxxxxx", InstEmit.Fsqrt_S,       typeof(OpCodeSimd64));
-            SetA64("0>1011101<100001111110xxxxxxxxxx", InstEmit.Fsqrt_V,       typeof(OpCodeSimd64));
-            SetA64("000111100x1xxxxx001110xxxxxxxxxx", InstEmit.Fsub_S,        typeof(OpCodeSimdReg64));
-            SetA64("0>0011101<1xxxxx110101xxxxxxxxxx", InstEmit.Fsub_V,        typeof(OpCodeSimdReg64));
-            SetA64("01001110000xxxxx000111xxxxxxxxxx", InstEmit.Ins_Gp,        typeof(OpCodeSimdIns64));
-            SetA64("01101110000xxxxx0xxxx1xxxxxxxxxx", InstEmit.Ins_V,         typeof(OpCodeSimdIns64));
-            SetA64("0x00110001000000xxxxxxxxxxxxxxxx", InstEmit.Ld__Vms,       typeof(OpCodeSimdMemMs64));
-            SetA64("0x001100110xxxxxxxxxxxxxxxxxxxxx", InstEmit.Ld__Vms,       typeof(OpCodeSimdMemMs64));
-            SetA64("0x00110101x00000xxxxxxxxxxxxxxxx", InstEmit.Ld__Vss,       typeof(OpCodeSimdMemSs64));
-            SetA64("0x00110111xxxxxxxxxxxxxxxxxxxxxx", InstEmit.Ld__Vss,       typeof(OpCodeSimdMemSs64));
-            SetA64("xx10110xx1xxxxxxxxxxxxxxxxxxxxxx", InstEmit.Ldp,           typeof(OpCodeSimdMemPair64));
-            SetA64("xx111100x10xxxxxxxxx00xxxxxxxxxx", InstEmit.Ldr,           typeof(OpCodeSimdMemImm64));
-            SetA64("xx111100x10xxxxxxxxx01xxxxxxxxxx", InstEmit.Ldr,           typeof(OpCodeSimdMemImm64));
-            SetA64("xx111100x10xxxxxxxxx11xxxxxxxxxx", InstEmit.Ldr,           typeof(OpCodeSimdMemImm64));
-            SetA64("xx111101x1xxxxxxxxxxxxxxxxxxxxxx", InstEmit.Ldr,           typeof(OpCodeSimdMemImm64));
-            SetA64("xx111100x11xxxxxxxxx10xxxxxxxxxx", InstEmit.Ldr,           typeof(OpCodeSimdMemReg64));
-            SetA64("xx011100xxxxxxxxxxxxxxxxxxxxxxxx", InstEmit.LdrLit,        typeof(OpCodeSimdMemLit64));
-            SetA64("0x001110<<1xxxxx100101xxxxxxxxxx", InstEmit.Mla_V,         typeof(OpCodeSimdReg64));
-            SetA64("0x101111xxxxxxxx0000x0xxxxxxxxxx", InstEmit.Mla_Ve,        typeof(OpCodeSimdRegElem64));
-            SetA64("0x101110<<1xxxxx100101xxxxxxxxxx", InstEmit.Mls_V,         typeof(OpCodeSimdReg64));
-            SetA64("0x101111xxxxxxxx0100x0xxxxxxxxxx", InstEmit.Mls_Ve,        typeof(OpCodeSimdRegElem64));
-            SetA64("0x00111100000xxx0xx001xxxxxxxxxx", InstEmit.Movi_V,        typeof(OpCodeSimdImm64));
-            SetA64("0x00111100000xxx10x001xxxxxxxxxx", InstEmit.Movi_V,        typeof(OpCodeSimdImm64));
-            SetA64("0x00111100000xxx110x01xxxxxxxxxx", InstEmit.Movi_V,        typeof(OpCodeSimdImm64));
-            SetA64("0xx0111100000xxx111001xxxxxxxxxx", InstEmit.Movi_V,        typeof(OpCodeSimdImm64));
-            SetA64("0x001110<<1xxxxx100111xxxxxxxxxx", InstEmit.Mul_V,         typeof(OpCodeSimdReg64));
-            SetA64("0x001111xxxxxxxx1000x0xxxxxxxxxx", InstEmit.Mul_Ve,        typeof(OpCodeSimdRegElem64));
-            SetA64("0x10111100000xxx0xx001xxxxxxxxxx", InstEmit.Mvni_V,        typeof(OpCodeSimdImm64));
-            SetA64("0x10111100000xxx10x001xxxxxxxxxx", InstEmit.Mvni_V,        typeof(OpCodeSimdImm64));
-            SetA64("0x10111100000xxx110x01xxxxxxxxxx", InstEmit.Mvni_V,        typeof(OpCodeSimdImm64));
-            SetA64("0111111011100000101110xxxxxxxxxx", InstEmit.Neg_S,         typeof(OpCodeSimd64));
-            SetA64("0>101110<<100000101110xxxxxxxxxx", InstEmit.Neg_V,         typeof(OpCodeSimd64));
-            SetA64("0x10111000100000010110xxxxxxxxxx", InstEmit.Not_V,         typeof(OpCodeSimd64));
-            SetA64("0x001110111xxxxx000111xxxxxxxxxx", InstEmit.Orn_V,         typeof(OpCodeSimdReg64));
-            SetA64("0x001110101xxxxx000111xxxxxxxxxx", InstEmit.Orr_V,         typeof(OpCodeSimdReg64));
-            SetA64("0x00111100000xxx<<x101xxxxxxxxxx", InstEmit.Orr_Vi,        typeof(OpCodeSimdImm64));
-            SetA64("0x101110<<1xxxxx010000xxxxxxxxxx", InstEmit.Raddhn_V,      typeof(OpCodeSimdReg64));
-            SetA64("0x10111001100000010110xxxxxxxxxx", InstEmit.Rbit_V,        typeof(OpCodeSimd64));
-            SetA64("0x00111000100000000110xxxxxxxxxx", InstEmit.Rev16_V,       typeof(OpCodeSimd64));
-            SetA64("0x1011100x100000000010xxxxxxxxxx", InstEmit.Rev32_V,       typeof(OpCodeSimd64));
-            SetA64("0x001110<<100000000010xxxxxxxxxx", InstEmit.Rev64_V,       typeof(OpCodeSimd64));
-            SetA64("0x00111100>>>xxx100011xxxxxxxxxx", InstEmit.Rshrn_V,       typeof(OpCodeSimdShImm64));
-            SetA64("0x101110<<1xxxxx011000xxxxxxxxxx", InstEmit.Rsubhn_V,      typeof(OpCodeSimdReg64));
-            SetA64("0x001110<<1xxxxx011111xxxxxxxxxx", InstEmit.Saba_V,        typeof(OpCodeSimdReg64));
-            SetA64("0x001110<<1xxxxx010100xxxxxxxxxx", InstEmit.Sabal_V,       typeof(OpCodeSimdReg64));
-            SetA64("0x001110<<1xxxxx011101xxxxxxxxxx", InstEmit.Sabd_V,        typeof(OpCodeSimdReg64));
-            SetA64("0x001110<<1xxxxx011100xxxxxxxxxx", InstEmit.Sabdl_V,       typeof(OpCodeSimdReg64));
-            SetA64("0x001110<<100000011010xxxxxxxxxx", InstEmit.Sadalp_V,      typeof(OpCodeSimd64));
-            SetA64("0x001110<<1xxxxx000000xxxxxxxxxx", InstEmit.Saddl_V,       typeof(OpCodeSimdReg64));
-            SetA64("0x001110<<100000001010xxxxxxxxxx", InstEmit.Saddlp_V,      typeof(OpCodeSimd64));
-            SetA64("0x001110<<1xxxxx000100xxxxxxxxxx", InstEmit.Saddw_V,       typeof(OpCodeSimdReg64));
-            SetA64("x00111100x100010000000xxxxxxxxxx", InstEmit.Scvtf_Gp,      typeof(OpCodeSimdCvt64));
-            SetA64("010111100x100001110110xxxxxxxxxx", InstEmit.Scvtf_S,       typeof(OpCodeSimd64));
-            SetA64("0>0011100<100001110110xxxxxxxxxx", InstEmit.Scvtf_V,       typeof(OpCodeSimd64));
-            SetA64("01011110000xxxxx000000xxxxxxxxxx", InstEmit.Sha1c_V,       typeof(OpCodeSimdReg64));
-            SetA64("0101111000101000000010xxxxxxxxxx", InstEmit.Sha1h_V,       typeof(OpCodeSimd64));
-            SetA64("01011110000xxxxx001000xxxxxxxxxx", InstEmit.Sha1m_V,       typeof(OpCodeSimdReg64));
-            SetA64("01011110000xxxxx000100xxxxxxxxxx", InstEmit.Sha1p_V,       typeof(OpCodeSimdReg64));
-            SetA64("01011110000xxxxx001100xxxxxxxxxx", InstEmit.Sha1su0_V,     typeof(OpCodeSimdReg64));
-            SetA64("0101111000101000000110xxxxxxxxxx", InstEmit.Sha1su1_V,     typeof(OpCodeSimd64));
-            SetA64("01011110000xxxxx010000xxxxxxxxxx", InstEmit.Sha256h_V,     typeof(OpCodeSimdReg64));
-            SetA64("01011110000xxxxx010100xxxxxxxxxx", InstEmit.Sha256h2_V,    typeof(OpCodeSimdReg64));
-            SetA64("0101111000101000001010xxxxxxxxxx", InstEmit.Sha256su0_V,   typeof(OpCodeSimd64));
-            SetA64("01011110000xxxxx011000xxxxxxxxxx", InstEmit.Sha256su1_V,   typeof(OpCodeSimdReg64));
-            SetA64("0x001110<<1xxxxx000001xxxxxxxxxx", InstEmit.Shadd_V,       typeof(OpCodeSimdReg64));
-            SetA64("0101111101xxxxxx010101xxxxxxxxxx", InstEmit.Shl_S,         typeof(OpCodeSimdShImm64));
-            SetA64("0x00111100>>>xxx010101xxxxxxxxxx", InstEmit.Shl_V,         typeof(OpCodeSimdShImm64));
-            SetA64("0100111101xxxxxx010101xxxxxxxxxx", InstEmit.Shl_V,         typeof(OpCodeSimdShImm64));
-            SetA64("0x101110<<100001001110xxxxxxxxxx", InstEmit.Shll_V,        typeof(OpCodeSimd64));
-            SetA64("0x00111100>>>xxx100001xxxxxxxxxx", InstEmit.Shrn_V,        typeof(OpCodeSimdShImm64));
-            SetA64("0x001110<<1xxxxx001001xxxxxxxxxx", InstEmit.Shsub_V,       typeof(OpCodeSimdReg64));
-            SetA64("0x1011110>>>>xxx010101xxxxxxxxxx", InstEmit.Sli_V,         typeof(OpCodeSimdShImm64));
-            SetA64("0x001110<<1xxxxx011001xxxxxxxxxx", InstEmit.Smax_V,        typeof(OpCodeSimdReg64));
-            SetA64("0x001110<<1xxxxx101001xxxxxxxxxx", InstEmit.Smaxp_V,       typeof(OpCodeSimdReg64));
-            SetA64("0x001110<<1xxxxx011011xxxxxxxxxx", InstEmit.Smin_V,        typeof(OpCodeSimdReg64));
-            SetA64("0x001110<<1xxxxx101011xxxxxxxxxx", InstEmit.Sminp_V,       typeof(OpCodeSimdReg64));
-            SetA64("0x001110<<1xxxxx100000xxxxxxxxxx", InstEmit.Smlal_V,       typeof(OpCodeSimdReg64));
-            SetA64("0x001110<<1xxxxx101000xxxxxxxxxx", InstEmit.Smlsl_V,       typeof(OpCodeSimdReg64));
-            SetA64("0x001110000xxxxx001011xxxxxxxxxx", InstEmit.Smov_S,        typeof(OpCodeSimdIns64));
-            SetA64("0x001110<<1xxxxx110000xxxxxxxxxx", InstEmit.Smull_V,       typeof(OpCodeSimdReg64));
-            SetA64("01011110xx100000011110xxxxxxxxxx", InstEmit.Sqabs_S,       typeof(OpCodeSimd64));
-            SetA64("0>001110<<100000011110xxxxxxxxxx", InstEmit.Sqabs_V,       typeof(OpCodeSimd64));
-            SetA64("01011110xx1xxxxx000011xxxxxxxxxx", InstEmit.Sqadd_S,       typeof(OpCodeSimdReg64));
-            SetA64("0>001110<<1xxxxx000011xxxxxxxxxx", InstEmit.Sqadd_V,       typeof(OpCodeSimdReg64));
-            SetA64("01011110011xxxxx101101xxxxxxxxxx", InstEmit.Sqdmulh_S,     typeof(OpCodeSimdReg64));
-            SetA64("01011110101xxxxx101101xxxxxxxxxx", InstEmit.Sqdmulh_S,     typeof(OpCodeSimdReg64));
-            SetA64("0x001110011xxxxx101101xxxxxxxxxx", InstEmit.Sqdmulh_V,     typeof(OpCodeSimdReg64));
-            SetA64("0x001110101xxxxx101101xxxxxxxxxx", InstEmit.Sqdmulh_V,     typeof(OpCodeSimdReg64));
-            SetA64("01111110xx100000011110xxxxxxxxxx", InstEmit.Sqneg_S,       typeof(OpCodeSimd64));
-            SetA64("0>101110<<100000011110xxxxxxxxxx", InstEmit.Sqneg_V,       typeof(OpCodeSimd64));
-            SetA64("01111110011xxxxx101101xxxxxxxxxx", InstEmit.Sqrdmulh_S,    typeof(OpCodeSimdReg64));
-            SetA64("01111110101xxxxx101101xxxxxxxxxx", InstEmit.Sqrdmulh_S,    typeof(OpCodeSimdReg64));
-            SetA64("0x101110011xxxxx101101xxxxxxxxxx", InstEmit.Sqrdmulh_V,    typeof(OpCodeSimdReg64));
-            SetA64("0x101110101xxxxx101101xxxxxxxxxx", InstEmit.Sqrdmulh_V,    typeof(OpCodeSimdReg64));
-            SetA64("0>001110<<1xxxxx010111xxxxxxxxxx", InstEmit.Sqrshl_V,      typeof(OpCodeSimdReg64));
-            SetA64("0101111100>>>xxx100111xxxxxxxxxx", InstEmit.Sqrshrn_S,     typeof(OpCodeSimdShImm64));
-            SetA64("0x00111100>>>xxx100111xxxxxxxxxx", InstEmit.Sqrshrn_V,     typeof(OpCodeSimdShImm64));
-            SetA64("0111111100>>>xxx100011xxxxxxxxxx", InstEmit.Sqrshrun_S,    typeof(OpCodeSimdShImm64));
-            SetA64("0x10111100>>>xxx100011xxxxxxxxxx", InstEmit.Sqrshrun_V,    typeof(OpCodeSimdShImm64));
-            SetA64("0>001110<<1xxxxx010011xxxxxxxxxx", InstEmit.Sqshl_V,       typeof(OpCodeSimdReg64));
-            SetA64("0101111100>>>xxx100101xxxxxxxxxx", InstEmit.Sqshrn_S,      typeof(OpCodeSimdShImm64));
-            SetA64("0x00111100>>>xxx100101xxxxxxxxxx", InstEmit.Sqshrn_V,      typeof(OpCodeSimdShImm64));
-            SetA64("0111111100>>>xxx100001xxxxxxxxxx", InstEmit.Sqshrun_S,     typeof(OpCodeSimdShImm64));
-            SetA64("0x10111100>>>xxx100001xxxxxxxxxx", InstEmit.Sqshrun_V,     typeof(OpCodeSimdShImm64));
-            SetA64("01011110xx1xxxxx001011xxxxxxxxxx", InstEmit.Sqsub_S,       typeof(OpCodeSimdReg64));
-            SetA64("0>001110<<1xxxxx001011xxxxxxxxxx", InstEmit.Sqsub_V,       typeof(OpCodeSimdReg64));
-            SetA64("01011110<<100001010010xxxxxxxxxx", InstEmit.Sqxtn_S,       typeof(OpCodeSimd64));
-            SetA64("0x001110<<100001010010xxxxxxxxxx", InstEmit.Sqxtn_V,       typeof(OpCodeSimd64));
-            SetA64("01111110<<100001001010xxxxxxxxxx", InstEmit.Sqxtun_S,      typeof(OpCodeSimd64));
-            SetA64("0x101110<<100001001010xxxxxxxxxx", InstEmit.Sqxtun_V,      typeof(OpCodeSimd64));
-            SetA64("0x001110<<1xxxxx000101xxxxxxxxxx", InstEmit.Srhadd_V,      typeof(OpCodeSimdReg64));
-            SetA64("0>001110<<1xxxxx010101xxxxxxxxxx", InstEmit.Srshl_V,       typeof(OpCodeSimdReg64));
-            SetA64("0101111101xxxxxx001001xxxxxxxxxx", InstEmit.Srshr_S,       typeof(OpCodeSimdShImm64));
-            SetA64("0x00111100>>>xxx001001xxxxxxxxxx", InstEmit.Srshr_V,       typeof(OpCodeSimdShImm64));
-            SetA64("0100111101xxxxxx001001xxxxxxxxxx", InstEmit.Srshr_V,       typeof(OpCodeSimdShImm64));
-            SetA64("0101111101xxxxxx001101xxxxxxxxxx", InstEmit.Srsra_S,       typeof(OpCodeSimdShImm64));
-            SetA64("0x00111100>>>xxx001101xxxxxxxxxx", InstEmit.Srsra_V,       typeof(OpCodeSimdShImm64));
-            SetA64("0100111101xxxxxx001101xxxxxxxxxx", InstEmit.Srsra_V,       typeof(OpCodeSimdShImm64));
-            SetA64("0>001110<<1xxxxx010001xxxxxxxxxx", InstEmit.Sshl_V,        typeof(OpCodeSimdReg64));
-            SetA64("0x00111100>>>xxx101001xxxxxxxxxx", InstEmit.Sshll_V,       typeof(OpCodeSimdShImm64));
-            SetA64("0101111101xxxxxx000001xxxxxxxxxx", InstEmit.Sshr_S,        typeof(OpCodeSimdShImm64));
-            SetA64("0x00111100>>>xxx000001xxxxxxxxxx", InstEmit.Sshr_V,        typeof(OpCodeSimdShImm64));
-            SetA64("0100111101xxxxxx000001xxxxxxxxxx", InstEmit.Sshr_V,        typeof(OpCodeSimdShImm64));
-            SetA64("0101111101xxxxxx000101xxxxxxxxxx", InstEmit.Ssra_S,        typeof(OpCodeSimdShImm64));
-            SetA64("0x00111100>>>xxx000101xxxxxxxxxx", InstEmit.Ssra_V,        typeof(OpCodeSimdShImm64));
-            SetA64("0100111101xxxxxx000101xxxxxxxxxx", InstEmit.Ssra_V,        typeof(OpCodeSimdShImm64));
-            SetA64("0x001110<<1xxxxx001000xxxxxxxxxx", InstEmit.Ssubl_V,       typeof(OpCodeSimdReg64));
-            SetA64("0x001110<<1xxxxx001100xxxxxxxxxx", InstEmit.Ssubw_V,       typeof(OpCodeSimdReg64));
-            SetA64("0x00110000000000xxxxxxxxxxxxxxxx", InstEmit.St__Vms,       typeof(OpCodeSimdMemMs64));
-            SetA64("0x001100100xxxxxxxxxxxxxxxxxxxxx", InstEmit.St__Vms,       typeof(OpCodeSimdMemMs64));
-            SetA64("0x00110100x00000xxxxxxxxxxxxxxxx", InstEmit.St__Vss,       typeof(OpCodeSimdMemSs64));
-            SetA64("0x00110110xxxxxxxxxxxxxxxxxxxxxx", InstEmit.St__Vss,       typeof(OpCodeSimdMemSs64));
-            SetA64("xx10110xx0xxxxxxxxxxxxxxxxxxxxxx", InstEmit.Stp,           typeof(OpCodeSimdMemPair64));
-            SetA64("xx111100x00xxxxxxxxx00xxxxxxxxxx", InstEmit.Str,           typeof(OpCodeSimdMemImm64));
-            SetA64("xx111100x00xxxxxxxxx01xxxxxxxxxx", InstEmit.Str,           typeof(OpCodeSimdMemImm64));
-            SetA64("xx111100x00xxxxxxxxx11xxxxxxxxxx", InstEmit.Str,           typeof(OpCodeSimdMemImm64));
-            SetA64("xx111101x0xxxxxxxxxxxxxxxxxxxxxx", InstEmit.Str,           typeof(OpCodeSimdMemImm64));
-            SetA64("xx111100x01xxxxxxxxx10xxxxxxxxxx", InstEmit.Str,           typeof(OpCodeSimdMemReg64));
-            SetA64("01111110111xxxxx100001xxxxxxxxxx", InstEmit.Sub_S,         typeof(OpCodeSimdReg64));
-            SetA64("0>101110<<1xxxxx100001xxxxxxxxxx", InstEmit.Sub_V,         typeof(OpCodeSimdReg64));
-            SetA64("0x001110<<1xxxxx011000xxxxxxxxxx", InstEmit.Subhn_V,       typeof(OpCodeSimdReg64));
-            SetA64("01011110xx100000001110xxxxxxxxxx", InstEmit.Suqadd_S,      typeof(OpCodeSimd64));
-            SetA64("0>001110<<100000001110xxxxxxxxxx", InstEmit.Suqadd_V,      typeof(OpCodeSimd64));
-            SetA64("0x001110000xxxxx0xx000xxxxxxxxxx", InstEmit.Tbl_V,         typeof(OpCodeSimdTbl64));
-            SetA64("0>001110<<0xxxxx001010xxxxxxxxxx", InstEmit.Trn1_V,        typeof(OpCodeSimdReg64));
-            SetA64("0>001110<<0xxxxx011010xxxxxxxxxx", InstEmit.Trn2_V,        typeof(OpCodeSimdReg64));
-            SetA64("0x101110<<1xxxxx011111xxxxxxxxxx", InstEmit.Uaba_V,        typeof(OpCodeSimdReg64));
-            SetA64("0x101110<<1xxxxx010100xxxxxxxxxx", InstEmit.Uabal_V,       typeof(OpCodeSimdReg64));
-            SetA64("0x101110<<1xxxxx011101xxxxxxxxxx", InstEmit.Uabd_V,        typeof(OpCodeSimdReg64));
-            SetA64("0x101110<<1xxxxx011100xxxxxxxxxx", InstEmit.Uabdl_V,       typeof(OpCodeSimdReg64));
-            SetA64("0x101110<<100000011010xxxxxxxxxx", InstEmit.Uadalp_V,      typeof(OpCodeSimd64));
-            SetA64("0x101110<<1xxxxx000000xxxxxxxxxx", InstEmit.Uaddl_V,       typeof(OpCodeSimdReg64));
-            SetA64("0x101110<<100000001010xxxxxxxxxx", InstEmit.Uaddlp_V,      typeof(OpCodeSimd64));
-            SetA64("001011100x110000001110xxxxxxxxxx", InstEmit.Uaddlv_V,      typeof(OpCodeSimd64));
-            SetA64("01101110<<110000001110xxxxxxxxxx", InstEmit.Uaddlv_V,      typeof(OpCodeSimd64));
-            SetA64("0x101110<<1xxxxx000100xxxxxxxxxx", InstEmit.Uaddw_V,       typeof(OpCodeSimdReg64));
-            SetA64("x00111100x100011000000xxxxxxxxxx", InstEmit.Ucvtf_Gp,      typeof(OpCodeSimdCvt64));
-            SetA64("011111100x100001110110xxxxxxxxxx", InstEmit.Ucvtf_S,       typeof(OpCodeSimd64));
-            SetA64("0>1011100<100001110110xxxxxxxxxx", InstEmit.Ucvtf_V,       typeof(OpCodeSimd64));
-            SetA64("0x101110<<1xxxxx000001xxxxxxxxxx", InstEmit.Uhadd_V,       typeof(OpCodeSimdReg64));
-            SetA64("0x101110<<1xxxxx001001xxxxxxxxxx", InstEmit.Uhsub_V,       typeof(OpCodeSimdReg64));
-            SetA64("0x101110<<1xxxxx011001xxxxxxxxxx", InstEmit.Umax_V,        typeof(OpCodeSimdReg64));
-            SetA64("0x101110<<1xxxxx101001xxxxxxxxxx", InstEmit.Umaxp_V,       typeof(OpCodeSimdReg64));
-            SetA64("0x101110<<1xxxxx011011xxxxxxxxxx", InstEmit.Umin_V,        typeof(OpCodeSimdReg64));
-            SetA64("0x101110<<1xxxxx101011xxxxxxxxxx", InstEmit.Uminp_V,       typeof(OpCodeSimdReg64));
-            SetA64("0x101110<<1xxxxx100000xxxxxxxxxx", InstEmit.Umlal_V,       typeof(OpCodeSimdReg64));
-            SetA64("0x101110<<1xxxxx101000xxxxxxxxxx", InstEmit.Umlsl_V,       typeof(OpCodeSimdReg64));
-            SetA64("0x001110000xxxxx001111xxxxxxxxxx", InstEmit.Umov_S,        typeof(OpCodeSimdIns64));
-            SetA64("0x101110<<1xxxxx110000xxxxxxxxxx", InstEmit.Umull_V,       typeof(OpCodeSimdReg64));
-            SetA64("01111110xx1xxxxx000011xxxxxxxxxx", InstEmit.Uqadd_S,       typeof(OpCodeSimdReg64));
-            SetA64("0>101110<<1xxxxx000011xxxxxxxxxx", InstEmit.Uqadd_V,       typeof(OpCodeSimdReg64));
-            SetA64("0>101110<<1xxxxx010111xxxxxxxxxx", InstEmit.Uqrshl_V,      typeof(OpCodeSimdReg64));
-            SetA64("0111111100>>>xxx100111xxxxxxxxxx", InstEmit.Uqrshrn_S,     typeof(OpCodeSimdShImm64));
-            SetA64("0x10111100>>>xxx100111xxxxxxxxxx", InstEmit.Uqrshrn_V,     typeof(OpCodeSimdShImm64));
-            SetA64("0>101110<<1xxxxx010011xxxxxxxxxx", InstEmit.Uqshl_V,       typeof(OpCodeSimdReg64));
-            SetA64("0111111100>>>xxx100101xxxxxxxxxx", InstEmit.Uqshrn_S,      typeof(OpCodeSimdShImm64));
-            SetA64("0x10111100>>>xxx100101xxxxxxxxxx", InstEmit.Uqshrn_V,      typeof(OpCodeSimdShImm64));
-            SetA64("01111110xx1xxxxx001011xxxxxxxxxx", InstEmit.Uqsub_S,       typeof(OpCodeSimdReg64));
-            SetA64("0>101110<<1xxxxx001011xxxxxxxxxx", InstEmit.Uqsub_V,       typeof(OpCodeSimdReg64));
-            SetA64("01111110<<100001010010xxxxxxxxxx", InstEmit.Uqxtn_S,       typeof(OpCodeSimd64));
-            SetA64("0x101110<<100001010010xxxxxxxxxx", InstEmit.Uqxtn_V,       typeof(OpCodeSimd64));
-            SetA64("0x101110<<1xxxxx000101xxxxxxxxxx", InstEmit.Urhadd_V,      typeof(OpCodeSimdReg64));
-            SetA64("0>101110<<1xxxxx010101xxxxxxxxxx", InstEmit.Urshl_V,       typeof(OpCodeSimdReg64));
-            SetA64("0111111101xxxxxx001001xxxxxxxxxx", InstEmit.Urshr_S,       typeof(OpCodeSimdShImm64));
-            SetA64("0x10111100>>>xxx001001xxxxxxxxxx", InstEmit.Urshr_V,       typeof(OpCodeSimdShImm64));
-            SetA64("0110111101xxxxxx001001xxxxxxxxxx", InstEmit.Urshr_V,       typeof(OpCodeSimdShImm64));
-            SetA64("0111111101xxxxxx001101xxxxxxxxxx", InstEmit.Ursra_S,       typeof(OpCodeSimdShImm64));
-            SetA64("0x10111100>>>xxx001101xxxxxxxxxx", InstEmit.Ursra_V,       typeof(OpCodeSimdShImm64));
-            SetA64("0110111101xxxxxx001101xxxxxxxxxx", InstEmit.Ursra_V,       typeof(OpCodeSimdShImm64));
-            SetA64("0>101110<<1xxxxx010001xxxxxxxxxx", InstEmit.Ushl_V,        typeof(OpCodeSimdReg64));
-            SetA64("0x10111100>>>xxx101001xxxxxxxxxx", InstEmit.Ushll_V,       typeof(OpCodeSimdShImm64));
-            SetA64("0111111101xxxxxx000001xxxxxxxxxx", InstEmit.Ushr_S,        typeof(OpCodeSimdShImm64));
-            SetA64("0x10111100>>>xxx000001xxxxxxxxxx", InstEmit.Ushr_V,        typeof(OpCodeSimdShImm64));
-            SetA64("0110111101xxxxxx000001xxxxxxxxxx", InstEmit.Ushr_V,        typeof(OpCodeSimdShImm64));
-            SetA64("01111110xx100000001110xxxxxxxxxx", InstEmit.Usqadd_S,      typeof(OpCodeSimd64));
-            SetA64("0>101110<<100000001110xxxxxxxxxx", InstEmit.Usqadd_V,      typeof(OpCodeSimd64));
-            SetA64("0111111101xxxxxx000101xxxxxxxxxx", InstEmit.Usra_S,        typeof(OpCodeSimdShImm64));
-            SetA64("0x10111100>>>xxx000101xxxxxxxxxx", InstEmit.Usra_V,        typeof(OpCodeSimdShImm64));
-            SetA64("0110111101xxxxxx000101xxxxxxxxxx", InstEmit.Usra_V,        typeof(OpCodeSimdShImm64));
-            SetA64("0x101110<<1xxxxx001000xxxxxxxxxx", InstEmit.Usubl_V,       typeof(OpCodeSimdReg64));
-            SetA64("0x101110<<1xxxxx001100xxxxxxxxxx", InstEmit.Usubw_V,       typeof(OpCodeSimdReg64));
-            SetA64("0>001110<<0xxxxx000110xxxxxxxxxx", InstEmit.Uzp1_V,        typeof(OpCodeSimdReg64));
-            SetA64("0>001110<<0xxxxx010110xxxxxxxxxx", InstEmit.Uzp2_V,        typeof(OpCodeSimdReg64));
-            SetA64("0x001110<<100001001010xxxxxxxxxx", InstEmit.Xtn_V,         typeof(OpCodeSimd64));
-            SetA64("0>001110<<0xxxxx001110xxxxxxxxxx", InstEmit.Zip1_V,        typeof(OpCodeSimdReg64));
-            SetA64("0>001110<<0xxxxx011110xxxxxxxxxx", InstEmit.Zip2_V,        typeof(OpCodeSimdReg64));
-=======
             SetA64("0101111011100000101110xxxxxxxxxx", InstEmit.Abs_S,           typeof(OpCodeSimd64));
             SetA64("0>001110<<100000101110xxxxxxxxxx", InstEmit.Abs_V,           typeof(OpCodeSimd64));
             SetA64("01011110111xxxxx100001xxxxxxxxxx", InstEmit.Add_S,           typeof(OpCodeSimdReg64));
@@ -700,6 +329,8 @@
             SetA64("0>0011101<100001100010xxxxxxxxxx", InstEmit.Frintp_V,        typeof(OpCodeSimd64));
             SetA64("000111100x100111010000xxxxxxxxxx", InstEmit.Frintx_S,        typeof(OpCodeSimd64));
             SetA64("0>1011100<100001100110xxxxxxxxxx", InstEmit.Frintx_V,        typeof(OpCodeSimd64));
+            SetA64("000111100x100101110000xxxxxxxxxx", InstEmit.Frintz_S,        typeof(OpCodeSimd64));
+            SetA64("0>0011101<100001100110xxxxxxxxxx", InstEmit.Frintz_V,        typeof(OpCodeSimd64));
             SetA64("011111101x100001110110xxxxxxxxxx", InstEmit.Frsqrte_S,       typeof(OpCodeSimd64));
             SetA64("0>1011101<100001110110xxxxxxxxxx", InstEmit.Frsqrte_V,       typeof(OpCodeSimd64));
             SetA64("010111101x1xxxxx111111xxxxxxxxxx", InstEmit.Frsqrts_S,       typeof(OpCodeSimdReg64));
@@ -910,10 +541,9 @@
             SetA64("0x001110<<100001001010xxxxxxxxxx", InstEmit.Xtn_V,           typeof(OpCodeSimd64));
             SetA64("0>001110<<0xxxxx001110xxxxxxxxxx", InstEmit.Zip1_V,          typeof(OpCodeSimdReg64));
             SetA64("0>001110<<0xxxxx011110xxxxxxxxxx", InstEmit.Zip2_V,          typeof(OpCodeSimdReg64));
->>>>>>> 2e143365
-#endregion
-
-#region "Generate InstA64FastLookup Table (AArch64)"
+            #endregion
+
+            #region "Generate InstA64FastLookup Table (AArch64)"
             var tmp = new List<InstInfo>[_fastLookupSize];
             for (int i = 0; i < _fastLookupSize; i++)
             {
