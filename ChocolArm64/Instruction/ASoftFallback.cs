--- conflicted
+++ resolved
@@ -254,11 +254,10 @@
                    ((Value >> 2) & 1) + ((Value >> 3) & 1) +
                    ((Value >> 4) & 1) + ((Value >> 5) & 1) +
                    ((Value >> 6) & 1) +  (Value >> 7);
-<<<<<<< HEAD
-        }
-
-        public static float CustomMaxF(float val1, float val2) {
-
+        }
+
+        public static float CustomMaxF(float val1, float val2)
+        {
             if(val1 == 0.0 && val2 == 0.0)
             {
                 
@@ -280,8 +279,8 @@
             return val2;
         }
 
-        public static double CustomMax(double val1, double val2) {
-
+        public static double CustomMax(double val1, double val2)
+        {
             if(val1 == 0.0 && val2 == 0.0)
             {
                 if(BitConverter.GetBytes(val1)[7] == 0x80 && BitConverter.GetBytes(val2)[7] == 0x80)
@@ -302,8 +301,8 @@
             return val2;
         }
 
-        public static float CustomMinF(float val1, float val2) {
-
+        public static float CustomMinF(float val1, float val2)
+        {
             if((val1 == 0.0 && val2 >= 0.0) || (val1 >= 0.0 && val2 == 0.0))
             {
                 if(BitConverter.GetBytes(val1)[3] == 0x80 || BitConverter.GetBytes(val2)[3] == 0x80)
@@ -331,8 +330,8 @@
             return val2;
         }
 
-        public static double CustomMin(double val1, double val2) {
-
+        public static double CustomMin(double val1, double val2)
+        {
             if((val1 == 0.0 && val2 >= 0.0) || (val1 >= 0.0 && val2 == 0.0))
             {
                 if(BitConverter.GetBytes(val1)[7] == 0x80 || BitConverter.GetBytes(val2)[7] == 0x80)
@@ -358,8 +357,6 @@
                 return val1;
      
             return val2;
-=======
->>>>>>> 8b750806
         }
 
         public static float RoundF(float Value, int Fpcr)
