using ChocolArm64.Decoder;
using ChocolArm64.State;
using ChocolArm64.Translation;
using System;
using System.Reflection;
using System.Reflection.Emit;
using System.Runtime.Intrinsics.X86;

using static ChocolArm64.Instruction.AInstEmitSimdHelper;

namespace ChocolArm64.Instruction
{
    static partial class AInstEmit
    {
        public static void Abs_S(AILEmitterCtx Context)
        {
            EmitScalarUnaryOpSx(Context, () => EmitAbs(Context));
        }

        public static void Abs_V(AILEmitterCtx Context)
        {
            EmitVectorUnaryOpSx(Context, () => EmitAbs(Context));
        }

        public static void Add_S(AILEmitterCtx Context)
        {
            EmitScalarBinaryOpZx(Context, () => Context.Emit(OpCodes.Add));
        }

        public static void Add_V(AILEmitterCtx Context)
        {
            if (AOptimizations.UseSse2)
            {
                EmitSse2Call(Context, nameof(Sse2.Add));
            }
            else
            {
                EmitVectorBinaryOpZx(Context, () => Context.Emit(OpCodes.Add));
            }
        }

        public static void Addhn_V(AILEmitterCtx Context)
        {
            EmitHighNarrow(Context, () => Context.Emit(OpCodes.Add), Round: false);
        }

        public static void Addp_S(AILEmitterCtx Context)
        {
            AOpCodeSimd Op = (AOpCodeSimd)Context.CurrOp;

            EmitVectorExtractZx(Context, Op.Rn, 0, Op.Size);
            EmitVectorExtractZx(Context, Op.Rn, 1, Op.Size);

            Context.Emit(OpCodes.Add);

            EmitScalarSet(Context, Op.Rd, Op.Size);
        }

        public static void Addp_V(AILEmitterCtx Context)
        {
            EmitVectorPairwiseOpZx(Context, () => Context.Emit(OpCodes.Add));
        }

        public static void Addv_V(AILEmitterCtx Context)
        {
            AOpCodeSimd Op = (AOpCodeSimd)Context.CurrOp;

            int Bytes = Op.GetBitsCount() >> 3;
            int Elems = Bytes >> Op.Size;

            EmitVectorExtractZx(Context, Op.Rn, 0, Op.Size);

            for (int Index = 1; Index < Elems; Index++)
            {
                EmitVectorExtractZx(Context, Op.Rn, Index, Op.Size);

                Context.Emit(OpCodes.Add);
            }

            EmitScalarSet(Context, Op.Rd, Op.Size);
        }

        public static void Cls_V(AILEmitterCtx Context)
        {
            MethodInfo MthdInfo = typeof(ASoftFallback).GetMethod(nameof(ASoftFallback.CountLeadingSigns));

            EmitCountLeadingBits(Context, () => Context.EmitCall(MthdInfo));
        }

        public static void Clz_V(AILEmitterCtx Context)
        {
            MethodInfo MthdInfo = typeof(ASoftFallback).GetMethod(nameof(ASoftFallback.CountLeadingZeros));

            EmitCountLeadingBits(Context, () => Context.EmitCall(MthdInfo));
        }

        private static void EmitCountLeadingBits(AILEmitterCtx Context, Action Emit)
        {
            AOpCodeSimd Op = (AOpCodeSimd)Context.CurrOp;

            int Bytes = Op.GetBitsCount() >> 3;
            int Elems = Bytes >> Op.Size;

            int ESize = 8 << Op.Size;

            for (int Index = 0; Index < Elems; Index++)
            {
                EmitVectorExtractZx(Context, Op.Rn, Index, Op.Size);

                Context.EmitLdc_I4(ESize);

                Emit();

                EmitVectorInsert(Context, Op.Rd, Index, Op.Size);
            }

            if (Op.RegisterSize == ARegisterSize.SIMD64)
            {
                EmitVectorZeroUpper(Context, Op.Rd);
            }
        }

        public static void Cnt_V(AILEmitterCtx Context)
        {
            AOpCodeSimd Op = (AOpCodeSimd)Context.CurrOp;

            int Elems = Op.RegisterSize == ARegisterSize.SIMD128 ? 16 : 8;

            for (int Index = 0; Index < Elems; Index++)
            {
                EmitVectorExtractZx(Context, Op.Rn, Index, 0);

                Context.Emit(OpCodes.Conv_U4);

                ASoftFallback.EmitCall(Context, nameof(ASoftFallback.CountSetBits8));

                Context.Emit(OpCodes.Conv_U8);

                EmitVectorInsert(Context, Op.Rd, Index, 0);
            }

            if (Op.RegisterSize == ARegisterSize.SIMD64)
            {
                EmitVectorZeroUpper(Context, Op.Rd);
            }
        }

        private static void EmitAbs(AILEmitterCtx Context)
        {
            AILLabel LblTrue = new AILLabel();

            Context.Emit(OpCodes.Dup);
            Context.Emit(OpCodes.Ldc_I4_0);
            Context.Emit(OpCodes.Bge_S, LblTrue);

            Context.Emit(OpCodes.Neg);

            Context.MarkLabel(LblTrue);
        }

        private static void EmitHighNarrow(AILEmitterCtx Context, Action Emit, bool Round)
        {
            AOpCodeSimdReg Op = (AOpCodeSimdReg)Context.CurrOp;

            int Elems = 8 >> Op.Size;

            int ESize = 8 << Op.Size;

            int Part = Op.RegisterSize == ARegisterSize.SIMD128 ? Elems : 0;

            long RoundConst = 1L << (ESize - 1);

            if (Part != 0)
            {
                Context.EmitLdvec(Op.Rd);
                Context.EmitStvectmp();
            }

            for (int Index = 0; Index < Elems; Index++)
            {
                EmitVectorExtractZx(Context, Op.Rn, Index, Op.Size + 1);
                EmitVectorExtractZx(Context, Op.Rm, Index, Op.Size + 1);

                Emit();

                if (Round)
                {
                    Context.EmitLdc_I8(RoundConst);

                    Context.Emit(OpCodes.Add);
                }

                Context.EmitLsr(ESize);

                EmitVectorInsertTmp(Context, Part + Index, Op.Size);
            }

            Context.EmitLdvectmp();
            Context.EmitStvec(Op.Rd);

            if (Part == 0)
            {
                EmitVectorZeroUpper(Context, Op.Rd);
            }
        }

        public static void Fabd_S(AILEmitterCtx Context)
        {
            EmitScalarBinaryOpF(Context, () =>
            {
                Context.Emit(OpCodes.Sub);

                EmitUnaryMathCall(Context, nameof(Math.Abs));
            });
        }

        public static void Fabs_S(AILEmitterCtx Context)
        {
            EmitScalarUnaryOpF(Context, () =>
            {
                EmitUnaryMathCall(Context, nameof(Math.Abs));
            });
        }

        public static void Fabs_V(AILEmitterCtx Context)
        {
            EmitVectorUnaryOpF(Context, () =>
            {
                EmitUnaryMathCall(Context, nameof(Math.Abs));
            });
        }

        public static void Fadd_S(AILEmitterCtx Context)
        {
            if (AOptimizations.UseSse && AOptimizations.UseSse2)
            {
                EmitSseOrSse2CallF(Context, nameof(Sse.AddScalar));
            }
            else
            {
                EmitScalarBinaryOpF(Context, () => Context.Emit(OpCodes.Add));
            }
        }

        public static void Fadd_V(AILEmitterCtx Context)
        {
            if (AOptimizations.UseSse && AOptimizations.UseSse2)
            {
                EmitSseOrSse2CallF(Context, nameof(Sse.Add));
            }
            else
            {
                EmitVectorBinaryOpF(Context, () => Context.Emit(OpCodes.Add));
            }
        }

        public static void Faddp_S(AILEmitterCtx Context)
        {
            AOpCodeSimd Op = (AOpCodeSimd)Context.CurrOp;

            int SizeF = Op.Size & 1;

            EmitVectorExtractF(Context, Op.Rn, 0, SizeF);
            EmitVectorExtractF(Context, Op.Rn, 1, SizeF);

            Context.Emit(OpCodes.Add);

            EmitScalarSetF(Context, Op.Rd, SizeF);
        }

        public static void Faddp_V(AILEmitterCtx Context)
        {
<<<<<<< HEAD
            EmitVectorPairwiseFloat(Context, OpCodes.Add);
=======
            AOpCodeSimdReg Op = (AOpCodeSimdReg)Context.CurrOp;

            int SizeF = Op.Size & 1;

            int Bytes = Op.GetBitsCount() >> 3;

            int Elems = Bytes >> SizeF + 2;
            int Half  = Elems >> 1;

            for (int Index = 0; Index < Elems; Index++)
            {
                int Elem = (Index & (Half - 1)) << 1;

                EmitVectorExtractF(Context, Index < Half ? Op.Rn : Op.Rm, Elem + 0, SizeF);
                EmitVectorExtractF(Context, Index < Half ? Op.Rn : Op.Rm, Elem + 1, SizeF);

                Context.Emit(OpCodes.Add);

                EmitVectorInsertTmpF(Context, Index, SizeF);
            }

            Context.EmitLdvectmp();
            Context.EmitStvec(Op.Rd);

            if (Op.RegisterSize == ARegisterSize.SIMD64)
            {
                EmitVectorZeroUpper(Context, Op.Rd);
            }
>>>>>>> 3e13b40b
        }

        public static void Fdiv_S(AILEmitterCtx Context)
        {
            if (AOptimizations.UseSse && AOptimizations.UseSse2)
            {
                EmitSseOrSse2CallF(Context, nameof(Sse.DivideScalar));
            }
            else
            {
                EmitScalarBinaryOpF(Context, () => Context.Emit(OpCodes.Div));
            }
        }

        public static void Fdiv_V(AILEmitterCtx Context)
        {
            if (AOptimizations.UseSse && AOptimizations.UseSse2)
            {
                EmitSseOrSse2CallF(Context, nameof(Sse.Divide));
            }
            else
            {
                EmitVectorBinaryOpF(Context, () => Context.Emit(OpCodes.Div));
            }
        }

        public static void Fmadd_S(AILEmitterCtx Context)
        {
            EmitScalarTernaryRaOpF(Context, () =>
            {
                Context.Emit(OpCodes.Mul);
                Context.Emit(OpCodes.Add);
            });
        }

        public static void Fmax_S(AILEmitterCtx Context)
        {
            AOpCodeSimd Op = (AOpCodeSimd)Context.CurrOp;

            EmitScalarBinaryOpF(Context, () =>
            {
                if (Op.Size == 0)
                {
                    AVectorHelper.EmitCall(Context, nameof(AVectorHelper.MaxF));
                }
                else if (Op.Size == 1)
                {
                    AVectorHelper.EmitCall(Context, nameof(AVectorHelper.Max));
                }
                else
                {
                    throw new InvalidOperationException();
                }
            });
        }

        public static void Fmax_V(AILEmitterCtx Context)
        {
            AOpCodeSimd Op = (AOpCodeSimd)Context.CurrOp;

            EmitVectorBinaryOpF(Context, () =>
            {
                if (Op.Size == 0)
                {
                    AVectorHelper.EmitCall(Context, nameof(AVectorHelper.MaxF));
                }
                else if (Op.Size == 1)
                {
                    AVectorHelper.EmitCall(Context, nameof(AVectorHelper.Max));
                }
                else
                {
                    throw new InvalidOperationException();
                }
            });
        }
            
        public static void Fmaxp_V(AILEmitterCtx Context)
        {
            EmitVectorPairwiseFloat(Context, nameof(AVectorHelper.MaxF), nameof(AVectorHelper.Max));
        }

        public static void Fmin_S(AILEmitterCtx Context)
        {
            AOpCodeSimd Op = (AOpCodeSimd)Context.CurrOp;

            EmitScalarBinaryOpF(Context, () =>
            {
                if (Op.Size == 0)
                {
                    AVectorHelper.EmitCall(Context, nameof(AVectorHelper.MinF));
                }
                else if (Op.Size == 1)
                {
                    AVectorHelper.EmitCall(Context, nameof(AVectorHelper.Min));
                }
                else
                {
                    throw new InvalidOperationException();
                }
            });
        }

        public static void Fmin_V(AILEmitterCtx Context)
        {
            AOpCodeSimd Op = (AOpCodeSimd)Context.CurrOp;

            int SizeF = Op.Size & 1;

            EmitVectorBinaryOpF(Context, () =>
            {
                if (SizeF == 0)
                {
                    AVectorHelper.EmitCall(Context, nameof(AVectorHelper.MinF));
                }
                else if (SizeF == 1)
                {
                    AVectorHelper.EmitCall(Context, nameof(AVectorHelper.Min));
                }
                else
                {
                    throw new InvalidOperationException();
                }
            });
        }
            
        public static void Fminp_V(AILEmitterCtx Context)
        {
            EmitVectorPairwiseFloat(Context, nameof(AVectorHelper.MinF), nameof(AVectorHelper.Min));
        }


        public static void Fmaxnm_S(AILEmitterCtx Context)
        {
            Fmax_S(Context);
        }

        public static void Fminnm_S(AILEmitterCtx Context)
        {
            Fmin_S(Context);
        }

        public static void Fmla_Se(AILEmitterCtx Context)
        {
            EmitScalarTernaryOpByElemF(Context, () =>
            {
                Context.Emit(OpCodes.Mul);
                Context.Emit(OpCodes.Add);
            });
        }

        public static void Fmla_V(AILEmitterCtx Context)
        {
            EmitVectorTernaryOpF(Context, () =>
            {
                Context.Emit(OpCodes.Mul);
                Context.Emit(OpCodes.Add);
            });
        }

        public static void Fmla_Ve(AILEmitterCtx Context)
        {
            EmitVectorTernaryOpByElemF(Context, () =>
            {
                Context.Emit(OpCodes.Mul);
                Context.Emit(OpCodes.Add);
            });
        }

        public static void Fmls_V(AILEmitterCtx Context)
        {
            EmitVectorTernaryOpF(Context, () =>
            {
                Context.Emit(OpCodes.Mul);
                Context.Emit(OpCodes.Sub);
            });
        }

        public static void Fmls_Ve(AILEmitterCtx Context)
        {
            EmitVectorTernaryOpByElemF(Context, () =>
            {
                Context.Emit(OpCodes.Mul);
                Context.Emit(OpCodes.Sub);
            });
        }

        public static void Fmsub_S(AILEmitterCtx Context)
        {
            EmitScalarTernaryRaOpF(Context, () =>
            {
                Context.Emit(OpCodes.Mul);
                Context.Emit(OpCodes.Sub);
            });
        }

        public static void Fmul_S(AILEmitterCtx Context)
        {
            if (AOptimizations.UseSse && AOptimizations.UseSse2)
            {
                EmitSseOrSse2CallF(Context, nameof(Sse.MultiplyScalar));
            }
            else
            {
                EmitScalarBinaryOpF(Context, () => Context.Emit(OpCodes.Mul));
            }
        }

        public static void Fmul_Se(AILEmitterCtx Context)
        {
            EmitScalarBinaryOpByElemF(Context, () => Context.Emit(OpCodes.Mul));
        }

        public static void Fmul_V(AILEmitterCtx Context)
        {
            if (AOptimizations.UseSse && AOptimizations.UseSse2)
            {
                EmitSseOrSse2CallF(Context, nameof(Sse.Multiply));
            }
            else
            {
                EmitVectorBinaryOpF(Context, () => Context.Emit(OpCodes.Mul));
            }
        }

        public static void Fmul_Ve(AILEmitterCtx Context)
        {
            EmitVectorBinaryOpByElemF(Context, () => Context.Emit(OpCodes.Mul));
        }

        public static void Fneg_S(AILEmitterCtx Context)
        {
            EmitScalarUnaryOpF(Context, () => Context.Emit(OpCodes.Neg));
        }

        public static void Fneg_V(AILEmitterCtx Context)
        {
            EmitVectorUnaryOpF(Context, () => Context.Emit(OpCodes.Neg));
        }

        public static void Fnmadd_S(AILEmitterCtx Context)
        {
            AOpCodeSimdReg Op = (AOpCodeSimdReg)Context.CurrOp;

            int SizeF = Op.Size & 1;

            EmitVectorExtractF(Context, Op.Rn, 0, SizeF);

            Context.Emit(OpCodes.Neg);

            EmitVectorExtractF(Context, Op.Rm, 0, SizeF);

            Context.Emit(OpCodes.Mul);

            EmitVectorExtractF(Context, Op.Ra, 0, SizeF);

            Context.Emit(OpCodes.Sub);

            EmitScalarSetF(Context, Op.Rd, SizeF);
        }

        public static void Fnmsub_S(AILEmitterCtx Context)
        {
            AOpCodeSimdReg Op = (AOpCodeSimdReg)Context.CurrOp;

            int SizeF = Op.Size & 1;

            EmitVectorExtractF(Context, Op.Rn, 0, SizeF);
            EmitVectorExtractF(Context, Op.Rm, 0, SizeF);

            Context.Emit(OpCodes.Mul);

            EmitVectorExtractF(Context, Op.Ra, 0, SizeF);

            Context.Emit(OpCodes.Sub);

            EmitScalarSetF(Context, Op.Rd, SizeF);
        }

        public static void Fnmul_S(AILEmitterCtx Context)
        {
            EmitScalarBinaryOpF(Context, () =>
            {
                Context.Emit(OpCodes.Mul);
                Context.Emit(OpCodes.Neg);
            });
        }

        public static void Frecpe_S(AILEmitterCtx Context)
        {
            EmitScalarUnaryOpF(Context, () =>
            {
                EmitUnarySoftFloatCall(Context, nameof(ASoftFloat.RecipEstimate));
            });
        }

        public static void Frecpe_V(AILEmitterCtx Context)
        {
            EmitVectorUnaryOpF(Context, () =>
            {
                EmitUnarySoftFloatCall(Context, nameof(ASoftFloat.RecipEstimate));
            });
        }

        public static void Frecps_S(AILEmitterCtx Context)
        {
            EmitScalarBinaryOpF(Context, () =>
            {
                EmitBinarySoftFloatCall(Context, nameof(ASoftFloat.RecipStep));
            });
        }

        public static void Frecps_V(AILEmitterCtx Context)
        {
            EmitVectorBinaryOpF(Context, () =>
            {
                EmitBinarySoftFloatCall(Context, nameof(ASoftFloat.RecipStep));
            });
        }

        public static void Frinta_S(AILEmitterCtx Context)
        {
            AOpCodeSimd Op = (AOpCodeSimd)Context.CurrOp;

            EmitVectorExtractF(Context, Op.Rn, 0, Op.Size);

            EmitRoundMathCall(Context, MidpointRounding.AwayFromZero);

            EmitScalarSetF(Context, Op.Rd, Op.Size);
        }

        public static void Frinta_V(AILEmitterCtx Context)
        {
            EmitVectorUnaryOpF(Context, () =>
            {
                EmitRoundMathCall(Context, MidpointRounding.AwayFromZero);
            });
        }

        public static void Frinti_S(AILEmitterCtx Context)
        {
            AOpCodeSimd Op = (AOpCodeSimd)Context.CurrOp;

            EmitScalarUnaryOpF(Context, () =>
            {
                Context.EmitLdarg(ATranslatedSub.StateArgIdx);

                Context.EmitCallPropGet(typeof(AThreadState), nameof(AThreadState.Fpcr));

                if (Op.Size == 0)
                {
                    AVectorHelper.EmitCall(Context, nameof(AVectorHelper.RoundF));
                }
                else if (Op.Size == 1)
                {
                    AVectorHelper.EmitCall(Context, nameof(AVectorHelper.Round));
                }
                else
                {
                    throw new InvalidOperationException();
                }
            });
        }

        public static void Frinti_V(AILEmitterCtx Context)
        {
            AOpCodeSimd Op = (AOpCodeSimd)Context.CurrOp;

            int SizeF = Op.Size & 1;

            EmitVectorUnaryOpF(Context, () =>
            {
                Context.EmitLdarg(ATranslatedSub.StateArgIdx);

                Context.EmitCallPropGet(typeof(AThreadState), nameof(AThreadState.Fpcr));

                if (SizeF == 0)
                {
                    AVectorHelper.EmitCall(Context, nameof(AVectorHelper.RoundF));
                }
                else if (SizeF == 1)
                {
                    AVectorHelper.EmitCall(Context, nameof(AVectorHelper.Round));
                }
                else
                {
                    throw new InvalidOperationException();
                }
            });
        }

        public static void Frintm_S(AILEmitterCtx Context)
        {
            EmitScalarUnaryOpF(Context, () =>
            {
                EmitUnaryMathCall(Context, nameof(Math.Floor));
            });
        }

        public static void Frintm_V(AILEmitterCtx Context)
        {
            EmitVectorUnaryOpF(Context, () =>
            {
                EmitUnaryMathCall(Context, nameof(Math.Floor));
            });
        }

        public static void Frintn_S(AILEmitterCtx Context)
        {
            AOpCodeSimd Op = (AOpCodeSimd)Context.CurrOp;

            EmitVectorExtractF(Context, Op.Rn, 0, Op.Size);

            EmitRoundMathCall(Context, MidpointRounding.ToEven);

            EmitScalarSetF(Context, Op.Rd, Op.Size);
        }

        public static void Frintn_V(AILEmitterCtx Context)
        {
            EmitVectorUnaryOpF(Context, () =>
            {
                EmitRoundMathCall(Context, MidpointRounding.ToEven);
            });
        }

        public static void Frintp_S(AILEmitterCtx Context)
        {
            EmitScalarUnaryOpF(Context, () =>
            {
                EmitUnaryMathCall(Context, nameof(Math.Ceiling));
            });
        }

        public static void Frintp_V(AILEmitterCtx Context)
        {
            EmitVectorUnaryOpF(Context, () =>
            {
                EmitUnaryMathCall(Context, nameof(Math.Ceiling));
            });
        }

        public static void Frintx_S(AILEmitterCtx Context)
        {
            AOpCodeSimd Op = (AOpCodeSimd)Context.CurrOp;

            EmitScalarUnaryOpF(Context, () =>
            {
                Context.EmitLdarg(ATranslatedSub.StateArgIdx);

                Context.EmitCallPropGet(typeof(AThreadState), nameof(AThreadState.Fpcr));

                if (Op.Size == 0)
                {
                    AVectorHelper.EmitCall(Context, nameof(AVectorHelper.RoundF));
                }
                else if (Op.Size == 1)
                {
                    AVectorHelper.EmitCall(Context, nameof(AVectorHelper.Round));
                }
                else
                {
                    throw new InvalidOperationException();
                }
            });
        }

        public static void Frintx_V(AILEmitterCtx Context)
        {
            AOpCodeSimd Op = (AOpCodeSimd)Context.CurrOp;

            EmitVectorUnaryOpF(Context, () =>
            {
                Context.EmitLdarg(ATranslatedSub.StateArgIdx);

                Context.EmitCallPropGet(typeof(AThreadState), nameof(AThreadState.Fpcr));

                if (Op.Size == 0)
                {
                    AVectorHelper.EmitCall(Context, nameof(AVectorHelper.RoundF));
                }
                else if (Op.Size == 1)
                {
                    AVectorHelper.EmitCall(Context, nameof(AVectorHelper.Round));
                }
                else
                {
                    throw new InvalidOperationException();
                }
            });
        }

        public static void Frsqrte_S(AILEmitterCtx Context)
        {
            EmitScalarUnaryOpF(Context, () =>
            {
                EmitUnarySoftFloatCall(Context, nameof(ASoftFloat.InvSqrtEstimate));
            });
        }

        public static void Frsqrte_V(AILEmitterCtx Context)
        {
            EmitVectorUnaryOpF(Context, () =>
            {
                EmitUnarySoftFloatCall(Context, nameof(ASoftFloat.InvSqrtEstimate));
            });
        }

        public static void Frsqrts_S(AILEmitterCtx Context)
        {
            EmitFrsqrts(Context, 0, Scalar: true);
        }

        public static void Frsqrts_V(AILEmitterCtx Context)
        {
            AOpCodeSimd Op = (AOpCodeSimd)Context.CurrOp;

            int SizeF = Op.Size & 1;

            int Bytes = Op.GetBitsCount() >> 3;

            for (int Index = 0; Index < Bytes >> SizeF + 2; Index++)
            {
                EmitFrsqrts(Context, Index, Scalar: false);
            }

            if (Op.RegisterSize == ARegisterSize.SIMD64)
            {
                EmitVectorZeroUpper(Context, Op.Rd);
            }
        }

        private static void EmitFrsqrts(AILEmitterCtx Context, int Index, bool Scalar)
        {
            AOpCodeSimdReg Op = (AOpCodeSimdReg)Context.CurrOp;

            int SizeF = Op.Size & 1;

            if (SizeF == 0)
            {
                Context.EmitLdc_R4(3);
            }
            else /* if (SizeF == 1) */
            {
                Context.EmitLdc_R8(3);
            }

            EmitVectorExtractF(Context, Op.Rn, Index, SizeF);
            EmitVectorExtractF(Context, Op.Rm, Index, SizeF);

            Context.Emit(OpCodes.Mul);
            Context.Emit(OpCodes.Sub);

            if (SizeF == 0)
            {
                Context.EmitLdc_R4(0.5f);
            }
            else /* if (SizeF == 1) */
            {
                Context.EmitLdc_R8(0.5);
            }

            Context.Emit(OpCodes.Mul);

            if (Scalar)
            {
                EmitVectorZeroAll(Context, Op.Rd);
            }

            EmitVectorInsertF(Context, Op.Rd, Index, SizeF);
        }

        public static void Fsqrt_S(AILEmitterCtx Context)
        {
            EmitScalarUnaryOpF(Context, () =>
            {
                EmitUnaryMathCall(Context, nameof(Math.Sqrt));
            });
        }

        public static void Fsub_S(AILEmitterCtx Context)
        {
            if (AOptimizations.UseSse && AOptimizations.UseSse2)
            {
                EmitSseOrSse2CallF(Context, nameof(Sse.SubtractScalar));
            }
            else
            {
                EmitScalarBinaryOpF(Context, () => Context.Emit(OpCodes.Sub));
            }
        }

        public static void Fsub_V(AILEmitterCtx Context)
        {
            if (AOptimizations.UseSse && AOptimizations.UseSse2)
            {
                EmitSseOrSse2CallF(Context, nameof(Sse.Subtract));
            }
            else
            {
                EmitVectorBinaryOpF(Context, () => Context.Emit(OpCodes.Sub));
            }
        }

        public static void Mla_V(AILEmitterCtx Context)
        {
            EmitVectorTernaryOpZx(Context, () =>
            {
                Context.Emit(OpCodes.Mul);
                Context.Emit(OpCodes.Add);
            });
        }

        public static void Mla_Ve(AILEmitterCtx Context)
        {
            EmitVectorTernaryOpByElemZx(Context, () =>
            {
                Context.Emit(OpCodes.Mul);
                Context.Emit(OpCodes.Add);
            });
        }

        public static void Mls_V(AILEmitterCtx Context)
        {
            EmitVectorTernaryOpZx(Context, () =>
            {
                Context.Emit(OpCodes.Mul);
                Context.Emit(OpCodes.Sub);
            });
        }

        public static void Mul_V(AILEmitterCtx Context)
        {
            EmitVectorBinaryOpZx(Context, () => Context.Emit(OpCodes.Mul));
        }

        public static void Mul_Ve(AILEmitterCtx Context)
        {
            EmitVectorBinaryOpByElemZx(Context, () => Context.Emit(OpCodes.Mul));
        }

        public static void Neg_S(AILEmitterCtx Context)
        {
            EmitScalarUnaryOpSx(Context, () => Context.Emit(OpCodes.Neg));
        }

        public static void Neg_V(AILEmitterCtx Context)
        {
            EmitVectorUnaryOpSx(Context, () => Context.Emit(OpCodes.Neg));
        }

        public static void Raddhn_V(AILEmitterCtx Context)
        {
            EmitHighNarrow(Context, () => Context.Emit(OpCodes.Add), Round: true);
        }

        public static void Rsubhn_V(AILEmitterCtx Context)
        {
            EmitHighNarrow(Context, () => Context.Emit(OpCodes.Sub), Round: true);
        }

        public static void Saba_V(AILEmitterCtx Context)
        {
            EmitVectorTernaryOpSx(Context, () =>
            {
                Context.Emit(OpCodes.Sub);
                EmitAbs(Context);

                Context.Emit(OpCodes.Add);
            });
        }

        public static void Sabal_V(AILEmitterCtx Context)
        {
            EmitVectorWidenRnRmTernaryOpSx(Context, () =>
            {
                Context.Emit(OpCodes.Sub);
                EmitAbs(Context);

                Context.Emit(OpCodes.Add);
            });
        }

        public static void Sabd_V(AILEmitterCtx Context)
        {
            EmitVectorBinaryOpSx(Context, () =>
            {
                Context.Emit(OpCodes.Sub);
                EmitAbs(Context);
            });
        }

        public static void Sabdl_V(AILEmitterCtx Context)
        {
            EmitVectorWidenRnRmBinaryOpSx(Context, () =>
            {
                Context.Emit(OpCodes.Sub);
                EmitAbs(Context);
            });
        }

        public static void Saddw_V(AILEmitterCtx Context)
        {
            EmitVectorWidenRmBinaryOpSx(Context, () => Context.Emit(OpCodes.Add));
        }

        public static void Smax_V(AILEmitterCtx Context)
        {
            Type[] Types = new Type[] { typeof(long), typeof(long) };

            MethodInfo MthdInfo = typeof(Math).GetMethod(nameof(Math.Max), Types);

            EmitVectorBinaryOpSx(Context, () => Context.EmitCall(MthdInfo));
        }

        public static void Smaxp_V(AILEmitterCtx Context)
        {
            Type[] Types = new Type[] { typeof(long), typeof(long) };

            MethodInfo MthdInfo = typeof(Math).GetMethod(nameof(Math.Max), Types);

            EmitVectorPairwiseOpSx(Context, () => Context.EmitCall(MthdInfo));
        }

        public static void Smin_V(AILEmitterCtx Context)
        {
            Type[] Types = new Type[] { typeof(long), typeof(long) };

            MethodInfo MthdInfo = typeof(Math).GetMethod(nameof(Math.Min), Types);

            EmitVectorBinaryOpSx(Context, () => Context.EmitCall(MthdInfo));
        }

        public static void Sminp_V(AILEmitterCtx Context)
        {
            Type[] Types = new Type[] { typeof(long), typeof(long) };

            MethodInfo MthdInfo = typeof(Math).GetMethod(nameof(Math.Min), Types);

            EmitVectorPairwiseOpSx(Context, () => Context.EmitCall(MthdInfo));
        }

        public static void Smlal_V(AILEmitterCtx Context)
        {
            EmitVectorWidenRnRmTernaryOpSx(Context, () =>
            {
                Context.Emit(OpCodes.Mul);
                Context.Emit(OpCodes.Add);
            });
        }

        public static void Smlsl_V(AILEmitterCtx Context)
        {
            EmitVectorWidenRnRmTernaryOpSx(Context, () =>
            {
                Context.Emit(OpCodes.Mul);
                Context.Emit(OpCodes.Sub);
            });
        }

        public static void Smull_V(AILEmitterCtx Context)
        {
            EmitVectorWidenRnRmBinaryOpSx(Context, () => Context.Emit(OpCodes.Mul));
        }

        public static void Sqxtn_S(AILEmitterCtx Context)
        {
            EmitScalarSaturatingNarrowOpSxSx(Context, () => { });
        }

        public static void Sqxtn_V(AILEmitterCtx Context)
        {
            EmitVectorSaturatingNarrowOpSxSx(Context, () => { });
        }

        public static void Sqxtun_S(AILEmitterCtx Context)
        {
            EmitScalarSaturatingNarrowOpSxZx(Context, () => { });
        }

        public static void Sqxtun_V(AILEmitterCtx Context)
        {
            EmitVectorSaturatingNarrowOpSxZx(Context, () => { });
        }

        public static void Sub_S(AILEmitterCtx Context)
        {
            EmitScalarBinaryOpZx(Context, () => Context.Emit(OpCodes.Sub));
        }

        public static void Sub_V(AILEmitterCtx Context)
        {
            if (AOptimizations.UseSse2)
            {
                EmitSse2Call(Context, nameof(Sse2.Subtract));
            }
            else
            {
                EmitVectorBinaryOpZx(Context, () => Context.Emit(OpCodes.Sub));
            }
        }

        public static void Subhn_V(AILEmitterCtx Context)
        {
            EmitHighNarrow(Context, () => Context.Emit(OpCodes.Sub), Round: false);
        }

        public static void Uaba_V(AILEmitterCtx Context)
        {
            EmitVectorTernaryOpZx(Context, () =>
            {
                Context.Emit(OpCodes.Sub);
                EmitAbs(Context);

                Context.Emit(OpCodes.Add);
            });
        }

        public static void Uabal_V(AILEmitterCtx Context)
        {
            EmitVectorWidenRnRmTernaryOpZx(Context, () =>
            {
                Context.Emit(OpCodes.Sub);
                EmitAbs(Context);

                Context.Emit(OpCodes.Add);
            });
        }

        public static void Uabd_V(AILEmitterCtx Context)
        {
            EmitVectorBinaryOpZx(Context, () =>
            {
                Context.Emit(OpCodes.Sub);
                EmitAbs(Context);
            });
        }

        public static void Uabdl_V(AILEmitterCtx Context)
        {
            EmitVectorWidenRnRmBinaryOpZx(Context, () =>
            {
                Context.Emit(OpCodes.Sub);
                EmitAbs(Context);
            });
        }

        public static void Uaddl_V(AILEmitterCtx Context)
        {
            EmitVectorWidenRnRmBinaryOpZx(Context, () => Context.Emit(OpCodes.Add));
        }

        public static void Uaddlv_V(AILEmitterCtx Context)
        {
            AOpCodeSimd Op = (AOpCodeSimd)Context.CurrOp;

            int Bytes = Op.GetBitsCount() >> 3;
            int Elems = Bytes >> Op.Size;

            EmitVectorExtractZx(Context, Op.Rn, 0, Op.Size);

            for (int Index = 1; Index < Elems; Index++)
            {
                EmitVectorExtractZx(Context, Op.Rn, Index, Op.Size);

                Context.Emit(OpCodes.Add);
            }

            EmitScalarSet(Context, Op.Rd, Op.Size + 1);
        }

        public static void Uaddw_V(AILEmitterCtx Context)
        {
            EmitVectorWidenRmBinaryOpZx(Context, () => Context.Emit(OpCodes.Add));
        }

        public static void Uhadd_V(AILEmitterCtx Context)
        {
            EmitVectorBinaryOpZx(Context, () =>
            {
                Context.Emit(OpCodes.Add);

                Context.EmitLdc_I4(1);

                Context.Emit(OpCodes.Shr_Un);
            });
        }

        public static void Umin_V(AILEmitterCtx Context)
        {
            Type[] Types = new Type[] { typeof(ulong), typeof(ulong) };

            MethodInfo MthdInfo = typeof(Math).GetMethod(nameof(Math.Min), Types);

            EmitVectorBinaryOpZx(Context, () => Context.EmitCall(MthdInfo));
        }

        public static void Uminp_V(AILEmitterCtx Context)
        {
            Type[] Types = new Type[] { typeof(ulong), typeof(ulong) };

            MethodInfo MthdInfo = typeof(Math).GetMethod(nameof(Math.Min), Types);

            EmitVectorPairwiseOpZx(Context, () => Context.EmitCall(MthdInfo));
        }

        public static void Umax_V(AILEmitterCtx Context)
        {
            Type[] Types = new Type[] { typeof(ulong), typeof(ulong) };

            MethodInfo MthdInfo = typeof(Math).GetMethod(nameof(Math.Max), Types);

            EmitVectorBinaryOpZx(Context, () => Context.EmitCall(MthdInfo));
        }

        public static void Umaxp_V(AILEmitterCtx Context)
        {
            Type[] Types = new Type[] { typeof(ulong), typeof(ulong) };

            MethodInfo MthdInfo = typeof(Math).GetMethod(nameof(Math.Max), Types);

            EmitVectorPairwiseOpZx(Context, () => Context.EmitCall(MthdInfo));
        }

        public static void Umull_V(AILEmitterCtx Context)
        {
            EmitVectorWidenRnRmBinaryOpZx(Context, () => Context.Emit(OpCodes.Mul));
        }

        public static void Uqxtn_S(AILEmitterCtx Context)
        {
            EmitScalarSaturatingNarrowOpZxZx(Context, () => { });
        }

        public static void Uqxtn_V(AILEmitterCtx Context)
        {
            EmitVectorSaturatingNarrowOpZxZx(Context, () => { });
        }
    }
}<|MERGE_RESOLUTION|>--- conflicted
+++ resolved
@@ -270,38 +270,7 @@
 
         public static void Faddp_V(AILEmitterCtx Context)
         {
-<<<<<<< HEAD
             EmitVectorPairwiseFloat(Context, OpCodes.Add);
-=======
-            AOpCodeSimdReg Op = (AOpCodeSimdReg)Context.CurrOp;
-
-            int SizeF = Op.Size & 1;
-
-            int Bytes = Op.GetBitsCount() >> 3;
-
-            int Elems = Bytes >> SizeF + 2;
-            int Half  = Elems >> 1;
-
-            for (int Index = 0; Index < Elems; Index++)
-            {
-                int Elem = (Index & (Half - 1)) << 1;
-
-                EmitVectorExtractF(Context, Index < Half ? Op.Rn : Op.Rm, Elem + 0, SizeF);
-                EmitVectorExtractF(Context, Index < Half ? Op.Rn : Op.Rm, Elem + 1, SizeF);
-
-                Context.Emit(OpCodes.Add);
-
-                EmitVectorInsertTmpF(Context, Index, SizeF);
-            }
-
-            Context.EmitLdvectmp();
-            Context.EmitStvec(Op.Rd);
-
-            if (Op.RegisterSize == ARegisterSize.SIMD64)
-            {
-                EmitVectorZeroUpper(Context, Op.Rd);
-            }
->>>>>>> 3e13b40b
         }
 
         public static void Fdiv_S(AILEmitterCtx Context)
