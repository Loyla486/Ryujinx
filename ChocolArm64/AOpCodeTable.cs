using ChocolArm64.Decoder;
using ChocolArm64.Decoder32;
using ChocolArm64.Instruction;
using ChocolArm64.Instruction32;
using ChocolArm64.State;
using System;
using System.Collections.Generic;

namespace ChocolArm64
{
    static class AOpCodeTable
    {
        static AOpCodeTable()
        {
#region "OpCode Table (AArch32)"
            //Integer
            SetA32("<<<<1010xxxxxxxxxxxxxxxxxxxxxxxx", A32InstInterpret.B,      typeof(A32OpCodeBImmAl));
            SetA32("<<<<1011xxxxxxxxxxxxxxxxxxxxxxxx", A32InstInterpret.Bl,     typeof(A32OpCodeBImmAl));
            SetA32("1111101xxxxxxxxxxxxxxxxxxxxxxxxx", A32InstInterpret.Blx,    typeof(A32OpCodeBImmAl));
#endregion

#region "OpCode Table (AArch64)"
            //Integer
            SetA64("x0011010000xxxxx000000xxxxxxxxxx", AInstEmit.Adc,           typeof(AOpCodeAluRs));
            SetA64("x0111010000xxxxx000000xxxxxxxxxx", AInstEmit.Adcs,          typeof(AOpCodeAluRs));
            SetA64("x00100010xxxxxxxxxxxxxxxxxxxxxxx", AInstEmit.Add,           typeof(AOpCodeAluImm));
            SetA64("00001011<<0xxxxx0xxxxxxxxxxxxxxx", AInstEmit.Add,           typeof(AOpCodeAluRs));
            SetA64("10001011<<0xxxxxxxxxxxxxxxxxxxxx", AInstEmit.Add,           typeof(AOpCodeAluRs));
            SetA64("x0001011001xxxxxxxx0xxxxxxxxxxxx", AInstEmit.Add,           typeof(AOpCodeAluRx));
            SetA64("x0001011001xxxxxxxx100xxxxxxxxxx", AInstEmit.Add,           typeof(AOpCodeAluRx));
            SetA64("x01100010xxxxxxxxxxxxxxxxxxxxxxx", AInstEmit.Adds,          typeof(AOpCodeAluImm));
            SetA64("00101011<<0xxxxx0xxxxxxxxxxxxxxx", AInstEmit.Adds,          typeof(AOpCodeAluRs));
            SetA64("10101011<<0xxxxxxxxxxxxxxxxxxxxx", AInstEmit.Adds,          typeof(AOpCodeAluRs));
            SetA64("x0101011001xxxxxxxx0xxxxxxxxxxxx", AInstEmit.Adds,          typeof(AOpCodeAluRx));
            SetA64("x0101011001xxxxxxxx100xxxxxxxxxx", AInstEmit.Adds,          typeof(AOpCodeAluRx));
            SetA64("0xx10000xxxxxxxxxxxxxxxxxxxxxxxx", AInstEmit.Adr,           typeof(AOpCodeAdr));
            SetA64("1xx10000xxxxxxxxxxxxxxxxxxxxxxxx", AInstEmit.Adrp,          typeof(AOpCodeAdr));
            SetA64("0001001000xxxxxxxxxxxxxxxxxxxxxx", AInstEmit.And,           typeof(AOpCodeAluImm));
            SetA64("100100100xxxxxxxxxxxxxxxxxxxxxxx", AInstEmit.And,           typeof(AOpCodeAluImm));
            SetA64("00001010xx0xxxxx0xxxxxxxxxxxxxxx", AInstEmit.And,           typeof(AOpCodeAluRs));
            SetA64("10001010xx0xxxxxxxxxxxxxxxxxxxxx", AInstEmit.And,           typeof(AOpCodeAluRs));
            SetA64("0111001000xxxxxxxxxxxxxxxxxxxxxx", AInstEmit.Ands,          typeof(AOpCodeAluImm));
            SetA64("111100100xxxxxxxxxxxxxxxxxxxxxxx", AInstEmit.Ands,          typeof(AOpCodeAluImm));
            SetA64("01101010xx0xxxxx0xxxxxxxxxxxxxxx", AInstEmit.Ands,          typeof(AOpCodeAluRs));
            SetA64("11101010xx0xxxxxxxxxxxxxxxxxxxxx", AInstEmit.Ands,          typeof(AOpCodeAluRs));
            SetA64("x0011010110xxxxx001010xxxxxxxxxx", AInstEmit.Asrv,          typeof(AOpCodeAluRs));
            SetA64("000101xxxxxxxxxxxxxxxxxxxxxxxxxx", AInstEmit.B,             typeof(AOpCodeBImmAl));
            SetA64("01010100xxxxxxxxxxxxxxxxxxx0xxxx", AInstEmit.B_Cond,        typeof(AOpCodeBImmCond));
            SetA64("00110011000xxxxx0xxxxxxxxxxxxxxx", AInstEmit.Bfm,           typeof(AOpCodeBfm));
            SetA64("1011001101xxxxxxxxxxxxxxxxxxxxxx", AInstEmit.Bfm,           typeof(AOpCodeBfm));
            SetA64("00001010xx1xxxxx0xxxxxxxxxxxxxxx", AInstEmit.Bic,           typeof(AOpCodeAluRs));
            SetA64("10001010xx1xxxxxxxxxxxxxxxxxxxxx", AInstEmit.Bic,           typeof(AOpCodeAluRs));
            SetA64("01101010xx1xxxxx0xxxxxxxxxxxxxxx", AInstEmit.Bics,          typeof(AOpCodeAluRs));
            SetA64("11101010xx1xxxxxxxxxxxxxxxxxxxxx", AInstEmit.Bics,          typeof(AOpCodeAluRs));
            SetA64("100101xxxxxxxxxxxxxxxxxxxxxxxxxx", AInstEmit.Bl,            typeof(AOpCodeBImmAl));
            SetA64("1101011000111111000000xxxxx00000", AInstEmit.Blr,           typeof(AOpCodeBReg));
            SetA64("1101011000011111000000xxxxx00000", AInstEmit.Br,            typeof(AOpCodeBReg));
            SetA64("11010100001xxxxxxxxxxxxxxxx00000", AInstEmit.Brk,           typeof(AOpCodeException));
            SetA64("x0110101xxxxxxxxxxxxxxxxxxxxxxxx", AInstEmit.Cbnz,          typeof(AOpCodeBImmCmp));
            SetA64("x0110100xxxxxxxxxxxxxxxxxxxxxxxx", AInstEmit.Cbz,           typeof(AOpCodeBImmCmp));
            SetA64("x0111010010xxxxxxxxx10xxxxx0xxxx", AInstEmit.Ccmn,          typeof(AOpCodeCcmpImm));
            SetA64("x0111010010xxxxxxxxx00xxxxx0xxxx", AInstEmit.Ccmn,          typeof(AOpCodeCcmpReg));
            SetA64("x1111010010xxxxxxxxx10xxxxx0xxxx", AInstEmit.Ccmp,          typeof(AOpCodeCcmpImm));
            SetA64("x1111010010xxxxxxxxx00xxxxx0xxxx", AInstEmit.Ccmp,          typeof(AOpCodeCcmpReg));
            SetA64("11010101000000110011xxxx01011111", AInstEmit.Clrex,         typeof(AOpCodeSystem));
            SetA64("x101101011000000000101xxxxxxxxxx", AInstEmit.Cls,           typeof(AOpCodeAlu));
            SetA64("x101101011000000000100xxxxxxxxxx", AInstEmit.Clz,           typeof(AOpCodeAlu));
            SetA64("00011010110xxxxx010000xxxxxxxxxx", AInstEmit.Crc32b,        typeof(AOpCodeAluRs));
            SetA64("00011010110xxxxx010001xxxxxxxxxx", AInstEmit.Crc32h,        typeof(AOpCodeAluRs));
            SetA64("00011010110xxxxx010010xxxxxxxxxx", AInstEmit.Crc32w,        typeof(AOpCodeAluRs));
            SetA64("10011010110xxxxx010011xxxxxxxxxx", AInstEmit.Crc32x,        typeof(AOpCodeAluRs));
            SetA64("00011010110xxxxx010100xxxxxxxxxx", AInstEmit.Crc32cb,       typeof(AOpCodeAluRs));
            SetA64("00011010110xxxxx010101xxxxxxxxxx", AInstEmit.Crc32ch,       typeof(AOpCodeAluRs));
            SetA64("00011010110xxxxx010110xxxxxxxxxx", AInstEmit.Crc32cw,       typeof(AOpCodeAluRs));
            SetA64("10011010110xxxxx010111xxxxxxxxxx", AInstEmit.Crc32cx,       typeof(AOpCodeAluRs));
            SetA64("x0011010100xxxxxxxxx00xxxxxxxxxx", AInstEmit.Csel,          typeof(AOpCodeCsel));
            SetA64("x0011010100xxxxxxxxx01xxxxxxxxxx", AInstEmit.Csinc,         typeof(AOpCodeCsel));
            SetA64("x1011010100xxxxxxxxx00xxxxxxxxxx", AInstEmit.Csinv,         typeof(AOpCodeCsel));
            SetA64("x1011010100xxxxxxxxx01xxxxxxxxxx", AInstEmit.Csneg,         typeof(AOpCodeCsel));
            SetA64("11010101000000110011xxxx10111111", AInstEmit.Dmb,           typeof(AOpCodeSystem));
            SetA64("11010101000000110011xxxx10011111", AInstEmit.Dsb,           typeof(AOpCodeSystem));
            SetA64("01001010xx1xxxxx0xxxxxxxxxxxxxxx", AInstEmit.Eon,           typeof(AOpCodeAluRs));
            SetA64("11001010xx1xxxxxxxxxxxxxxxxxxxxx", AInstEmit.Eon,           typeof(AOpCodeAluRs));
            SetA64("0101001000xxxxxxxxxxxxxxxxxxxxxx", AInstEmit.Eor,           typeof(AOpCodeAluImm));
            SetA64("110100100xxxxxxxxxxxxxxxxxxxxxxx", AInstEmit.Eor,           typeof(AOpCodeAluImm));
            SetA64("01001010xx0xxxxx0xxxxxxxxxxxxxxx", AInstEmit.Eor,           typeof(AOpCodeAluRs));
            SetA64("11001010xx0xxxxxxxxxxxxxxxxxxxxx", AInstEmit.Eor,           typeof(AOpCodeAluRs));
            SetA64("00010011100xxxxx0xxxxxxxxxxxxxxx", AInstEmit.Extr,          typeof(AOpCodeAluRs));
            SetA64("10010011110xxxxxxxxxxxxxxxxxxxxx", AInstEmit.Extr,          typeof(AOpCodeAluRs));
            SetA64("11010101000000110010xxxxxxx11111", AInstEmit.Hint,          typeof(AOpCodeSystem));
            SetA64("xx001000110xxxxx1xxxxxxxxxxxxxxx", AInstEmit.Ldar,          typeof(AOpCodeMemEx));
            SetA64("1x001000011xxxxx1xxxxxxxxxxxxxxx", AInstEmit.Ldaxp,         typeof(AOpCodeMemEx));
            SetA64("xx001000010xxxxx1xxxxxxxxxxxxxxx", AInstEmit.Ldaxr,         typeof(AOpCodeMemEx));
            SetA64("<<10100xx1xxxxxxxxxxxxxxxxxxxxxx", AInstEmit.Ldp,           typeof(AOpCodeMemPair));
            SetA64("xx111000010xxxxxxxxxxxxxxxxxxxxx", AInstEmit.Ldr,           typeof(AOpCodeMemImm));
            SetA64("xx11100101xxxxxxxxxxxxxxxxxxxxxx", AInstEmit.Ldr,           typeof(AOpCodeMemImm));
            SetA64("xx111000011xxxxxxxxx10xxxxxxxxxx", AInstEmit.Ldr,           typeof(AOpCodeMemReg));
            SetA64("xx011000xxxxxxxxxxxxxxxxxxxxxxxx", AInstEmit.LdrLit,        typeof(AOpCodeMemLit));
            SetA64("0x1110001x0xxxxxxxxxxxxxxxxxxxxx", AInstEmit.Ldrs,          typeof(AOpCodeMemImm));
            SetA64("0x1110011xxxxxxxxxxxxxxxxxxxxxxx", AInstEmit.Ldrs,          typeof(AOpCodeMemImm));
            SetA64("10111000100xxxxxxxxxxxxxxxxxxxxx", AInstEmit.Ldrs,          typeof(AOpCodeMemImm));
            SetA64("1011100110xxxxxxxxxxxxxxxxxxxxxx", AInstEmit.Ldrs,          typeof(AOpCodeMemImm));
            SetA64("0x1110001x1xxxxxxxxx10xxxxxxxxxx", AInstEmit.Ldrs,          typeof(AOpCodeMemReg));
            SetA64("10111000101xxxxxxxxx10xxxxxxxxxx", AInstEmit.Ldrs,          typeof(AOpCodeMemReg));
            SetA64("xx001000010xxxxx0xxxxxxxxxxxxxxx", AInstEmit.Ldxr,          typeof(AOpCodeMemEx));
            SetA64("1x001000011xxxxx0xxxxxxxxxxxxxxx", AInstEmit.Ldxp,          typeof(AOpCodeMemEx));
            SetA64("x0011010110xxxxx001000xxxxxxxxxx", AInstEmit.Lslv,          typeof(AOpCodeAluRs));
            SetA64("x0011010110xxxxx001001xxxxxxxxxx", AInstEmit.Lsrv,          typeof(AOpCodeAluRs));
            SetA64("x0011011000xxxxx0xxxxxxxxxxxxxxx", AInstEmit.Madd,          typeof(AOpCodeMul));
            SetA64("0111001010xxxxxxxxxxxxxxxxxxxxxx", AInstEmit.Movk,          typeof(AOpCodeMov));
            SetA64("111100101xxxxxxxxxxxxxxxxxxxxxxx", AInstEmit.Movk,          typeof(AOpCodeMov));
            SetA64("0001001010xxxxxxxxxxxxxxxxxxxxxx", AInstEmit.Movn,          typeof(AOpCodeMov));
            SetA64("100100101xxxxxxxxxxxxxxxxxxxxxxx", AInstEmit.Movn,          typeof(AOpCodeMov));
            SetA64("0101001010xxxxxxxxxxxxxxxxxxxxxx", AInstEmit.Movz,          typeof(AOpCodeMov));
            SetA64("110100101xxxxxxxxxxxxxxxxxxxxxxx", AInstEmit.Movz,          typeof(AOpCodeMov));
            SetA64("110101010011xxxxxxxxxxxxxxxxxxxx", AInstEmit.Mrs,           typeof(AOpCodeSystem));
            SetA64("110101010001xxxxxxxxxxxxxxxxxxxx", AInstEmit.Msr,           typeof(AOpCodeSystem));
            SetA64("x0011011000xxxxx1xxxxxxxxxxxxxxx", AInstEmit.Msub,          typeof(AOpCodeMul));
            SetA64("11010101000000110010000000011111", AInstEmit.Nop,           typeof(AOpCodeSystem));
            SetA64("00101010xx1xxxxx0xxxxxxxxxxxxxxx", AInstEmit.Orn,           typeof(AOpCodeAluRs));
            SetA64("10101010xx1xxxxxxxxxxxxxxxxxxxxx", AInstEmit.Orn,           typeof(AOpCodeAluRs));
            SetA64("0011001000xxxxxxxxxxxxxxxxxxxxxx", AInstEmit.Orr,           typeof(AOpCodeAluImm));
            SetA64("101100100xxxxxxxxxxxxxxxxxxxxxxx", AInstEmit.Orr,           typeof(AOpCodeAluImm));
            SetA64("00101010xx0xxxxx0xxxxxxxxxxxxxxx", AInstEmit.Orr,           typeof(AOpCodeAluRs));
            SetA64("10101010xx0xxxxxxxxxxxxxxxxxxxxx", AInstEmit.Orr,           typeof(AOpCodeAluRs));
            SetA64("1111100110xxxxxxxxxxxxxxxxxxxxxx", AInstEmit.Pfrm,          typeof(AOpCodeMemImm));
            SetA64("11111000100xxxxxxxxx00xxxxxxxxxx", AInstEmit.Pfrm,          typeof(AOpCodeMemImm));
            SetA64("11011000xxxxxxxxxxxxxxxxxxxxxxxx", AInstEmit.Pfrm,          typeof(AOpCodeMemLit));
            SetA64("x101101011000000000000xxxxxxxxxx", AInstEmit.Rbit,          typeof(AOpCodeAlu));
            SetA64("1101011001011111000000xxxxx00000", AInstEmit.Ret,           typeof(AOpCodeBReg));
            SetA64("x101101011000000000001xxxxxxxxxx", AInstEmit.Rev16,         typeof(AOpCodeAlu));
            SetA64("x101101011000000000010xxxxxxxxxx", AInstEmit.Rev32,         typeof(AOpCodeAlu));
            SetA64("1101101011000000000011xxxxxxxxxx", AInstEmit.Rev64,         typeof(AOpCodeAlu));
            SetA64("x0011010110xxxxx001011xxxxxxxxxx", AInstEmit.Rorv,          typeof(AOpCodeAluRs));
            SetA64("x1011010000xxxxx000000xxxxxxxxxx", AInstEmit.Sbc,           typeof(AOpCodeAluRs));
            SetA64("x1111010000xxxxx000000xxxxxxxxxx", AInstEmit.Sbcs,          typeof(AOpCodeAluRs));
            SetA64("00010011000xxxxx0xxxxxxxxxxxxxxx", AInstEmit.Sbfm,          typeof(AOpCodeBfm));
            SetA64("1001001101xxxxxxxxxxxxxxxxxxxxxx", AInstEmit.Sbfm,          typeof(AOpCodeBfm));
            SetA64("x0011010110xxxxx000011xxxxxxxxxx", AInstEmit.Sdiv,          typeof(AOpCodeAluRs));
            SetA64("10011011001xxxxx0xxxxxxxxxxxxxxx", AInstEmit.Smaddl,        typeof(AOpCodeMul));
            SetA64("10011011001xxxxx1xxxxxxxxxxxxxxx", AInstEmit.Smsubl,        typeof(AOpCodeMul));
            SetA64("10011011010xxxxx0xxxxxxxxxxxxxxx", AInstEmit.Smulh,         typeof(AOpCodeMul));
            SetA64("xx001000100xxxxx1xxxxxxxxxxxxxxx", AInstEmit.Stlr,          typeof(AOpCodeMemEx));
            SetA64("1x001000001xxxxx1xxxxxxxxxxxxxxx", AInstEmit.Stlxp,         typeof(AOpCodeMemEx));
            SetA64("xx001000000xxxxx1xxxxxxxxxxxxxxx", AInstEmit.Stlxr,         typeof(AOpCodeMemEx));
            SetA64("x010100xx0xxxxxxxxxxxxxxxxxxxxxx", AInstEmit.Stp,           typeof(AOpCodeMemPair));
            SetA64("xx111000000xxxxxxxxxxxxxxxxxxxxx", AInstEmit.Str,           typeof(AOpCodeMemImm));
            SetA64("xx11100100xxxxxxxxxxxxxxxxxxxxxx", AInstEmit.Str,           typeof(AOpCodeMemImm));
            SetA64("xx111000001xxxxxxxxx10xxxxxxxxxx", AInstEmit.Str,           typeof(AOpCodeMemReg));
            SetA64("1x001000001xxxxx0xxxxxxxxxxxxxxx", AInstEmit.Stxp,          typeof(AOpCodeMemEx));
            SetA64("xx001000000xxxxx0xxxxxxxxxxxxxxx", AInstEmit.Stxr,          typeof(AOpCodeMemEx));
            SetA64("x10100010xxxxxxxxxxxxxxxxxxxxxxx", AInstEmit.Sub,           typeof(AOpCodeAluImm));
            SetA64("01001011<<0xxxxx0xxxxxxxxxxxxxxx", AInstEmit.Sub,           typeof(AOpCodeAluRs));
            SetA64("11001011<<0xxxxxxxxxxxxxxxxxxxxx", AInstEmit.Sub,           typeof(AOpCodeAluRs));
            SetA64("x1001011001xxxxxxxx0xxxxxxxxxxxx", AInstEmit.Sub,           typeof(AOpCodeAluRx));
            SetA64("x1001011001xxxxxxxx100xxxxxxxxxx", AInstEmit.Sub,           typeof(AOpCodeAluRx));
            SetA64("x11100010xxxxxxxxxxxxxxxxxxxxxxx", AInstEmit.Subs,          typeof(AOpCodeAluImm));
            SetA64("01101011<<0xxxxx0xxxxxxxxxxxxxxx", AInstEmit.Subs,          typeof(AOpCodeAluRs));
            SetA64("11101011<<0xxxxxxxxxxxxxxxxxxxxx", AInstEmit.Subs,          typeof(AOpCodeAluRs));
            SetA64("x1101011001xxxxxxxx0xxxxxxxxxxxx", AInstEmit.Subs,          typeof(AOpCodeAluRx));
            SetA64("x1101011001xxxxxxxx100xxxxxxxxxx", AInstEmit.Subs,          typeof(AOpCodeAluRx));
            SetA64("11010100000xxxxxxxxxxxxxxxx00001", AInstEmit.Svc,           typeof(AOpCodeException));
            SetA64("1101010100001xxxxxxxxxxxxxxxxxxx", AInstEmit.Sys,           typeof(AOpCodeSystem));
            SetA64("x0110111xxxxxxxxxxxxxxxxxxxxxxxx", AInstEmit.Tbnz,          typeof(AOpCodeBImmTest));
            SetA64("x0110110xxxxxxxxxxxxxxxxxxxxxxxx", AInstEmit.Tbz,           typeof(AOpCodeBImmTest));
            SetA64("01010011000xxxxx0xxxxxxxxxxxxxxx", AInstEmit.Ubfm,          typeof(AOpCodeBfm));
            SetA64("1101001101xxxxxxxxxxxxxxxxxxxxxx", AInstEmit.Ubfm,          typeof(AOpCodeBfm));
            SetA64("x0011010110xxxxx000010xxxxxxxxxx", AInstEmit.Udiv,          typeof(AOpCodeAluRs));
            SetA64("10011011101xxxxx0xxxxxxxxxxxxxxx", AInstEmit.Umaddl,        typeof(AOpCodeMul));
            SetA64("10011011101xxxxx1xxxxxxxxxxxxxxx", AInstEmit.Umsubl,        typeof(AOpCodeMul));
            SetA64("10011011110xxxxx0xxxxxxxxxxxxxxx", AInstEmit.Umulh,         typeof(AOpCodeMul));

            //Vector
            SetA64("0101111011100000101110xxxxxxxxxx", AInstEmit.Abs_S,         typeof(AOpCodeSimd));
            SetA64("0>001110<<100000101110xxxxxxxxxx", AInstEmit.Abs_V,         typeof(AOpCodeSimd));
            SetA64("01011110111xxxxx100001xxxxxxxxxx", AInstEmit.Add_S,         typeof(AOpCodeSimdReg));
            SetA64("0>001110<<1xxxxx100001xxxxxxxxxx", AInstEmit.Add_V,         typeof(AOpCodeSimdReg));
            SetA64("0x001110<<1xxxxx010000xxxxxxxxxx", AInstEmit.Addhn_V,       typeof(AOpCodeSimdReg));
            SetA64("0101111011110001101110xxxxxxxxxx", AInstEmit.Addp_S,        typeof(AOpCodeSimd));
            SetA64("0>001110<<1xxxxx101111xxxxxxxxxx", AInstEmit.Addp_V,        typeof(AOpCodeSimdReg));
            SetA64("000011100x110001101110xxxxxxxxxx", AInstEmit.Addv_V,        typeof(AOpCodeSimd));
            SetA64("01001110<<110001101110xxxxxxxxxx", AInstEmit.Addv_V,        typeof(AOpCodeSimd));
            SetA64("0x001110001xxxxx000111xxxxxxxxxx", AInstEmit.And_V,         typeof(AOpCodeSimdReg));
            SetA64("0x001110011xxxxx000111xxxxxxxxxx", AInstEmit.Bic_V,         typeof(AOpCodeSimdReg));
            SetA64("0x10111100000xxx<<x101xxxxxxxxxx", AInstEmit.Bic_Vi,        typeof(AOpCodeSimdImm));
            SetA64("0x101110111xxxxx000111xxxxxxxxxx", AInstEmit.Bif_V,         typeof(AOpCodeSimdReg));
            SetA64("0x101110101xxxxx000111xxxxxxxxxx", AInstEmit.Bit_V,         typeof(AOpCodeSimdReg));
            SetA64("0x101110011xxxxx000111xxxxxxxxxx", AInstEmit.Bsl_V,         typeof(AOpCodeSimdReg));
            SetA64("0x001110<<100000010010xxxxxxxxxx", AInstEmit.Cls_V,         typeof(AOpCodeSimd));
            SetA64("0x101110<<100000010010xxxxxxxxxx", AInstEmit.Clz_V,         typeof(AOpCodeSimd));
            SetA64("01111110111xxxxx100011xxxxxxxxxx", AInstEmit.Cmeq_S,        typeof(AOpCodeSimdReg));
            SetA64("0101111011100000100110xxxxxxxxxx", AInstEmit.Cmeq_S,        typeof(AOpCodeSimd));
            SetA64("0>101110<<1xxxxx100011xxxxxxxxxx", AInstEmit.Cmeq_V,        typeof(AOpCodeSimdReg));
            SetA64("0>001110<<100000100110xxxxxxxxxx", AInstEmit.Cmeq_V,        typeof(AOpCodeSimd));
            SetA64("01011110111xxxxx001111xxxxxxxxxx", AInstEmit.Cmge_S,        typeof(AOpCodeSimdReg));
            SetA64("0111111011100000100010xxxxxxxxxx", AInstEmit.Cmge_S,        typeof(AOpCodeSimd));
            SetA64("0>001110<<1xxxxx001111xxxxxxxxxx", AInstEmit.Cmge_V,        typeof(AOpCodeSimdReg));
            SetA64("0>101110<<100000100010xxxxxxxxxx", AInstEmit.Cmge_V,        typeof(AOpCodeSimd));
            SetA64("01011110111xxxxx001101xxxxxxxxxx", AInstEmit.Cmgt_S,        typeof(AOpCodeSimdReg));
            SetA64("0101111011100000100010xxxxxxxxxx", AInstEmit.Cmgt_S,        typeof(AOpCodeSimd));
            SetA64("0>001110<<1xxxxx001101xxxxxxxxxx", AInstEmit.Cmgt_V,        typeof(AOpCodeSimdReg));
            SetA64("0>001110<<100000100010xxxxxxxxxx", AInstEmit.Cmgt_V,        typeof(AOpCodeSimd));
            SetA64("01111110111xxxxx001101xxxxxxxxxx", AInstEmit.Cmhi_S,        typeof(AOpCodeSimdReg));
            SetA64("0>101110<<1xxxxx001101xxxxxxxxxx", AInstEmit.Cmhi_V,        typeof(AOpCodeSimdReg));
            SetA64("01111110111xxxxx001111xxxxxxxxxx", AInstEmit.Cmhs_S,        typeof(AOpCodeSimdReg));
            SetA64("0>101110<<1xxxxx001111xxxxxxxxxx", AInstEmit.Cmhs_V,        typeof(AOpCodeSimdReg));
            SetA64("0111111011100000100110xxxxxxxxxx", AInstEmit.Cmle_S,        typeof(AOpCodeSimd));
            SetA64("0>101110<<100000100110xxxxxxxxxx", AInstEmit.Cmle_V,        typeof(AOpCodeSimd));
            SetA64("0101111011100000101010xxxxxxxxxx", AInstEmit.Cmlt_S,        typeof(AOpCodeSimd));
            SetA64("0>001110<<100000101010xxxxxxxxxx", AInstEmit.Cmlt_V,        typeof(AOpCodeSimd));
            SetA64("01011110111xxxxx100011xxxxxxxxxx", AInstEmit.Cmtst_S,       typeof(AOpCodeSimdReg));
            SetA64("0>001110<<1xxxxx100011xxxxxxxxxx", AInstEmit.Cmtst_V,       typeof(AOpCodeSimdReg));
            SetA64("0x00111000100000010110xxxxxxxxxx", AInstEmit.Cnt_V,         typeof(AOpCodeSimd));
            SetA64("0x001110000xxxxx000011xxxxxxxxxx", AInstEmit.Dup_Gp,        typeof(AOpCodeSimdIns));
            SetA64("01011110000xxxxx000001xxxxxxxxxx", AInstEmit.Dup_S,         typeof(AOpCodeSimdIns));
            SetA64("0x001110000xxxxx000001xxxxxxxxxx", AInstEmit.Dup_V,         typeof(AOpCodeSimdIns));
            SetA64("0x101110001xxxxx000111xxxxxxxxxx", AInstEmit.Eor_V,         typeof(AOpCodeSimdReg));
            SetA64("0>101110000xxxxx0<xxx0xxxxxxxxxx", AInstEmit.Ext_V,         typeof(AOpCodeSimdExt));
            SetA64("011111101x1xxxxx110101xxxxxxxxxx", AInstEmit.Fabd_S,        typeof(AOpCodeSimdReg));
            SetA64("000111100x100000110000xxxxxxxxxx", AInstEmit.Fabs_S,        typeof(AOpCodeSimd));
            SetA64("0>0011101<100000111110xxxxxxxxxx", AInstEmit.Fabs_V,        typeof(AOpCodeSimd));
            SetA64("000111100x1xxxxx001010xxxxxxxxxx", AInstEmit.Fadd_S,        typeof(AOpCodeSimdReg));
            SetA64("0>0011100<1xxxxx110101xxxxxxxxxx", AInstEmit.Fadd_V,        typeof(AOpCodeSimdReg));
            SetA64("011111100x110000110110xxxxxxxxxx", AInstEmit.Faddp_S,       typeof(AOpCodeSimd));
            SetA64("0>1011100<1xxxxx110101xxxxxxxxxx", AInstEmit.Faddp_V,       typeof(AOpCodeSimdReg));
            SetA64("000111100x1xxxxxxxxx01xxxxx0xxxx", AInstEmit.Fccmp_S,       typeof(AOpCodeSimdFcond));
            SetA64("000111100x1xxxxxxxxx01xxxxx1xxxx", AInstEmit.Fccmpe_S,      typeof(AOpCodeSimdFcond));
            SetA64("010111100x1xxxxx111001xxxxxxxxxx", AInstEmit.Fcmeq_S,       typeof(AOpCodeSimdReg));
            SetA64("010111101x100000110110xxxxxxxxxx", AInstEmit.Fcmeq_S,       typeof(AOpCodeSimd));
            SetA64("0>0011100<1xxxxx111001xxxxxxxxxx", AInstEmit.Fcmeq_V,       typeof(AOpCodeSimdReg));
            SetA64("0>0011101<100000110110xxxxxxxxxx", AInstEmit.Fcmeq_V,       typeof(AOpCodeSimd));
            SetA64("011111100x1xxxxx111001xxxxxxxxxx", AInstEmit.Fcmge_S,       typeof(AOpCodeSimdReg));
            SetA64("011111101x100000110010xxxxxxxxxx", AInstEmit.Fcmge_S,       typeof(AOpCodeSimd));
            SetA64("0>1011100<1xxxxx111001xxxxxxxxxx", AInstEmit.Fcmge_V,       typeof(AOpCodeSimdReg));
            SetA64("0>1011101<100000110010xxxxxxxxxx", AInstEmit.Fcmge_V,       typeof(AOpCodeSimd));
            SetA64("011111101x1xxxxx111001xxxxxxxxxx", AInstEmit.Fcmgt_S,       typeof(AOpCodeSimdReg));
            SetA64("010111101x100000110010xxxxxxxxxx", AInstEmit.Fcmgt_S,       typeof(AOpCodeSimd));
            SetA64("0>1011101<1xxxxx111001xxxxxxxxxx", AInstEmit.Fcmgt_V,       typeof(AOpCodeSimdReg));
            SetA64("0>0011101<100000110010xxxxxxxxxx", AInstEmit.Fcmgt_V,       typeof(AOpCodeSimd));
            SetA64("011111101x100000110110xxxxxxxxxx", AInstEmit.Fcmle_S,       typeof(AOpCodeSimd));
            SetA64("0>1011101<100000110110xxxxxxxxxx", AInstEmit.Fcmle_V,       typeof(AOpCodeSimd));
            SetA64("010111101x100000111010xxxxxxxxxx", AInstEmit.Fcmlt_S,       typeof(AOpCodeSimd));
            SetA64("0>0011101<100000111010xxxxxxxxxx", AInstEmit.Fcmlt_V,       typeof(AOpCodeSimd));
            SetA64("000111100x1xxxxx001000xxxxx0x000", AInstEmit.Fcmp_S,        typeof(AOpCodeSimdReg));
            SetA64("000111100x1xxxxx001000xxxxx1x000", AInstEmit.Fcmpe_S,       typeof(AOpCodeSimdReg));
            SetA64("000111100x1xxxxxxxxx11xxxxxxxxxx", AInstEmit.Fcsel_S,       typeof(AOpCodeSimdFcond));
            SetA64("000111100x10001xx10000xxxxxxxxxx", AInstEmit.Fcvt_S,        typeof(AOpCodeSimd));
            SetA64("x00111100x100100000000xxxxxxxxxx", AInstEmit.Fcvtas_Gp,     typeof(AOpCodeSimdCvt));
            SetA64("x00111100x100101000000xxxxxxxxxx", AInstEmit.Fcvtau_Gp,     typeof(AOpCodeSimdCvt));
            SetA64("0x0011100x100001011110xxxxxxxxxx", AInstEmit.Fcvtl_V,       typeof(AOpCodeSimd));
            SetA64("x00111100x110000000000xxxxxxxxxx", AInstEmit.Fcvtms_Gp,     typeof(AOpCodeSimdCvt));
            SetA64("x00111100x110001000000xxxxxxxxxx", AInstEmit.Fcvtmu_Gp,     typeof(AOpCodeSimdCvt));
            SetA64("0x0011100x100001011010xxxxxxxxxx", AInstEmit.Fcvtn_V,       typeof(AOpCodeSimd));
            SetA64("x00111100x101000000000xxxxxxxxxx", AInstEmit.Fcvtps_Gp,     typeof(AOpCodeSimdCvt));
            SetA64("x00111100x101001000000xxxxxxxxxx", AInstEmit.Fcvtpu_Gp,     typeof(AOpCodeSimdCvt));
            SetA64("x00111100x111000000000xxxxxxxxxx", AInstEmit.Fcvtzs_Gp,     typeof(AOpCodeSimdCvt));
            SetA64("x00111100x011000xxxxxxxxxxxxxxxx", AInstEmit.Fcvtzs_Gp_Fix, typeof(AOpCodeSimdCvt));
            SetA64("010111101x100001101110xxxxxxxxxx", AInstEmit.Fcvtzs_S,      typeof(AOpCodeSimd));
            SetA64("0>0011101<100001101110xxxxxxxxxx", AInstEmit.Fcvtzs_V,      typeof(AOpCodeSimd));
            SetA64("0x0011110>>xxxxx111111xxxxxxxxxx", AInstEmit.Fcvtzs_V,      typeof(AOpCodeSimdShImm));
            SetA64("x00111100x111001000000xxxxxxxxxx", AInstEmit.Fcvtzu_Gp,     typeof(AOpCodeSimdCvt));
            SetA64("x00111100x011001xxxxxxxxxxxxxxxx", AInstEmit.Fcvtzu_Gp_Fix, typeof(AOpCodeSimdCvt));
            SetA64("011111101x100001101110xxxxxxxxxx", AInstEmit.Fcvtzu_S,      typeof(AOpCodeSimd));
            SetA64("0>1011101<100001101110xxxxxxxxxx", AInstEmit.Fcvtzu_V,      typeof(AOpCodeSimd));
            SetA64("0x1011110>>xxxxx111111xxxxxxxxxx", AInstEmit.Fcvtzu_V,      typeof(AOpCodeSimdShImm));
            SetA64("000111100x1xxxxx000110xxxxxxxxxx", AInstEmit.Fdiv_S,        typeof(AOpCodeSimdReg));
            SetA64("0>1011100<1xxxxx111111xxxxxxxxxx", AInstEmit.Fdiv_V,        typeof(AOpCodeSimdReg));
            SetA64("000111110x0xxxxx0xxxxxxxxxxxxxxx", AInstEmit.Fmadd_S,       typeof(AOpCodeSimdReg));
            SetA64("000111100x1xxxxx010010xxxxxxxxxx", AInstEmit.Fmax_S,        typeof(AOpCodeSimdReg));
<<<<<<< HEAD
            SetA64("0x0011100x1xxxxx111101xxxxxxxxxx", AInstEmit.Fmax_V,        typeof(AOpCodeSimdReg));
            SetA64("0x1011100x1xxxxx111101xxxxxxxxxx", AInstEmit.Fmaxp_V,       typeof(AOpCodeSimdReg));
=======
            SetA64("0>0011100<1xxxxx111101xxxxxxxxxx", AInstEmit.Fmax_V,        typeof(AOpCodeSimdReg));
>>>>>>> 221270db
            SetA64("000111100x1xxxxx011010xxxxxxxxxx", AInstEmit.Fmaxnm_S,      typeof(AOpCodeSimdReg));
            SetA64("0>0011100<1xxxxx110001xxxxxxxxxx", AInstEmit.Fmaxnm_V,      typeof(AOpCodeSimdReg));
            SetA64("000111100x1xxxxx010110xxxxxxxxxx", AInstEmit.Fmin_S,        typeof(AOpCodeSimdReg));
<<<<<<< HEAD
            SetA64("0x0011101x1xxxxx111101xxxxxxxxxx", AInstEmit.Fmin_V,        typeof(AOpCodeSimdReg));
            SetA64("0x1011101x1xxxxx111101xxxxxxxxxx", AInstEmit.Fminp_V,       typeof(AOpCodeSimdReg));
=======
            SetA64("0>0011101<1xxxxx111101xxxxxxxxxx", AInstEmit.Fmin_V,        typeof(AOpCodeSimdReg));
>>>>>>> 221270db
            SetA64("000111100x1xxxxx011110xxxxxxxxxx", AInstEmit.Fminnm_S,      typeof(AOpCodeSimdReg));
            SetA64("0>0011101<1xxxxx110001xxxxxxxxxx", AInstEmit.Fminnm_V,      typeof(AOpCodeSimdReg));
            SetA64("010111111<<xxxxx0001x0xxxxxxxxxx", AInstEmit.Fmla_Se,       typeof(AOpCodeSimdRegElemF));
            SetA64("0>0011100<1xxxxx110011xxxxxxxxxx", AInstEmit.Fmla_V,        typeof(AOpCodeSimdReg));
            SetA64("0x0011111<<xxxxx0001x0xxxxxxxxxx", AInstEmit.Fmla_Ve,       typeof(AOpCodeSimdRegElemF));
            SetA64("0>0011101<1xxxxx110011xxxxxxxxxx", AInstEmit.Fmls_V,        typeof(AOpCodeSimdReg));
            SetA64("0x0011111<<xxxxx0101x0xxxxxxxxxx", AInstEmit.Fmls_Ve,       typeof(AOpCodeSimdRegElemF));
            SetA64("000111100x100000010000xxxxxxxxxx", AInstEmit.Fmov_S,        typeof(AOpCodeSimd));
            SetA64("00011110xx1xxxxxxxx100xxxxxxxxxx", AInstEmit.Fmov_Si,       typeof(AOpCodeSimdFmov));
            SetA64("0xx0111100000xxx111101xxxxxxxxxx", AInstEmit.Fmov_V,        typeof(AOpCodeSimdImm));
            SetA64("x00111100x100110000000xxxxxxxxxx", AInstEmit.Fmov_Ftoi,     typeof(AOpCodeSimdCvt));
            SetA64("x00111100x100111000000xxxxxxxxxx", AInstEmit.Fmov_Itof,     typeof(AOpCodeSimdCvt));
            SetA64("1001111010101110000000xxxxxxxxxx", AInstEmit.Fmov_Ftoi1,    typeof(AOpCodeSimdCvt));
            SetA64("1001111010101111000000xxxxxxxxxx", AInstEmit.Fmov_Itof1,    typeof(AOpCodeSimdCvt));
            SetA64("000111110x0xxxxx1xxxxxxxxxxxxxxx", AInstEmit.Fmsub_S,       typeof(AOpCodeSimdReg));
            SetA64("000111100x1xxxxx000010xxxxxxxxxx", AInstEmit.Fmul_S,        typeof(AOpCodeSimdReg));
            SetA64("010111111<<xxxxx1001x0xxxxxxxxxx", AInstEmit.Fmul_Se,       typeof(AOpCodeSimdRegElemF));
            SetA64("0>1011100<1xxxxx110111xxxxxxxxxx", AInstEmit.Fmul_V,        typeof(AOpCodeSimdReg));
            SetA64("0x0011111<<xxxxx1001x0xxxxxxxxxx", AInstEmit.Fmul_Ve,       typeof(AOpCodeSimdRegElemF));
            SetA64("000111100x100001010000xxxxxxxxxx", AInstEmit.Fneg_S,        typeof(AOpCodeSimd));
            SetA64("0>1011101<100000111110xxxxxxxxxx", AInstEmit.Fneg_V,        typeof(AOpCodeSimd));
            SetA64("000111110x1xxxxx0xxxxxxxxxxxxxxx", AInstEmit.Fnmadd_S,      typeof(AOpCodeSimdReg));
            SetA64("000111110x1xxxxx1xxxxxxxxxxxxxxx", AInstEmit.Fnmsub_S,      typeof(AOpCodeSimdReg));
            SetA64("000111100x1xxxxx100010xxxxxxxxxx", AInstEmit.Fnmul_S,       typeof(AOpCodeSimdReg));
            SetA64("010111101x100001110110xxxxxxxxxx", AInstEmit.Frecpe_S,      typeof(AOpCodeSimd));
            SetA64("0>0011101<100001110110xxxxxxxxxx", AInstEmit.Frecpe_V,      typeof(AOpCodeSimd));
            SetA64("010111100x1xxxxx111111xxxxxxxxxx", AInstEmit.Frecps_S,      typeof(AOpCodeSimdReg));
            SetA64("0>0011100<1xxxxx111111xxxxxxxxxx", AInstEmit.Frecps_V,      typeof(AOpCodeSimdReg));
            SetA64("000111100x100110010000xxxxxxxxxx", AInstEmit.Frinta_S,      typeof(AOpCodeSimd));
            SetA64("0>1011100<100001100010xxxxxxxxxx", AInstEmit.Frinta_V,      typeof(AOpCodeSimd));
            SetA64("000111100x100111110000xxxxxxxxxx", AInstEmit.Frinti_S,      typeof(AOpCodeSimd));
            SetA64("0>1011101<100001100110xxxxxxxxxx", AInstEmit.Frinti_V,      typeof(AOpCodeSimd));
            SetA64("000111100x100101010000xxxxxxxxxx", AInstEmit.Frintm_S,      typeof(AOpCodeSimd));
            SetA64("0>0011100<100001100110xxxxxxxxxx", AInstEmit.Frintm_V,      typeof(AOpCodeSimd));
            SetA64("000111100x100100010000xxxxxxxxxx", AInstEmit.Frintn_S,      typeof(AOpCodeSimd));
            SetA64("0>0011100<100001100010xxxxxxxxxx", AInstEmit.Frintn_V,      typeof(AOpCodeSimd));
            SetA64("000111100x100100110000xxxxxxxxxx", AInstEmit.Frintp_S,      typeof(AOpCodeSimd));
            SetA64("0>0011101<100001100010xxxxxxxxxx", AInstEmit.Frintp_V,      typeof(AOpCodeSimd));
            SetA64("000111100x100111010000xxxxxxxxxx", AInstEmit.Frintx_S,      typeof(AOpCodeSimd));
            SetA64("0>1011100<100001100110xxxxxxxxxx", AInstEmit.Frintx_V,      typeof(AOpCodeSimd));
            SetA64("011111101x100001110110xxxxxxxxxx", AInstEmit.Frsqrte_S,     typeof(AOpCodeSimd));
            SetA64("0>1011101<100001110110xxxxxxxxxx", AInstEmit.Frsqrte_V,     typeof(AOpCodeSimd));
            SetA64("010111101x1xxxxx111111xxxxxxxxxx", AInstEmit.Frsqrts_S,     typeof(AOpCodeSimdReg));
            SetA64("0>0011101<1xxxxx111111xxxxxxxxxx", AInstEmit.Frsqrts_V,     typeof(AOpCodeSimdReg));
            SetA64("000111100x100001110000xxxxxxxxxx", AInstEmit.Fsqrt_S,       typeof(AOpCodeSimd));
            SetA64("000111100x1xxxxx001110xxxxxxxxxx", AInstEmit.Fsub_S,        typeof(AOpCodeSimdReg));
            SetA64("0>0011101<1xxxxx110101xxxxxxxxxx", AInstEmit.Fsub_V,        typeof(AOpCodeSimdReg));
            SetA64("01001110000xxxxx000111xxxxxxxxxx", AInstEmit.Ins_Gp,        typeof(AOpCodeSimdIns));
            SetA64("01101110000xxxxx0xxxx1xxxxxxxxxx", AInstEmit.Ins_V,         typeof(AOpCodeSimdIns));
            SetA64("0x00110001000000xxxxxxxxxxxxxxxx", AInstEmit.Ld__Vms,       typeof(AOpCodeSimdMemMs));
            SetA64("0x001100110xxxxxxxxxxxxxxxxxxxxx", AInstEmit.Ld__Vms,       typeof(AOpCodeSimdMemMs));
            SetA64("0x00110101x00000xxxxxxxxxxxxxxxx", AInstEmit.Ld__Vss,       typeof(AOpCodeSimdMemSs));
            SetA64("0x00110111xxxxxxxxxxxxxxxxxxxxxx", AInstEmit.Ld__Vss,       typeof(AOpCodeSimdMemSs));
            SetA64("xx10110xx1xxxxxxxxxxxxxxxxxxxxxx", AInstEmit.Ldp,           typeof(AOpCodeSimdMemPair));
            SetA64("xx111100x10xxxxxxxxx00xxxxxxxxxx", AInstEmit.Ldr,           typeof(AOpCodeSimdMemImm));
            SetA64("xx111100x10xxxxxxxxx01xxxxxxxxxx", AInstEmit.Ldr,           typeof(AOpCodeSimdMemImm));
            SetA64("xx111100x10xxxxxxxxx11xxxxxxxxxx", AInstEmit.Ldr,           typeof(AOpCodeSimdMemImm));
            SetA64("xx111101x1xxxxxxxxxxxxxxxxxxxxxx", AInstEmit.Ldr,           typeof(AOpCodeSimdMemImm));
            SetA64("xx111100x11xxxxxxxxx10xxxxxxxxxx", AInstEmit.Ldr,           typeof(AOpCodeSimdMemReg));
            SetA64("xx011100xxxxxxxxxxxxxxxxxxxxxxxx", AInstEmit.LdrLit,        typeof(AOpCodeSimdMemLit));
            SetA64("0x001110<<1xxxxx100101xxxxxxxxxx", AInstEmit.Mla_V,         typeof(AOpCodeSimdReg));
            SetA64("0x101111xxxxxxxx0000x0xxxxxxxxxx", AInstEmit.Mla_Ve,        typeof(AOpCodeSimdRegElem));
            SetA64("0x101110<<1xxxxx100101xxxxxxxxxx", AInstEmit.Mls_V,         typeof(AOpCodeSimdReg));
            SetA64("0x00111100000xxx0xx001xxxxxxxxxx", AInstEmit.Movi_V,        typeof(AOpCodeSimdImm));
            SetA64("0x00111100000xxx10x001xxxxxxxxxx", AInstEmit.Movi_V,        typeof(AOpCodeSimdImm));
            SetA64("0x00111100000xxx110x01xxxxxxxxxx", AInstEmit.Movi_V,        typeof(AOpCodeSimdImm));
            SetA64("0xx0111100000xxx111001xxxxxxxxxx", AInstEmit.Movi_V,        typeof(AOpCodeSimdImm));
            SetA64("0x001110<<1xxxxx100111xxxxxxxxxx", AInstEmit.Mul_V,         typeof(AOpCodeSimdReg));
            SetA64("0x001111xxxxxxxx1000x0xxxxxxxxxx", AInstEmit.Mul_Ve,        typeof(AOpCodeSimdRegElem));
            SetA64("0x10111100000xxx0xx001xxxxxxxxxx", AInstEmit.Mvni_V,        typeof(AOpCodeSimdImm));
            SetA64("0x10111100000xxx10x001xxxxxxxxxx", AInstEmit.Mvni_V,        typeof(AOpCodeSimdImm));
            SetA64("0x10111100000xxx110x01xxxxxxxxxx", AInstEmit.Mvni_V,        typeof(AOpCodeSimdImm));
            SetA64("0111111011100000101110xxxxxxxxxx", AInstEmit.Neg_S,         typeof(AOpCodeSimd));
            SetA64("0>101110<<100000101110xxxxxxxxxx", AInstEmit.Neg_V,         typeof(AOpCodeSimd));
            SetA64("0x10111000100000010110xxxxxxxxxx", AInstEmit.Not_V,         typeof(AOpCodeSimd));
            SetA64("0x001110111xxxxx000111xxxxxxxxxx", AInstEmit.Orn_V,         typeof(AOpCodeSimdReg));
            SetA64("0x001110101xxxxx000111xxxxxxxxxx", AInstEmit.Orr_V,         typeof(AOpCodeSimdReg));
            SetA64("0x00111100000xxx<<x101xxxxxxxxxx", AInstEmit.Orr_Vi,        typeof(AOpCodeSimdImm));
            SetA64("0x101110<<1xxxxx010000xxxxxxxxxx", AInstEmit.Raddhn_V,      typeof(AOpCodeSimdReg));
            SetA64("0x10111001100000010110xxxxxxxxxx", AInstEmit.Rbit_V,        typeof(AOpCodeSimd));
            SetA64("0x00111000100000000110xxxxxxxxxx", AInstEmit.Rev16_V,       typeof(AOpCodeSimd));
            SetA64("0x1011100x100000000010xxxxxxxxxx", AInstEmit.Rev32_V,       typeof(AOpCodeSimd));
            SetA64("0x001110<<100000000010xxxxxxxxxx", AInstEmit.Rev64_V,       typeof(AOpCodeSimd));
            SetA64("0x101110<<1xxxxx011000xxxxxxxxxx", AInstEmit.Rsubhn_V,      typeof(AOpCodeSimdReg));
            SetA64("0x001110<<1xxxxx011111xxxxxxxxxx", AInstEmit.Saba_V,        typeof(AOpCodeSimdReg));
            SetA64("0x001110<<1xxxxx010100xxxxxxxxxx", AInstEmit.Sabal_V,       typeof(AOpCodeSimdReg));
            SetA64("0x001110<<1xxxxx011101xxxxxxxxxx", AInstEmit.Sabd_V,        typeof(AOpCodeSimdReg));
            SetA64("0x001110<<1xxxxx011100xxxxxxxxxx", AInstEmit.Sabdl_V,       typeof(AOpCodeSimdReg));
            SetA64("0x001110<<1xxxxx000100xxxxxxxxxx", AInstEmit.Saddw_V,       typeof(AOpCodeSimdReg));
            SetA64("x0011110xx100010000000xxxxxxxxxx", AInstEmit.Scvtf_Gp,      typeof(AOpCodeSimdCvt));
            SetA64("010111100x100001110110xxxxxxxxxx", AInstEmit.Scvtf_S,       typeof(AOpCodeSimd));
            SetA64("0x0011100x100001110110xxxxxxxxxx", AInstEmit.Scvtf_V,       typeof(AOpCodeSimd));
            SetA64("010111110>>>>xxx010101xxxxxxxxxx", AInstEmit.Shl_S,         typeof(AOpCodeSimdShImm));
            SetA64("0x0011110>>>>xxx010101xxxxxxxxxx", AInstEmit.Shl_V,         typeof(AOpCodeSimdShImm));
            SetA64("0x101110<<100001001110xxxxxxxxxx", AInstEmit.Shll_V,        typeof(AOpCodeSimd));
            SetA64("0x00111100>>>xxx100001xxxxxxxxxx", AInstEmit.Shrn_V,        typeof(AOpCodeSimdShImm));
            SetA64("0x1011110>>>>xxx010101xxxxxxxxxx", AInstEmit.Sli_V,         typeof(AOpCodeSimdShImm));
            SetA64("0x001110<<1xxxxx011001xxxxxxxxxx", AInstEmit.Smax_V,        typeof(AOpCodeSimdReg));
            SetA64("0x001110<<1xxxxx101001xxxxxxxxxx", AInstEmit.Smaxp_V,       typeof(AOpCodeSimdReg));
            SetA64("0x001110<<1xxxxx011011xxxxxxxxxx", AInstEmit.Smin_V,        typeof(AOpCodeSimdReg));
            SetA64("0x001110<<1xxxxx101011xxxxxxxxxx", AInstEmit.Sminp_V,       typeof(AOpCodeSimdReg));
            SetA64("0x001110<<1xxxxx100000xxxxxxxxxx", AInstEmit.Smlal_V,       typeof(AOpCodeSimdReg));
            SetA64("0x001110<<1xxxxx101000xxxxxxxxxx", AInstEmit.Smlsl_V,       typeof(AOpCodeSimdReg));
            SetA64("0x001110<<1xxxxx110000xxxxxxxxxx", AInstEmit.Smull_V,       typeof(AOpCodeSimdReg));
            SetA64("01011110xx100000011110xxxxxxxxxx", AInstEmit.Sqabs_S,       typeof(AOpCodeSimd));
            SetA64("0>001110<<100000011110xxxxxxxxxx", AInstEmit.Sqabs_V,       typeof(AOpCodeSimd));
            SetA64("01011110xx1xxxxx000011xxxxxxxxxx", AInstEmit.Sqadd_S,       typeof(AOpCodeSimdReg));
            SetA64("0>001110<<1xxxxx000011xxxxxxxxxx", AInstEmit.Sqadd_V,       typeof(AOpCodeSimdReg));
            SetA64("01111110xx100000011110xxxxxxxxxx", AInstEmit.Sqneg_S,       typeof(AOpCodeSimd));
            SetA64("0>101110<<100000011110xxxxxxxxxx", AInstEmit.Sqneg_V,       typeof(AOpCodeSimd));
            SetA64("0x00111100>>>xxx100111xxxxxxxxxx", AInstEmit.Sqrshrn_V,     typeof(AOpCodeSimdShImm));
            SetA64("01011110xx1xxxxx001011xxxxxxxxxx", AInstEmit.Sqsub_S,       typeof(AOpCodeSimdReg));
            SetA64("0>001110<<1xxxxx001011xxxxxxxxxx", AInstEmit.Sqsub_V,       typeof(AOpCodeSimdReg));
            SetA64("01011110<<100001010010xxxxxxxxxx", AInstEmit.Sqxtn_S,       typeof(AOpCodeSimd));
            SetA64("0x001110<<100001010010xxxxxxxxxx", AInstEmit.Sqxtn_V,       typeof(AOpCodeSimd));
            SetA64("01111110<<100001001010xxxxxxxxxx", AInstEmit.Sqxtun_S,      typeof(AOpCodeSimd));
            SetA64("0x101110<<100001001010xxxxxxxxxx", AInstEmit.Sqxtun_V,      typeof(AOpCodeSimd));
            SetA64("0x00111100>>>xxx001001xxxxxxxxxx", AInstEmit.Srshr_V,       typeof(AOpCodeSimdShImm));
            SetA64("0100111101xxxxxx001001xxxxxxxxxx", AInstEmit.Srshr_V,       typeof(AOpCodeSimdShImm));
            SetA64("0>001110<<1xxxxx010001xxxxxxxxxx", AInstEmit.Sshl_V,        typeof(AOpCodeSimdReg));
            SetA64("0x00111100>>>xxx101001xxxxxxxxxx", AInstEmit.Sshll_V,       typeof(AOpCodeSimdShImm));
            SetA64("0101111101xxxxxx000001xxxxxxxxxx", AInstEmit.Sshr_S,        typeof(AOpCodeSimdShImm));
            SetA64("0x00111100>>>xxx000001xxxxxxxxxx", AInstEmit.Sshr_V,        typeof(AOpCodeSimdShImm));
            SetA64("0100111101xxxxxx000001xxxxxxxxxx", AInstEmit.Sshr_V,        typeof(AOpCodeSimdShImm));
            SetA64("0x00111100>>>xxx000101xxxxxxxxxx", AInstEmit.Ssra_V,        typeof(AOpCodeSimdShImm));
            SetA64("0100111101xxxxxx000101xxxxxxxxxx", AInstEmit.Ssra_V,        typeof(AOpCodeSimdShImm));
            SetA64("0x001110<<1xxxxx001100xxxxxxxxxx", AInstEmit.Ssubw_V,       typeof(AOpCodeSimdReg));
            SetA64("0x00110000000000xxxxxxxxxxxxxxxx", AInstEmit.St__Vms,       typeof(AOpCodeSimdMemMs));
            SetA64("0x001100100xxxxxxxxxxxxxxxxxxxxx", AInstEmit.St__Vms,       typeof(AOpCodeSimdMemMs));
            SetA64("0x00110100x00000xxxxxxxxxxxxxxxx", AInstEmit.St__Vss,       typeof(AOpCodeSimdMemSs));
            SetA64("0x00110110xxxxxxxxxxxxxxxxxxxxxx", AInstEmit.St__Vss,       typeof(AOpCodeSimdMemSs));
            SetA64("xx10110xx0xxxxxxxxxxxxxxxxxxxxxx", AInstEmit.Stp,           typeof(AOpCodeSimdMemPair));
            SetA64("xx111100x00xxxxxxxxx00xxxxxxxxxx", AInstEmit.Str,           typeof(AOpCodeSimdMemImm));
            SetA64("xx111100x00xxxxxxxxx01xxxxxxxxxx", AInstEmit.Str,           typeof(AOpCodeSimdMemImm));
            SetA64("xx111100x00xxxxxxxxx11xxxxxxxxxx", AInstEmit.Str,           typeof(AOpCodeSimdMemImm));
            SetA64("xx111101x0xxxxxxxxxxxxxxxxxxxxxx", AInstEmit.Str,           typeof(AOpCodeSimdMemImm));
            SetA64("xx111100x01xxxxxxxxx10xxxxxxxxxx", AInstEmit.Str,           typeof(AOpCodeSimdMemReg));
            SetA64("01111110111xxxxx100001xxxxxxxxxx", AInstEmit.Sub_S,         typeof(AOpCodeSimdReg));
            SetA64("0>101110<<1xxxxx100001xxxxxxxxxx", AInstEmit.Sub_V,         typeof(AOpCodeSimdReg));
            SetA64("0x001110<<1xxxxx011000xxxxxxxxxx", AInstEmit.Subhn_V,       typeof(AOpCodeSimdReg));
            SetA64("01011110xx100000001110xxxxxxxxxx", AInstEmit.Suqadd_S,      typeof(AOpCodeSimd));
            SetA64("0>001110<<100000001110xxxxxxxxxx", AInstEmit.Suqadd_V,      typeof(AOpCodeSimd));
            SetA64("0x001110000xxxxx0xx000xxxxxxxxxx", AInstEmit.Tbl_V,         typeof(AOpCodeSimdTbl));
            SetA64("0>001110<<0xxxxx001010xxxxxxxxxx", AInstEmit.Trn1_V,        typeof(AOpCodeSimdReg));
            SetA64("0>001110<<0xxxxx011010xxxxxxxxxx", AInstEmit.Trn2_V,        typeof(AOpCodeSimdReg));
            SetA64("0x101110<<1xxxxx011111xxxxxxxxxx", AInstEmit.Uaba_V,        typeof(AOpCodeSimdReg));
            SetA64("0x101110<<1xxxxx010100xxxxxxxxxx", AInstEmit.Uabal_V,       typeof(AOpCodeSimdReg));
            SetA64("0x101110<<1xxxxx011101xxxxxxxxxx", AInstEmit.Uabd_V,        typeof(AOpCodeSimdReg));
            SetA64("0x101110<<1xxxxx011100xxxxxxxxxx", AInstEmit.Uabdl_V,       typeof(AOpCodeSimdReg));
            SetA64("0x101110<<1xxxxx000000xxxxxxxxxx", AInstEmit.Uaddl_V,       typeof(AOpCodeSimdReg));
            SetA64("001011100x110000001110xxxxxxxxxx", AInstEmit.Uaddlv_V,      typeof(AOpCodeSimd));
            SetA64("01101110<<110000001110xxxxxxxxxx", AInstEmit.Uaddlv_V,      typeof(AOpCodeSimd));
            SetA64("0x101110<<1xxxxx000100xxxxxxxxxx", AInstEmit.Uaddw_V,       typeof(AOpCodeSimdReg));
            SetA64("x0011110xx100011000000xxxxxxxxxx", AInstEmit.Ucvtf_Gp,      typeof(AOpCodeSimdCvt));
            SetA64("011111100x100001110110xxxxxxxxxx", AInstEmit.Ucvtf_S,       typeof(AOpCodeSimd));
            SetA64("0x1011100x100001110110xxxxxxxxxx", AInstEmit.Ucvtf_V,       typeof(AOpCodeSimd));
            SetA64("0x101110<<1xxxxx000001xxxxxxxxxx", AInstEmit.Uhadd_V,       typeof(AOpCodeSimdReg));
            SetA64("0x101110<<1xxxxx011001xxxxxxxxxx", AInstEmit.Umax_V,        typeof(AOpCodeSimdReg));
            SetA64("0x101110<<1xxxxx101001xxxxxxxxxx", AInstEmit.Umaxp_V,       typeof(AOpCodeSimdReg));
            SetA64("0x101110<<1xxxxx011011xxxxxxxxxx", AInstEmit.Umin_V,        typeof(AOpCodeSimdReg));
            SetA64("0x101110<<1xxxxx101011xxxxxxxxxx", AInstEmit.Uminp_V,       typeof(AOpCodeSimdReg));
            SetA64("0x001110000xxxxx001111xxxxxxxxxx", AInstEmit.Umov_S,        typeof(AOpCodeSimdIns));
            SetA64("0x101110<<1xxxxx110000xxxxxxxxxx", AInstEmit.Umull_V,       typeof(AOpCodeSimdReg));
            SetA64("01111110xx1xxxxx000011xxxxxxxxxx", AInstEmit.Uqadd_S,       typeof(AOpCodeSimdReg));
            SetA64("0>101110<<1xxxxx000011xxxxxxxxxx", AInstEmit.Uqadd_V,       typeof(AOpCodeSimdReg));
            SetA64("01111110xx1xxxxx001011xxxxxxxxxx", AInstEmit.Uqsub_S,       typeof(AOpCodeSimdReg));
            SetA64("0>101110<<1xxxxx001011xxxxxxxxxx", AInstEmit.Uqsub_V,       typeof(AOpCodeSimdReg));
            SetA64("01111110<<100001010010xxxxxxxxxx", AInstEmit.Uqxtn_S,       typeof(AOpCodeSimd));
            SetA64("0x101110<<100001010010xxxxxxxxxx", AInstEmit.Uqxtn_V,       typeof(AOpCodeSimd));
            SetA64("0>101110<<1xxxxx010001xxxxxxxxxx", AInstEmit.Ushl_V,        typeof(AOpCodeSimdReg));
            SetA64("0x10111100>>>xxx101001xxxxxxxxxx", AInstEmit.Ushll_V,       typeof(AOpCodeSimdShImm));
            SetA64("0111111101xxxxxx000001xxxxxxxxxx", AInstEmit.Ushr_S,        typeof(AOpCodeSimdShImm));
            SetA64("0x10111100>>>xxx000001xxxxxxxxxx", AInstEmit.Ushr_V,        typeof(AOpCodeSimdShImm));
            SetA64("0110111101xxxxxx000001xxxxxxxxxx", AInstEmit.Ushr_V,        typeof(AOpCodeSimdShImm));
            SetA64("01111110xx100000001110xxxxxxxxxx", AInstEmit.Usqadd_S,      typeof(AOpCodeSimd));
            SetA64("0>101110<<100000001110xxxxxxxxxx", AInstEmit.Usqadd_V,      typeof(AOpCodeSimd));
            SetA64("0x10111100>>>xxx000101xxxxxxxxxx", AInstEmit.Usra_V,        typeof(AOpCodeSimdShImm));
            SetA64("0110111101xxxxxx000101xxxxxxxxxx", AInstEmit.Usra_V,        typeof(AOpCodeSimdShImm));
            SetA64("0x101110<<1xxxxx001100xxxxxxxxxx", AInstEmit.Usubw_V,       typeof(AOpCodeSimdReg));
            SetA64("0>001110<<0xxxxx000110xxxxxxxxxx", AInstEmit.Uzp1_V,        typeof(AOpCodeSimdReg));
            SetA64("0>001110<<0xxxxx010110xxxxxxxxxx", AInstEmit.Uzp2_V,        typeof(AOpCodeSimdReg));
            SetA64("0x001110<<100001001010xxxxxxxxxx", AInstEmit.Xtn_V,         typeof(AOpCodeSimd));
            SetA64("0>001110<<0xxxxx001110xxxxxxxxxx", AInstEmit.Zip1_V,        typeof(AOpCodeSimdReg));
            SetA64("0>001110<<0xxxxx011110xxxxxxxxxx", AInstEmit.Zip2_V,        typeof(AOpCodeSimdReg));
#endregion

#region "Generate InstA64FastLookup Table (AArch64)"
            var Tmp = new List<InstInfo>[FastLookupSize];
            for (int i = 0; i < FastLookupSize; i++)
            {
                Tmp[i] = new List<InstInfo>();
            }

            foreach (var Inst in AllInstA64)
            {
                int Mask = ToFastLookupIndex(Inst.Mask);
                int Value = ToFastLookupIndex(Inst.Value);

                for (int i = 0; i < FastLookupSize; i++)
                {
                    if ((i & Mask) == Value)
                    {
                        Tmp[i].Add(Inst);
                    }
                }
            }

            for (int i = 0; i < FastLookupSize; i++)
            {
                InstA64FastLookup[i] = Tmp[i].ToArray();
            }
#endregion
        }

        private class InstInfo
        {
            public int Mask;
            public int Value;

            public AInst Inst;

            public InstInfo(int Mask, int Value, AInst Inst)
            {
                this.Mask  = Mask;
                this.Value = Value;
                this.Inst  = Inst;
            }
        }

        private static List<InstInfo> AllInstA32 = new List<InstInfo>();
        private static List<InstInfo> AllInstA64 = new List<InstInfo>();

        private static int FastLookupSize = 0x1000;
        private static InstInfo[][] InstA64FastLookup = new InstInfo[FastLookupSize][];

        private static void SetA32(string Encoding, AInstInterpreter Interpreter, Type Type)
        {
            Set(Encoding, new AInst(Interpreter, null, Type), AExecutionMode.AArch32);
        }

        private static void SetA64(string Encoding, AInstEmitter Emitter, Type Type)
        {
            Set(Encoding, new AInst(null, Emitter, Type), AExecutionMode.AArch64);
        }

        private static void Set(string Encoding, AInst Inst, AExecutionMode Mode)
        {
            int Bit   = Encoding.Length - 1;
            int Value = 0;
            int XMask = 0;
            int XBits = 0;

            int[] XPos = new int[Encoding.Length];

            int Blacklisted = 0;

            for (int Index = 0; Index < Encoding.Length; Index++, Bit--)
            {
                //Note: < and > are used on special encodings.
                //The < means that we should never have ALL bits with the '<' set.
                //So, when the encoding has <<, it means that 00, 01, and 10 are valid,
                //but not 11. <<< is 000, 001, ..., 110 but NOT 111, and so on...
                //For >, the invalid value is zero. So, for >> 01, 10 and 11 are valid,
                //but 00 isn't.
                char Chr = Encoding[Index];

                if (Chr == '1')
                {
                    Value |= 1 << Bit;
                }
                else if (Chr == 'x')
                {
                    XMask |= 1 << Bit;
                }
                else if (Chr == '>')
                {
                    XPos[XBits++] = Bit;
                }
                else if (Chr == '<')
                {
                    XPos[XBits++] = Bit;

                    Blacklisted |= 1 << Bit;
                }
                else if (Chr != '0')
                {
                    throw new ArgumentException(nameof(Encoding));
                }
            }

            XMask = ~XMask;

            if (XBits == 0)
            {
                InsertInst(XMask, Value, Inst, Mode);

                return;
            }

            for (int Index = 0; Index < (1 << XBits); Index++)
            {
                int Mask = 0;

                for (int X = 0; X < XBits; X++)
                {
                    Mask |= ((Index >> X) & 1) << XPos[X];
                }

                if (Mask != Blacklisted)
                {
                    InsertInst(XMask, Value | Mask, Inst, Mode);
                }
            }
        }

        private static void InsertInst(
            int            XMask,
            int            Value,
            AInst          Inst,
            AExecutionMode Mode)
        {
            InstInfo Info = new InstInfo(XMask, Value, Inst);

            if (Mode == AExecutionMode.AArch64)
            {
                AllInstA64.Add(Info);
            }
            else
            {
                AllInstA32.Add(Info);
            }
        }

        public static AInst GetInstA32(int OpCode)
        {
            return GetInstFromList(AllInstA32, OpCode);
        }

        public static AInst GetInstA64(int OpCode)
        {
            return GetInstFromList(InstA64FastLookup[ToFastLookupIndex(OpCode)], OpCode);
        }

        private static int ToFastLookupIndex(int Value)
        {
            return ((Value >> 10) & 0x00F) | ((Value >> 18) & 0xFF0);
        }

        private static AInst GetInstFromList(IEnumerable<InstInfo> InstList, int OpCode)
        {
            foreach (var Node in InstList)
            {
                if ((OpCode & Node.Mask) == Node.Value)
                {
                    return Node.Inst;
                }
            }

            return AInst.Undefined;
        }
    }
}<|MERGE_RESOLUTION|>--- conflicted
+++ resolved
@@ -267,21 +267,13 @@
             SetA64("0>1011100<1xxxxx111111xxxxxxxxxx", AInstEmit.Fdiv_V,        typeof(AOpCodeSimdReg));
             SetA64("000111110x0xxxxx0xxxxxxxxxxxxxxx", AInstEmit.Fmadd_S,       typeof(AOpCodeSimdReg));
             SetA64("000111100x1xxxxx010010xxxxxxxxxx", AInstEmit.Fmax_S,        typeof(AOpCodeSimdReg));
-<<<<<<< HEAD
-            SetA64("0x0011100x1xxxxx111101xxxxxxxxxx", AInstEmit.Fmax_V,        typeof(AOpCodeSimdReg));
+            SetA64("0>0011100<1xxxxx111101xxxxxxxxxx", AInstEmit.Fmax_V,        typeof(AOpCodeSimdReg));
             SetA64("0x1011100x1xxxxx111101xxxxxxxxxx", AInstEmit.Fmaxp_V,       typeof(AOpCodeSimdReg));
-=======
-            SetA64("0>0011100<1xxxxx111101xxxxxxxxxx", AInstEmit.Fmax_V,        typeof(AOpCodeSimdReg));
->>>>>>> 221270db
             SetA64("000111100x1xxxxx011010xxxxxxxxxx", AInstEmit.Fmaxnm_S,      typeof(AOpCodeSimdReg));
             SetA64("0>0011100<1xxxxx110001xxxxxxxxxx", AInstEmit.Fmaxnm_V,      typeof(AOpCodeSimdReg));
             SetA64("000111100x1xxxxx010110xxxxxxxxxx", AInstEmit.Fmin_S,        typeof(AOpCodeSimdReg));
-<<<<<<< HEAD
-            SetA64("0x0011101x1xxxxx111101xxxxxxxxxx", AInstEmit.Fmin_V,        typeof(AOpCodeSimdReg));
+            SetA64("0>0011101<1xxxxx111101xxxxxxxxxx", AInstEmit.Fmin_V,        typeof(AOpCodeSimdReg));
             SetA64("0x1011101x1xxxxx111101xxxxxxxxxx", AInstEmit.Fminp_V,       typeof(AOpCodeSimdReg));
-=======
-            SetA64("0>0011101<1xxxxx111101xxxxxxxxxx", AInstEmit.Fmin_V,        typeof(AOpCodeSimdReg));
->>>>>>> 221270db
             SetA64("000111100x1xxxxx011110xxxxxxxxxx", AInstEmit.Fminnm_S,      typeof(AOpCodeSimdReg));
             SetA64("0>0011101<1xxxxx110001xxxxxxxxxx", AInstEmit.Fminnm_V,      typeof(AOpCodeSimdReg));
             SetA64("010111111<<xxxxx0001x0xxxxxxxxxx", AInstEmit.Fmla_Se,       typeof(AOpCodeSimdRegElemF));
