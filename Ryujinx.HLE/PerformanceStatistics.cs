--- conflicted
+++ resolved
@@ -74,17 +74,12 @@
                     frameRate = _framesRendered[frameType] / _accumulatedFrameTime[frameType];
                 }
 
-<<<<<<< HEAD
                 _averageFrameRate[frameType] = LinearInterpolate(_averageFrameRate[frameType], frameRate);
 
                 _FrameRate[frameType] = frameRate;
 
                 _framesRendered[frameType] = 0;
 
-=======
-                _averageFrameRate[frameType]     = LinearInterpolate(_averageFrameRate[frameType], frameRate);
-                _framesRendered[frameType]       = 0;
->>>>>>> 5d08e9b4
                 _accumulatedFrameTime[frameType] = 0;
             }
         }
