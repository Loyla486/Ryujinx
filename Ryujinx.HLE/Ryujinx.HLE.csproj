--- conflicted
+++ resolved
@@ -1,4 +1,4 @@
-﻿<Project Sdk="Microsoft.NET.Sdk">
+<Project Sdk="Microsoft.NET.Sdk">
 
   <PropertyGroup>
     <TargetFramework>netcoreapp3.0</TargetFramework>
@@ -51,12 +51,7 @@
 
   <ItemGroup>
     <PackageReference Include="Concentus" Version="1.1.7" />
-<<<<<<< HEAD
-    <PackageReference Include="LibHac" Version="0.5.1" />
-=======
     <PackageReference Include="LibHac" Version="0.6.0" />
-    <PackageReference Include="System.Runtime.Intrinsics.Experimental" Version="4.5.0-rc1" />
->>>>>>> 8a8ea4c8
     <PackageReference Include="TimeZoneConverter.Posix" Version="2.1.0" />
   </ItemGroup>
 
