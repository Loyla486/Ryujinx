using LibHac.Common;
using LibHac.Fs;
using LibHac.Fs.Fsa;
using LibHac.FsSystem;
using LibHac.FsSystem.RomFs;
using Ryujinx.Common.Configuration;
using Ryujinx.Common.Logging;
using Ryujinx.HLE.Loaders.Mods;
using Ryujinx.HLE.Loaders.Executables;
using System;
using System.Collections.Generic;
using System.Collections.Specialized;
using System.Linq;
using System.IO;
using Ryujinx.HLE.Loaders.Npdm;
using Ryujinx.HLE.HOS.Kernel.Process;
using System.Globalization;

namespace Ryujinx.HLE.HOS
{
    public class ModLoader
    {
        private const string RomfsDir = "romfs";
        private const string ExefsDir = "exefs";
        private const string CheatDir = "cheats";
        private const string RomfsContainer = "romfs.bin";
        private const string ExefsContainer = "exefs.nsp";
        private const string StubExtension = ".stub";
        private const string CheatExtension = ".txt";
        private const string DefaultCheatName = "<default>";

        private const string AmsContentsDir = "contents";
        private const string AmsNsoPatchDir = "exefs_patches";
        private const string AmsNroPatchDir = "nro_patches";
        private const string AmsKipPatchDir = "kip_patches";

        public struct Mod<T> where T : FileSystemInfo
        {
            public readonly string Name;
            public readonly T Path;

            public Mod(string name, T path)
            {
                Name = name;
                Path = path;
            }
        }

        public struct Cheat
        {
            // Atmosphere identifies the executables with the first 8 bytes
            // of the build id, which is equivalent to 16 hex digits.
            public const int CheatIdSize = 16;

            public readonly string Name;
            public readonly FileInfo Path;
            public readonly IEnumerable<String> Instructions;

            public Cheat(string name, FileInfo path, IEnumerable<String> instructions)
            {
                Name = name;
                Path = path;
                Instructions = instructions;
            }
        }

        // Title dependent mods
        public class ModCache
        {
            public List<Mod<FileInfo>> RomfsContainers { get; }
            public List<Mod<FileInfo>> ExefsContainers { get; }

            public List<Mod<DirectoryInfo>> RomfsDirs { get; }
            public List<Mod<DirectoryInfo>> ExefsDirs { get; }

            public List<Cheat> Cheats { get; }

            public ModCache()
            {
                RomfsContainers = new List<Mod<FileInfo>>();
                ExefsContainers = new List<Mod<FileInfo>>();
                RomfsDirs = new List<Mod<DirectoryInfo>>();
                ExefsDirs = new List<Mod<DirectoryInfo>>();
                Cheats = new List<Cheat>();
            }
        }

        // Title independent mods
        public class PatchCache
        {
            public List<Mod<DirectoryInfo>> NsoPatches { get; }
            public List<Mod<DirectoryInfo>> NroPatches { get; }
            public List<Mod<DirectoryInfo>> KipPatches { get; }

            internal bool Initialized { get; set; }

            public PatchCache()
            {
                NsoPatches = new List<Mod<DirectoryInfo>>();
                NroPatches = new List<Mod<DirectoryInfo>>();
                KipPatches = new List<Mod<DirectoryInfo>>();

                Initialized = false;
            }
        }

        public Dictionary<ulong, ModCache> AppMods; // key is TitleId
        public PatchCache Patches;

        private static readonly EnumerationOptions _dirEnumOptions;

        static ModLoader()
        {
            _dirEnumOptions = new EnumerationOptions
            {
                MatchCasing = MatchCasing.CaseInsensitive,
                MatchType = MatchType.Simple,
                RecurseSubdirectories = false,
                ReturnSpecialDirectories = false
            };
        }

        public ModLoader()
        {
            AppMods = new Dictionary<ulong, ModCache>();
            Patches = new PatchCache();
        }

        public void Clear()
        {
            AppMods.Clear();
            Patches = new PatchCache();
        }

        private static bool StrEquals(string s1, string s2) => string.Equals(s1, s2, StringComparison.OrdinalIgnoreCase);

        public string GetModsBasePath() => EnsureBaseDirStructure(AppDataManager.GetModsPath());

        private string EnsureBaseDirStructure(string modsBasePath)
        {
            var modsDir = new DirectoryInfo(modsBasePath);

            modsDir.CreateSubdirectory(AmsContentsDir);
            modsDir.CreateSubdirectory(AmsNsoPatchDir);
            modsDir.CreateSubdirectory(AmsNroPatchDir);
            // modsDir.CreateSubdirectory(AmsKipPatchDir); // uncomment when KIPs are supported

            return modsDir.FullName;
        }

        private static DirectoryInfo FindTitleDir(DirectoryInfo contentsDir, string titleId)
            => contentsDir.EnumerateDirectories($"{titleId}*", _dirEnumOptions).FirstOrDefault();

        public string GetTitleDir(string modsBasePath, string titleId)
        {
            var contentsDir = new DirectoryInfo(Path.Combine(modsBasePath, AmsContentsDir));
            var titleModsPath = FindTitleDir(contentsDir, titleId);

            if (titleModsPath == null)
            {
                Logger.Info?.Print(LogClass.ModLoader, $"Creating mods dir for Title {titleId.ToUpper()}");
                titleModsPath = contentsDir.CreateSubdirectory(titleId);
            }

            return titleModsPath.FullName;
        }

        // Static Query Methods
        public static void QueryPatchDirs(PatchCache cache, DirectoryInfo patchDir)
        {
            if (cache.Initialized || !patchDir.Exists) return;

            var patches = cache.KipPatches;
            string type = null;

            if (StrEquals(AmsNsoPatchDir, patchDir.Name)) { patches = cache.NsoPatches; type = "NSO"; }
            else if (StrEquals(AmsNroPatchDir, patchDir.Name)) { patches = cache.NroPatches; type = "NRO"; }
            else if (StrEquals(AmsKipPatchDir, patchDir.Name)) { patches = cache.KipPatches; type = "KIP"; }
            else return;

            foreach (var modDir in patchDir.EnumerateDirectories())
            {
                patches.Add(new Mod<DirectoryInfo>(modDir.Name, modDir));
                Logger.Info?.Print(LogClass.ModLoader, $"Found {type} patch '{modDir.Name}'");
            }
        }

        public static void QueryTitleDir(ModCache mods, DirectoryInfo titleDir)
        {
            if (!titleDir.Exists) return;

            var fsFile = new FileInfo(Path.Combine(titleDir.FullName, RomfsContainer));
            if (fsFile.Exists)
            {
                mods.RomfsContainers.Add(new Mod<FileInfo>($"<{titleDir.Name} RomFs>", fsFile));
            }

            fsFile = new FileInfo(Path.Combine(titleDir.FullName, ExefsContainer));
            if (fsFile.Exists)
            {
                mods.ExefsContainers.Add(new Mod<FileInfo>($"<{titleDir.Name} ExeFs>", fsFile));
            }

            System.Text.StringBuilder types = new System.Text.StringBuilder(5);

            foreach (var modDir in titleDir.EnumerateDirectories())
            {
                types.Clear();
                Mod<DirectoryInfo> mod = new Mod<DirectoryInfo>("", null);

                if (StrEquals(RomfsDir, modDir.Name))
                {
                    mods.RomfsDirs.Add(mod = new Mod<DirectoryInfo>($"<{titleDir.Name} RomFs>", modDir));
                    types.Append('R');
                }
                else if (StrEquals(ExefsDir, modDir.Name))
                {
                    mods.ExefsDirs.Add(mod = new Mod<DirectoryInfo>($"<{titleDir.Name} ExeFs>", modDir));
                    types.Append('E');
                }
                else if (StrEquals(CheatDir, modDir.Name))
                {
                    for (int i = 0; i < QueryCheatsDir(mods, modDir); i++)
                    {
                        types.Append('C');
                    }
                }
                else
                {
                    var romfs = new DirectoryInfo(Path.Combine(modDir.FullName, RomfsDir));
                    var exefs = new DirectoryInfo(Path.Combine(modDir.FullName, ExefsDir));
                    var cheat = new DirectoryInfo(Path.Combine(modDir.FullName, CheatDir));

                    if (romfs.Exists)
                    {
                        mods.RomfsDirs.Add(mod = new Mod<DirectoryInfo>(modDir.Name, romfs));
                        types.Append('R');
                    }

                    if (exefs.Exists)
                    {
                        mods.ExefsDirs.Add(mod = new Mod<DirectoryInfo>(modDir.Name, exefs));
                        types.Append('E');
                    }

                    if (cheat.Exists)
                    {
                        for (int i = 0; i < QueryCheatsDir(mods, cheat); i++)
                        {
                            types.Append('C');
                        }
                    }
                }

                if (types.Length > 0) Logger.Info?.Print(LogClass.ModLoader, $"Found mod '{mod.Name}' [{types}]");
            }
        }

        public static void QueryContentsDir(ModCache mods, DirectoryInfo contentsDir, ulong titleId)
        {
            if (!contentsDir.Exists) return;

            Logger.Info?.Print(LogClass.ModLoader, $"Searching mods for {((titleId & 0x1000) != 0 ? "DLC" : "Title")} {titleId:X16}");

            var titleDir = FindTitleDir(contentsDir, $"{titleId:x16}");

            if (titleDir != null)
            {
                QueryTitleDir(mods, titleDir);
            }
        }

<<<<<<< HEAD
        private static int QueryCheatsDir(ModCache mods, DirectoryInfo cheatsDir)
        {
            if (!cheatsDir.Exists)
            {
                return 0;
            }

            int numMods = 0;

            foreach (FileInfo file in cheatsDir.EnumerateFiles())
            {
                if (!StrEquals(CheatExtension, file.Extension))
                {
                    continue;
                }

                string cheatId = Path.GetFileNameWithoutExtension(file.Name);

                if (cheatId.Length != Cheat.CheatIdSize)
                {
                    continue;
                }

                if (!ulong.TryParse(cheatId, NumberStyles.HexNumber, CultureInfo.InvariantCulture, out _))
                {
                    continue;
                }

                // A cheat file can contain several cheats for the same executable, so the file must be parsed in
                // order to properly enumerate them.
                mods.Cheats.AddRange(GetCheatsInFile(file));
            }

            return numMods;
        }

        private static IEnumerable<Cheat> GetCheatsInFile(FileInfo cheatFile)
        {
            string cheatName = DefaultCheatName;
            List<string> instructions = new List<string>();
            List<Cheat> cheats = new List<Cheat>();

            using (StreamReader cheatData = cheatFile.OpenText())
            {
                string line;
                while ((line = cheatData.ReadLine()) != null)
                {
                    line = line.Trim();

                    if (line.StartsWith('['))
                    {
                        // This line starts a new cheat section.
                        if (!line.EndsWith(']') || line.Length < 3)
                        {
                            // Skip the entire file if there's any error while parsing the cheat file.

                            Logger.Warning?.Print(LogClass.ModLoader, $"Ignoring cheat '{cheatFile.FullName}' because it is malformed");

                            return new List<Cheat>();
                        }

                        // Add the previous section to the list.
                        if (instructions.Count != 0 || !StrEquals(cheatName, DefaultCheatName))
                        {
                            cheats.Add(new Cheat($"<{cheatName} Cheat>", cheatFile, instructions));
                        }

                        // Start a new cheat section.
                        cheatName = line.Substring(1, line.Length - 2);
                        instructions = new List<string>();
                    }
                    else if (line.Length > 0)
                    {
                        // The line contains an instruction.
                        instructions.Add(line);
                    }
                }

                // Add the last section being processed.
                if (instructions.Count != 0 || !StrEquals(cheatName, DefaultCheatName))
                {
                    cheats.Add(new Cheat($"<{cheatName} Cheat>", cheatFile, instructions));
                }
            }

            return cheats;
        }

        public static void CollectMods(ModCache mods, PatchCache patches, ulong? titleId, params string[] searchDirPaths)
=======
        // Assumes searchDirPaths don't overlap
        public static void CollectMods(Dictionary<ulong, ModCache> modCaches, PatchCache patches, params string[] searchDirPaths)
>>>>>>> d5081e3f
        {
            static bool IsPatchesDir(string name) => StrEquals(AmsNsoPatchDir, name) ||
                                                     StrEquals(AmsNroPatchDir, name) ||
                                                     StrEquals(AmsKipPatchDir, name);

            static bool IsContentsDir(string name) => StrEquals(AmsContentsDir, name);

            static bool TryQuery(DirectoryInfo searchDir, PatchCache patches, Dictionary<ulong, ModCache> modCaches)
            {
                if (IsContentsDir(searchDir.Name))
                {
                    foreach (var (titleId, cache) in modCaches)
                    {
                        QueryContentsDir(cache, searchDir, titleId);
                    }

                    return true;
                }
                else if (IsPatchesDir(searchDir.Name))
                {
                    QueryPatchDirs(patches, searchDir);

                    return true;
                }

                return false;
            }

            foreach (var path in searchDirPaths)
            {
                var searchDir = new DirectoryInfo(path);
                if (!searchDir.Exists)
                {
                    Logger.Warning?.Print(LogClass.ModLoader, $"Mod Search Dir '{searchDir.FullName}' doesn't exist");
                    continue;
                }

                if (!TryQuery(searchDir, patches, modCaches))
                {
                    foreach (var subdir in searchDir.EnumerateDirectories())
                    {
                        TryQuery(subdir, patches, modCaches);
                    }
                }
            }

            patches.Initialized = true;
        }

        public void CollectMods(IEnumerable<ulong> titles, params string[] searchDirPaths)
        {
            Clear();

            foreach (ulong titleId in titles)
            {
                AppMods[titleId] = new ModCache();
            }

            CollectMods(AppMods, Patches, searchDirPaths);
        }

        internal IStorage ApplyRomFsMods(ulong titleId, IStorage baseStorage)
        {
            if (!AppMods.TryGetValue(titleId, out ModCache mods) || mods.RomfsDirs.Count + mods.RomfsContainers.Count == 0)
            {
                return baseStorage;
            }

            var fileSet = new HashSet<string>();
            var builder = new RomFsBuilder();
            int count = 0;

            Logger.Info?.Print(LogClass.ModLoader, $"Applying RomFS mods for Title {titleId:X16}");

            // Prioritize loose files first
            foreach (var mod in mods.RomfsDirs)
            {
                using (IFileSystem fs = new LocalFileSystem(mod.Path.FullName))
                {
                    AddFiles(fs, mod.Name, fileSet, builder);
                }
                count++;
            }

            // Then files inside images
            foreach (var mod in mods.RomfsContainers)
            {
                Logger.Info?.Print(LogClass.ModLoader, $"Found 'romfs.bin' for Title {titleId:X16}");
                using (IFileSystem fs = new RomFsFileSystem(mod.Path.OpenRead().AsStorage()))
                {
                    AddFiles(fs, mod.Name, fileSet, builder);
                }
                count++;
            }

            if (fileSet.Count == 0)
            {
                Logger.Info?.Print(LogClass.ModLoader, "No files found. Using base RomFS");

                return baseStorage;
            }

            Logger.Info?.Print(LogClass.ModLoader, $"Replaced {fileSet.Count} file(s) over {count} mod(s). Processing base storage...");

            // And finally, the base romfs
            var baseRom = new RomFsFileSystem(baseStorage);
            foreach (var entry in baseRom.EnumerateEntries()
                                         .Where(f => f.Type == DirectoryEntryType.File && !fileSet.Contains(f.FullPath))
                                         .OrderBy(f => f.FullPath, StringComparer.Ordinal))
            {
                baseRom.OpenFile(out IFile file, entry.FullPath.ToU8Span(), OpenMode.Read).ThrowIfFailure();
                builder.AddFile(entry.FullPath, file);
            }

            Logger.Info?.Print(LogClass.ModLoader, "Building new RomFS...");
            IStorage newStorage = builder.Build();
            Logger.Info?.Print(LogClass.ModLoader, "Using modded RomFS");

            return newStorage;
        }

        private static void AddFiles(IFileSystem fs, string modName, HashSet<string> fileSet, RomFsBuilder builder)
        {
            foreach (var entry in fs.EnumerateEntries()
                                    .Where(f => f.Type == DirectoryEntryType.File)
                                    .OrderBy(f => f.FullPath, StringComparer.Ordinal))
            {
                fs.OpenFile(out IFile file, entry.FullPath.ToU8Span(), OpenMode.Read).ThrowIfFailure();
                if (fileSet.Add(entry.FullPath))
                {
                    builder.AddFile(entry.FullPath, file);
                }
                else
                {
                    Logger.Warning?.Print(LogClass.ModLoader, $"    Skipped duplicate file '{entry.FullPath}' from '{modName}'", "ApplyRomFsMods");
                }
            }
        }

        internal bool ReplaceExefsPartition(ulong titleId, ref IFileSystem exefs)
        {
            if (!AppMods.TryGetValue(titleId, out ModCache mods) || mods.ExefsContainers.Count == 0)
            {
                return false;
            }

            if (mods.ExefsContainers.Count > 1)
            {
                Logger.Warning?.Print(LogClass.ModLoader, "Multiple ExeFS partition replacements detected");
            }

            Logger.Info?.Print(LogClass.ModLoader, $"Using replacement ExeFS partition");

            exefs = new PartitionFileSystem(mods.ExefsContainers[0].Path.OpenRead().AsStorage());

            return true;
        }

        public struct ModLoadResult
        {
            public BitVector32 Stubs;
            public BitVector32 Replaces;
            public Npdm Npdm;

            public bool Modified => (Stubs.Data | Replaces.Data) != 0;
        }

        internal ModLoadResult ApplyExefsMods(ulong titleId, NsoExecutable[] nsos)
        {
            ModLoadResult modLoadResult = new ModLoadResult
            {
                Stubs = new BitVector32(),
                Replaces = new BitVector32()
            };

            if (!AppMods.TryGetValue(titleId, out ModCache mods) || mods.ExefsDirs.Count == 0)
            {
                return modLoadResult;
            }

            if (nsos.Length != ApplicationLoader.ExeFsPrefixes.Length)
            {
                throw new ArgumentOutOfRangeException("NSO Count is incorrect");
            }

            var exeMods = mods.ExefsDirs;

            foreach (var mod in exeMods)
            {
                for (int i = 0; i < ApplicationLoader.ExeFsPrefixes.Length; ++i)
                {
                    var nsoName = ApplicationLoader.ExeFsPrefixes[i];

                    FileInfo nsoFile = new FileInfo(Path.Combine(mod.Path.FullName, nsoName));
                    if (nsoFile.Exists)
                    {
                        if (modLoadResult.Replaces[1 << i])
                        {
                            Logger.Warning?.Print(LogClass.ModLoader, $"Multiple replacements to '{nsoName}'");

                            continue;
                        }

                        modLoadResult.Replaces[1 << i] = true;

                        nsos[i] = new NsoExecutable(nsoFile.OpenRead().AsStorage(), nsoName);
                        Logger.Info?.Print(LogClass.ModLoader, $"NSO '{nsoName}' replaced");
                    }

                    modLoadResult.Stubs[1 << i] |= File.Exists(Path.Combine(mod.Path.FullName, nsoName + StubExtension));
                }

                FileInfo npdmFile = new FileInfo(Path.Combine(mod.Path.FullName, "main.npdm"));
                if (npdmFile.Exists)
                {
                    if (modLoadResult.Npdm != null)
                    {
                        Logger.Warning?.Print(LogClass.ModLoader, "Multiple replacements to 'main.npdm'");

                        continue;
                    }

                    modLoadResult.Npdm = new Npdm(npdmFile.OpenRead());

                    Logger.Info?.Print(LogClass.ModLoader, $"main.npdm replaced");
                }
            }

            for (int i = ApplicationLoader.ExeFsPrefixes.Length - 1; i >= 0; --i)
            {
                if (modLoadResult.Stubs[1 << i] && !modLoadResult.Replaces[1 << i]) // Prioritizes replacements over stubs
                {
                    Logger.Info?.Print(LogClass.ModLoader, $"    NSO '{nsos[i].Name}' stubbed");
                    nsos[i] = null;
                }
            }

            return modLoadResult;
        }

        internal void ApplyNroPatches(NroExecutable nro)
        {
            var nroPatches = Patches.NroPatches;

            if (nroPatches.Count == 0) return;

            // NRO patches aren't offset relative to header unlike NSO
            // according to Atmosphere's ro patcher module
            ApplyProgramPatches(nroPatches, 0, nro);
        }

        internal bool ApplyNsoPatches(ulong titleId, params IExecutable[] programs)
        {
            IEnumerable<Mod<DirectoryInfo>> nsoMods = Patches.NsoPatches;

            if (AppMods.TryGetValue(titleId, out ModCache mods))
            {
                nsoMods = nsoMods.Concat(mods.ExefsDirs);
            }

            // NSO patches are created with offset 0 according to Atmosphere's patcher module
            // But `Program` doesn't contain the header which is 0x100 bytes. So, we adjust for that here
            return ApplyProgramPatches(nsoMods, 0x100, programs);
        }

        internal void LoadCheats(ulong titleId, ProcessTamperInfo tamperInfo, TamperMachine tamperMachine)
        {
            if (tamperInfo == null || tamperInfo.BuildIds == null || tamperInfo.CodeAddresses == null)
            {
                Logger.Error?.Print(LogClass.ModLoader, "Unable to install cheat because the associated process is invalid");
            }

            if (!AppMods.TryGetValue(titleId, out ModCache mods) || mods.Cheats.Count == 0)
            {
                return;
            }

            var cheats = mods.Cheats;
            var processExes = tamperInfo.BuildIds.Zip(tamperInfo.CodeAddresses, (k, v) => new { k, v })
                .ToDictionary(x => x.k.Substring(0, Math.Min(Cheat.CheatIdSize, x.k.Length)), x => x.v);

            foreach (var cheat in cheats)
            {
                string cheatId = Path.GetFileNameWithoutExtension(cheat.Path.Name).ToUpper();

                if (!processExes.TryGetValue(cheatId, out ulong exeAddress))
                {
                    Logger.Warning?.Print(LogClass.ModLoader, $"Skipping cheat '{cheat.Name}' because no executable matches its BuildId {cheatId} (check if the game title and version are correct)");

                    continue;
                }

                Logger.Info?.Print(LogClass.ModLoader, $"Installing cheat '{cheat.Name}'");

                tamperMachine.InstallAtmosphereCheat(cheat.Instructions, tamperInfo, exeAddress);
            }
        }

        private static bool ApplyProgramPatches(IEnumerable<Mod<DirectoryInfo>> mods, int protectedOffset, params IExecutable[] programs)
        {
            int count = 0;

            MemPatch[] patches = new MemPatch[programs.Length];

            for (int i = 0; i < patches.Length; ++i)
            {
                patches[i] = new MemPatch();
            }

            var buildIds = programs.Select(p => p switch
            {
                NsoExecutable nso => BitConverter.ToString(nso.BuildId.Bytes.ToArray()).Replace("-", "").TrimEnd('0'),
                NroExecutable nro => BitConverter.ToString(nro.Header.BuildId).Replace("-", "").TrimEnd('0'),
                _ => string.Empty
            }).ToList();

            int GetIndex(string buildId) => buildIds.FindIndex(id => id == buildId); // O(n) but list is small

            // Collect patches
            foreach (var mod in mods)
            {
                var patchDir = mod.Path;
                foreach (var patchFile in patchDir.EnumerateFiles())
                {
                    if (StrEquals(".ips", patchFile.Extension)) // IPS|IPS32
                    {
                        string filename = Path.GetFileNameWithoutExtension(patchFile.FullName).Split('.')[0];
                        string buildId = filename.TrimEnd('0');

                        int index = GetIndex(buildId);
                        if (index == -1)
                        {
                            continue;
                        }

                        Logger.Info?.Print(LogClass.ModLoader, $"Matching IPS patch '{patchFile.Name}' in '{mod.Name}' bid={buildId}");

                        using var fs = patchFile.OpenRead();
                        using var reader = new BinaryReader(fs);

                        var patcher = new IpsPatcher(reader);
                        patcher.AddPatches(patches[index]);
                    }
                    else if (StrEquals(".pchtxt", patchFile.Extension)) // IPSwitch
                    {
                        using var fs = patchFile.OpenRead();
                        using var reader = new StreamReader(fs);

                        var patcher = new IPSwitchPatcher(reader);

                        int index = GetIndex(patcher.BuildId);
                        if (index == -1)
                        {
                            continue;
                        }

                        Logger.Info?.Print(LogClass.ModLoader, $"Matching IPSwitch patch '{patchFile.Name}' in '{mod.Name}' bid={patcher.BuildId}");

                        patcher.AddPatches(patches[index]);
                    }
                }
            }

            // Apply patches
            for (int i = 0; i < programs.Length; ++i)
            {
                count += patches[i].Patch(programs[i].Program, protectedOffset);
            }

            return count > 0;
        }
    }
}<|MERGE_RESOLUTION|>--- conflicted
+++ resolved
@@ -270,7 +270,6 @@
             }
         }
 
-<<<<<<< HEAD
         private static int QueryCheatsDir(ModCache mods, DirectoryInfo cheatsDir)
         {
             if (!cheatsDir.Exists)
@@ -359,11 +358,8 @@
             return cheats;
         }
 
-        public static void CollectMods(ModCache mods, PatchCache patches, ulong? titleId, params string[] searchDirPaths)
-=======
         // Assumes searchDirPaths don't overlap
         public static void CollectMods(Dictionary<ulong, ModCache> modCaches, PatchCache patches, params string[] searchDirPaths)
->>>>>>> d5081e3f
         {
             static bool IsPatchesDir(string name) => StrEquals(AmsNsoPatchDir, name) ||
                                                      StrEquals(AmsNroPatchDir, name) ||
