using Ryujinx.Common.Logging;
using Ryujinx.HLE.Exceptions;
using Ryujinx.HLE.HOS.Ipc;
using Ryujinx.HLE.HOS.Kernel.Common;
using Ryujinx.HLE.HOS.Kernel.Ipc;
using System;
using System.Collections.Generic;
using System.IO;
using Ryujinx.Profiler;

namespace Ryujinx.HLE.HOS.Services
{
    abstract class IpcService : IIpcService
    {
        public abstract IReadOnlyDictionary<int, ServiceProcessRequest> Commands { get; }

        private IdDictionary _domainObjects;

        private int _selfId;

        private bool _isDomain;

        public IpcService()
        {
            _domainObjects = new IdDictionary();

            _selfId = -1;
        }

        public int ConvertToDomain()
        {
            if (_selfId == -1)
            {
                _selfId = _domainObjects.Add(this);
            }

            _isDomain = true;

            return _selfId;
        }

        public void ConvertToSession()
        {
            _isDomain = false;
        }

        public void CallMethod(ServiceCtx context)
        {
            IIpcService service = this;

            if (_isDomain)
            {
                int domainWord0 = context.RequestData.ReadInt32();
                int domainObjId = context.RequestData.ReadInt32();

                int domainCmd       = (domainWord0 >> 0)  & 0xff;
                int inputObjCount   = (domainWord0 >> 8)  & 0xff;
                int dataPayloadSize = (domainWord0 >> 16) & 0xffff;

                context.RequestData.BaseStream.Seek(0x10 + dataPayloadSize, SeekOrigin.Begin);

                for (int index = 0; index < inputObjCount; index++)
                {
                    context.Request.ObjectIds.Add(context.RequestData.ReadInt32());
                }

                context.RequestData.BaseStream.Seek(0x10, SeekOrigin.Begin);

                if (domainCmd == 1)
                {
                    service = GetObject(domainObjId);

                    context.ResponseData.Write(0L);
                    context.ResponseData.Write(0L);
                }
                else if (domainCmd == 2)
                {
                    Delete(domainObjId);

                    context.ResponseData.Write(0L);

                    return;
                }
                else
                {
                    throw new NotImplementedException($"Domain command: {domainCmd}");
                }
            }

            long sfciMagic =      context.RequestData.ReadInt64();
            int  commandId = (int)context.RequestData.ReadInt64();

            bool serviceExists = service.Commands.TryGetValue(commandId, out ServiceProcessRequest processRequest);

            if (ServiceConfiguration.IgnoreMissingServices || serviceExists)
            {
                long result = 0;

                context.ResponseData.BaseStream.Seek(_isDomain ? 0x20 : 0x10, SeekOrigin.Begin);

                if (serviceExists)
                {
                    Logger.PrintDebug(LogClass.KernelIpc, $"{service.GetType().Name}: {processRequest.Method.Name}");

                    ProfileConfig profile = Profiles.ServiceCall;
                    profile.SessionGroup  = service.GetType().Name;
                    profile.SessionItem   = processRequest.Method.Name;

                    Profile.Begin(profile);
                    result = processRequest(context);
                    Profile.End(profile);
                }
                else
                {
                    string serviceName;
                    DummyService dummyService = service as DummyService;

<<<<<<< HEAD
                ProfileConfig profile = Profiles.ServiceCall;
                profile.SessionGroup = service.GetType().Name;
                profile.SessionItem = processRequest.Method.Name;

                Profile.Begin(profile);
                long result = processRequest(context);
                Profile.End(profile);
=======
                    serviceName = (dummyService == null) ? service.GetType().FullName : dummyService.ServiceName;

                    Logger.PrintWarning(LogClass.KernelIpc, $"Missing service {serviceName}: {commandId} ignored");
                }
>>>>>>> 12badfff

                if (_isDomain)
                {
                    foreach (int id in context.Response.ObjectIds)
                    {
                        context.ResponseData.Write(id);
                    }

                    context.ResponseData.BaseStream.Seek(0, SeekOrigin.Begin);

                    context.ResponseData.Write(context.Response.ObjectIds.Count);
                }

                context.ResponseData.BaseStream.Seek(_isDomain ? 0x10 : 0, SeekOrigin.Begin);

                context.ResponseData.Write(IpcMagic.Sfco);
                context.ResponseData.Write(result);
            }
            else
            {
                string dbgMessage = $"{service.GetType().FullName}: {commandId}";

                throw new ServiceNotImplementedException(context, dbgMessage);
            }
        }

        protected static void MakeObject(ServiceCtx context, IpcService obj)
        {
            IpcService service = context.Session.Service;

            if (service._isDomain)
            {
                context.Response.ObjectIds.Add(service.Add(obj));
            }
            else
            {
                KSession session = new KSession(context.Device.System);

                session.ClientSession.Service = obj;

                if (context.Process.HandleTable.GenerateHandle(session.ClientSession, out int handle) != KernelResult.Success)
                {
                    throw new InvalidOperationException("Out of handles!");
                }

                context.Response.HandleDesc = IpcHandleDesc.MakeMove(handle);
            }
        }

        protected static T GetObject<T>(ServiceCtx context, int index) where T : IpcService
        {
            IpcService service = context.Session.Service;

            if (!service._isDomain)
            {
                int handle = context.Request.HandleDesc.ToMove[index];

                KClientSession session = context.Process.HandleTable.GetObject<KClientSession>(handle);

                return session?.Service is T ? (T)session.Service : null;
            }

            int objId = context.Request.ObjectIds[index];

            IIpcService obj = service.GetObject(objId);

            return obj is T ? (T)obj : null;
        }

        private int Add(IIpcService obj)
        {
            return _domainObjects.Add(obj);
        }

        private bool Delete(int id)
        {
            object obj = _domainObjects.Delete(id);

            if (obj is IDisposable disposableObj)
            {
                disposableObj.Dispose();
            }

            return obj != null;
        }

        private IIpcService GetObject(int id)
        {
            return _domainObjects.GetData<IIpcService>(id);
        }
    }
}<|MERGE_RESOLUTION|>--- conflicted
+++ resolved
@@ -115,20 +115,10 @@
                     string serviceName;
                     DummyService dummyService = service as DummyService;
 
-<<<<<<< HEAD
-                ProfileConfig profile = Profiles.ServiceCall;
-                profile.SessionGroup = service.GetType().Name;
-                profile.SessionItem = processRequest.Method.Name;
-
-                Profile.Begin(profile);
-                long result = processRequest(context);
-                Profile.End(profile);
-=======
                     serviceName = (dummyService == null) ? service.GetType().FullName : dummyService.ServiceName;
 
                     Logger.PrintWarning(LogClass.KernelIpc, $"Missing service {serviceName}: {commandId} ignored");
                 }
->>>>>>> 12badfff
 
                 if (_isDomain)
                 {
