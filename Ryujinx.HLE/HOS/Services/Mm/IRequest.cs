--- conflicted
+++ resolved
@@ -32,64 +32,14 @@
             int unknown1 = context.RequestData.ReadInt32();
             int unknown2 = context.RequestData.ReadInt32();
 
-            Logger.PrintStub(LogClass.ServiceMm, $"Stubbed. Unknown0: {Unknown0} - " +
-                                                 $"Unknown1: {Unknown1} - Unknown2: {Unknown2}");
+            Logger.PrintStub(LogClass.ServiceMm, $"Stubbed. Unknown0: {unknown0} - " +
+                                                 $"Unknown1: {unknown1} - Unknown2: {unknown2}");
 
             return 0;
         }
 
         // FinalizeOld(u32)
-        public long FinalizeOld(ServiceCtx Context)
-        {
-            Context.Device.Gpu.UninitializeVideoDecoder();
-
-            Logger.PrintStub(LogClass.ServiceMm, "Stubbed.");
-
-            return 0;
-        }
-
-<<<<<<< HEAD
-        // SetAndWaitOld(u32, u32, u32)
-        public long SetAndWaitOld(ServiceCtx Context)
-        {
-            int Unknown0 = Context.RequestData.ReadInt32();
-            int Unknown1 = Context.RequestData.ReadInt32();
-            int Unknown2 = Context.RequestData.ReadInt32();
-
-            Logger.PrintStub(LogClass.ServiceMm, $"Stubbed. Unknown0: {Unknown0} - " +
-                                                 $"Unknown1: {Unknown1} - Unknown2: {Unknown2}");
-            return 0;
-        }
-
-        // GetOld(u32) -> u32
-        public long GetOld(ServiceCtx Context)
-        {
-            int Unknown0 = Context.RequestData.ReadInt32();
-
-            Logger.PrintStub(LogClass.ServiceMm, $"Stubbed. Unknown0: {Unknown0}");
-
-            Context.ResponseData.Write(0);
-
-            return 0;
-        }
-
-        // Initialize()
-        public long Initialize(ServiceCtx Context)
-=======
-        public long Initialize(ServiceCtx context)
->>>>>>> fb1d9493
-        {
-            Logger.PrintStub(LogClass.ServiceMm, "Stubbed.");
-
-            return 0;
-        }
-
-<<<<<<< HEAD
-        // Finalize(u32)
-        public long Finalize(ServiceCtx Context)
-=======
-        public long Finalize(ServiceCtx context)
->>>>>>> fb1d9493
+        public long FinalizeOld(ServiceCtx context)
         {
             context.Device.Gpu.UninitializeVideoDecoder();
 
@@ -98,35 +48,67 @@
             return 0;
         }
 
-<<<<<<< HEAD
-        // SetAndWait(u32, u32, u32)
-        public long SetAndWait(ServiceCtx Context)
-=======
-        public long SetAndWait(ServiceCtx context)
->>>>>>> fb1d9493
+        // SetAndWaitOld(u32, u32, u32)
+        public long SetAndWaitOld(ServiceCtx context)
         {
-            int Unknown0 = Context.RequestData.ReadInt32();
-            int Unknown1 = Context.RequestData.ReadInt32();
-            int Unknown2 = Context.RequestData.ReadInt32();
+            int unknown0 = context.RequestData.ReadInt32();
+            int unknown1 = context.RequestData.ReadInt32();
+            int unknown2 = context.RequestData.ReadInt32();
 
-            Logger.PrintStub(LogClass.ServiceMm, $"Stubbed. Unknown0: {Unknown0} - " +
-                                                 $"Unknown1: {Unknown1} - Unknown2: {Unknown2}");
+            Logger.PrintStub(LogClass.ServiceMm, $"Stubbed. Unknown0: {unknown0} - " +
+                                                 $"Unknown1: {unknown1} - Unknown2: {unknown2}");
+            return 0;
+        }
+
+        // GetOld(u32) -> u32
+        public long GetOld(ServiceCtx context)
+        {
+            int unknown0 = context.RequestData.ReadInt32();
+
+            Logger.PrintStub(LogClass.ServiceMm, $"Stubbed. Unknown0: {unknown0}");
+
+            Context.ResponseData.Write(0);
 
             return 0;
         }
 
-<<<<<<< HEAD
+        // Initialize()
+        public long Initialize(ServiceCtx context)
+        {
+            Logger.PrintStub(LogClass.ServiceMm, "Stubbed.");
+
+            return 0;
+        }
+
+        // Finalize(u32)
+        public long Finalize(ServiceCtx context)
+        {
+            context.Device.Gpu.UninitializeVideoDecoder();
+
+            Logger.PrintStub(LogClass.ServiceMm, "Stubbed.");
+
+            return 0;
+        }
+
+        // SetAndWait(u32, u32, u32)
+        public long SetAndWait(ServiceCtx context)
+        {
+            int unknown0 = context.RequestData.ReadInt32();
+            int unknown1 = context.RequestData.ReadInt32();
+            int unknown2 = context.RequestData.ReadInt32();
+
+            Logger.PrintStub(LogClass.ServiceMm, $"Stubbed. Unknown0: {unknown0} - " +
+                                                 $"Unknown1: {unknown1} - Unknown2: {unknown2}");
+
+            return 0;
+        }
+
         // Get(u32) -> u32
-        public long Get(ServiceCtx Context)
-        {
-            int Unknown0 = Context.RequestData.ReadInt32();
-=======
         public long Get(ServiceCtx context)
         {
-            context.ResponseData.Write(0);
->>>>>>> fb1d9493
+            int unknown0 = context.RequestData.ReadInt32();
 
-            Logger.PrintStub(LogClass.ServiceMm, $"Stubbed. Unknown0: {Unknown0}");
+            Logger.PrintStub(LogClass.ServiceMm, $"Stubbed. Unknown0: {unknown0}");
 
             Context.ResponseData.Write(0);
 
