--- conflicted
+++ resolved
@@ -41,9 +41,6 @@
             return 0;
         }
 
-<<<<<<< HEAD
-        public long SetAndWait(ServiceCtx context)
-=======
         public long Finalize(ServiceCtx Context)
         {
             Context.Device.Gpu.UninitializeVideoDecoder();
@@ -53,8 +50,7 @@
             return 0;
         }
 
-        public long SetAndWait(ServiceCtx Context)
->>>>>>> c86aacde
+        public long SetAndWait(ServiceCtx context)
         {
             Logger.PrintStub(LogClass.ServiceMm, "Stubbed.");
 
