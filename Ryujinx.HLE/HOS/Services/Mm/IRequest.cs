using Ryujinx.Common.Logging;
using Ryujinx.HLE.HOS.Ipc;
using System.Collections.Generic;

namespace Ryujinx.HLE.HOS.Services.Mm
{
    class IRequest : IpcService
    {
        private Dictionary<int, ServiceProcessRequest> _commands;

        public override IReadOnlyDictionary<int, ServiceProcessRequest> Commands => _commands;

        public IRequest()
        {
            _commands = new Dictionary<int, ServiceProcessRequest>
            {
                { 1, InitializeOld },
                { 4, Initialize    },
                { 5, Finalize      },
                { 6, SetAndWait    },
                { 7, Get           }
            };
        }

        // InitializeOld(u32, u32, u32)
        public long InitializeOld(ServiceCtx context)
        {
            int unknown0 = context.RequestData.ReadInt32();
            int unknown1 = context.RequestData.ReadInt32();
            int unknown2 = context.RequestData.ReadInt32();

            Logger.PrintStub(LogClass.ServiceMm, "Stubbed.");

            return 0;
        }

        public long Initialize(ServiceCtx context)
        {
            Logger.PrintStub(LogClass.ServiceMm, "Stubbed.");

            return 0;
        }

<<<<<<< HEAD
        public long SetAndWait(ServiceCtx context)
=======
        public long Finalize(ServiceCtx Context)
        {
            Context.Device.Gpu.UninitializeVideoDecoder();

            Logger.PrintStub(LogClass.ServiceMm, "Stubbed.");

            return 0;
        }

        public long SetAndWait(ServiceCtx Context)
>>>>>>> c86aacde
        {
            Logger.PrintStub(LogClass.ServiceMm, "Stubbed.");

            return 0;
        }

        public long Get(ServiceCtx context)
        {
            context.ResponseData.Write(0);

            Logger.PrintStub(LogClass.ServiceMm, "Stubbed.");

            return 0;
        }
    }
}<|MERGE_RESOLUTION|>--- conflicted
+++ resolved
@@ -12,7 +12,7 @@
 
         public IRequest()
         {
-            _commands = new Dictionary<int, ServiceProcessRequest>
+            _commands = new Dictionary<int, ServiceProcessRequest>()
             {
                 { 1, InitializeOld },
                 { 4, Initialize    },
@@ -41,20 +41,16 @@
             return 0;
         }
 
-<<<<<<< HEAD
-        public long SetAndWait(ServiceCtx context)
-=======
-        public long Finalize(ServiceCtx Context)
+        public long Finalize(ServiceCtx context)
         {
-            Context.Device.Gpu.UninitializeVideoDecoder();
+            context.Device.Gpu.UninitializeVideoDecoder();
 
             Logger.PrintStub(LogClass.ServiceMm, "Stubbed.");
 
             return 0;
         }
 
-        public long SetAndWait(ServiceCtx Context)
->>>>>>> c86aacde
+        public long SetAndWait(ServiceCtx context)
         {
             Logger.PrintStub(LogClass.ServiceMm, "Stubbed.");
 
