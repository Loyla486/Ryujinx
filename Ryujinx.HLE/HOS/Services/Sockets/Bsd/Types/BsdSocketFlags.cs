<<<<<<< HEAD
using System;

namespace Ryujinx.HLE.HOS.Services.Sockets.Bsd
=======
namespace Ryujinx.HLE.HOS.Services.Sockets.Bsd.Types
>>>>>>> 6fe88115
{
    [Flags]
    enum BsdSocketFlags
    {
        None = 0,
        Oob = 0x1,
        Peek = 0x2,
        DontRoute = 0x4,
        Eor = 0x8,
        Trunc = 0x10,
        CTrunc = 0x20,
        WaitAll = 0x40,
        DontWait = 0x80,
        Eof = 0x100,
        Notification = 0x2000,
        Nbio = 0x4000,
        Compat = 0x8000,
        SoCallbck = 0x10000,
        NoSignal = 0x20000,
        CMsgCloExec = 0x40000
    }
}<|MERGE_RESOLUTION|>--- conflicted
+++ resolved
@@ -1,10 +1,5 @@
-<<<<<<< HEAD
 using System;
 
-namespace Ryujinx.HLE.HOS.Services.Sockets.Bsd
-=======
-namespace Ryujinx.HLE.HOS.Services.Sockets.Bsd.Types
->>>>>>> 6fe88115
 {
     [Flags]
     enum BsdSocketFlags
