--- conflicted
+++ resolved
@@ -11,49 +11,25 @@
 {
     class NvHostChannelIoctl
     {
-<<<<<<< HEAD
-        private class ChannelsPerProcess
-        {
-            public ConcurrentDictionary<NvChannelName, NvChannel> Channels { get; private set; }
-
-            public ChannelsPerProcess()
-            {
-                Channels = new ConcurrentDictionary<NvChannelName, NvChannel>();
-
-                Channels.TryAdd(NvChannelName.Gpu, new NvChannel());
-            }
-        }
-
-        private static ConcurrentDictionary<KProcess, ChannelsPerProcess> _channels;
+        private static ConcurrentDictionary<KProcess, NvChannel> _channels;
 
         static NvHostChannelIoctl()
         {
-            _channels = new ConcurrentDictionary<KProcess, ChannelsPerProcess>();
-        }
-
-        public static int ProcessIoctlGpu(ServiceCtx context, int cmd)
-        {
-            return ProcessIoctl(context, NvChannelName.Gpu, cmd);
-        }
-
-        public static int ProcessIoctl(ServiceCtx context, NvChannelName channel, int cmd)
-=======
-        private static ConcurrentDictionary<KProcess, NvChannel> Channels;
-
-        static NvHostChannelIoctl()
-        {
-            Channels = new ConcurrentDictionary<KProcess, NvChannel>();
-        }
-
-        public static int ProcessIoctl(ServiceCtx Context, int Cmd)
->>>>>>> c86aacde
+            _channels = new ConcurrentDictionary<KProcess, NvChannel>();
+        }
+
+        public static int ProcessIoctl(ServiceCtx context, int cmd)
         {
             switch (cmd & 0xffff)
             {
-<<<<<<< HEAD
+                case 0x0001: return Submit           (context);
+                case 0x0002: return GetSyncpoint     (context);
+                case 0x0003: return GetWaitBase      (context);
+                case 0x0009: return MapBuffer        (context);
+                case 0x000a: return UnmapBuffer      (context);
                 case 0x4714: return SetUserData      (context);
                 case 0x4801: return SetNvMap         (context);
-                case 0x4803: return SetTimeout       (context, channel);
+                case 0x4803: return SetTimeout       (context);
                 case 0x4808: return SubmitGpfifo     (context);
                 case 0x4809: return AllocObjCtx      (context);
                 case 0x480b: return ZcullBind        (context);
@@ -61,165 +37,144 @@
                 case 0x480d: return SetPriority      (context);
                 case 0x481a: return AllocGpfifoEx2   (context);
                 case 0x481b: return KickoffPbWithAttr(context);
-=======
-                case 0x0001: return Submit           (Context);
-                case 0x0002: return GetSyncpoint     (Context);
-                case 0x0003: return GetWaitBase      (Context);
-                case 0x0009: return MapBuffer        (Context);
-                case 0x000a: return UnmapBuffer      (Context);
-                case 0x4714: return SetUserData      (Context);
-                case 0x4801: return SetNvMap         (Context);
-                case 0x4803: return SetTimeout       (Context);
-                case 0x4808: return SubmitGpfifo     (Context);
-                case 0x4809: return AllocObjCtx      (Context);
-                case 0x480b: return ZcullBind        (Context);
-                case 0x480c: return SetErrorNotifier (Context);
-                case 0x480d: return SetPriority      (Context);
-                case 0x481a: return AllocGpfifoEx2   (Context);
-                case 0x481b: return KickoffPbWithAttr(Context);
->>>>>>> c86aacde
             }
 
             throw new NotImplementedException(cmd.ToString("x8"));
         }
 
-<<<<<<< HEAD
+        private static int Submit(ServiceCtx context)
+        {
+            long inputPosition  = context.Request.GetBufferType0x21().Position;
+            long outputPosition = context.Request.GetBufferType0x22().Position;
+
+            NvHostChannelSubmit args = MemoryHelper.Read<NvHostChannelSubmit>(context.Memory, inputPosition);
+
+            NvGpuVmm vmm = NvGpuASIoctl.GetASCtx(context).Vmm;
+
+            for (int index = 0; index < args.CmdBufsCount; index++)
+            {
+                long cmdBufOffset = inputPosition + 0x10 + index * 0xc;
+
+                NvHostChannelCmdBuf cmdBuf = MemoryHelper.Read<NvHostChannelCmdBuf>(context.Memory, cmdBufOffset);
+
+                NvMapHandle map = NvMapIoctl.GetNvMap(context, cmdBuf.MemoryId);
+
+                int[] cmdBufData = new int[cmdBuf.WordsCount];
+
+                for (int offset = 0; offset < cmdBufData.Length; offset++)
+                {
+                    cmdBufData[offset] = context.Memory.ReadInt32(map.Address + cmdBuf.Offset + offset * 4);
+                }
+
+                context.Device.Gpu.PushCommandBuffer(vmm, cmdBufData);
+            }
+
+            //TODO: Relocation, waitchecks, etc.
+
+            return NvResult.Success;
+        }
+
+        private static int GetSyncpoint(ServiceCtx context)
+        {
+            //TODO
+            long inputPosition  = context.Request.GetBufferType0x21().Position;
+            long outputPosition = context.Request.GetBufferType0x22().Position;
+
+            NvHostChannelGetParamArg args = MemoryHelper.Read<NvHostChannelGetParamArg>(context.Memory, inputPosition);
+
+            args.Value = 0;
+
+            MemoryHelper.Write(context.Memory, outputPosition, args);
+
+            return NvResult.Success;
+        }
+
+        private static int GetWaitBase(ServiceCtx context)
+        {
+            long inputPosition  = context.Request.GetBufferType0x21().Position;
+            long outputPosition = context.Request.GetBufferType0x22().Position;
+
+            NvHostChannelGetParamArg args = MemoryHelper.Read<NvHostChannelGetParamArg>(context.Memory, inputPosition);
+
+            args.Value = 0;
+
+            MemoryHelper.Write(context.Memory, outputPosition, args);
+
+            return NvResult.Success;
+        }
+
+        private static int MapBuffer(ServiceCtx context)
+        {
+            long inputPosition  = context.Request.GetBufferType0x21().Position;
+            long outputPosition = context.Request.GetBufferType0x22().Position;
+
+            NvHostChannelMapBuffer args = MemoryHelper.Read<NvHostChannelMapBuffer>(context.Memory, inputPosition);
+
+            NvGpuVmm vmm = NvGpuASIoctl.GetASCtx(context).Vmm;
+
+            for (int index = 0; index < args.NumEntries; index++)
+            {
+                int handle = context.Memory.ReadInt32(inputPosition + 0xc + index * 8);
+
+                NvMapHandle map = NvMapIoctl.GetNvMap(context, handle);
+
+                if (map == null)
+                {
+                    Logger.PrintWarning(LogClass.ServiceNv, $"Invalid handle 0x{handle:x8}!");
+
+                    return NvResult.InvalidInput;
+                }
+
+                lock (map)
+                {
+                    if (map.DmaMapAddress == 0)
+                    {
+                        map.DmaMapAddress = vmm.MapLow(map.Address, map.Size);
+                    }
+
+                    context.Memory.WriteInt32(outputPosition + 0xc + 4 + index * 8, (int)map.DmaMapAddress);
+                }
+            }
+
+            return NvResult.Success;
+        }
+
+        private static int UnmapBuffer(ServiceCtx context)
+        {
+            long inputPosition  = context.Request.GetBufferType0x21().Position;
+
+            NvHostChannelMapBuffer args = MemoryHelper.Read<NvHostChannelMapBuffer>(context.Memory, inputPosition);
+
+            NvGpuVmm vmm = NvGpuASIoctl.GetASCtx(context).Vmm;
+
+            for (int index = 0; index < args.NumEntries; index++)
+            {
+                int handle = context.Memory.ReadInt32(inputPosition + 0xc + index * 8);
+
+                NvMapHandle map = NvMapIoctl.GetNvMap(context, handle);
+
+                if (map == null)
+                {
+                    Logger.PrintWarning(LogClass.ServiceNv, $"Invalid handle 0x{handle:x8}!");
+
+                    return NvResult.InvalidInput;
+                }
+
+                lock (map)
+                {
+                    if (map.DmaMapAddress != 0)
+                    {
+                        vmm.Free(map.DmaMapAddress, map.Size);
+
+                        map.DmaMapAddress = 0;
+                    }
+                }
+            }
+
+            return NvResult.Success;
+        }
+
         private static int SetUserData(ServiceCtx context)
-=======
-        private static int Submit(ServiceCtx Context)
-        {
-            long InputPosition  = Context.Request.GetBufferType0x21().Position;
-            long OutputPosition = Context.Request.GetBufferType0x22().Position;
-
-            NvHostChannelSubmit Args = MemoryHelper.Read<NvHostChannelSubmit>(Context.Memory, InputPosition);
-
-            NvGpuVmm Vmm = NvGpuASIoctl.GetASCtx(Context).Vmm;
-
-            for (int Index = 0; Index < Args.CmdBufsCount; Index++)
-            {
-                long CmdBufOffset = InputPosition + 0x10 + Index * 0xc;
-
-                NvHostChannelCmdBuf CmdBuf = MemoryHelper.Read<NvHostChannelCmdBuf>(Context.Memory, CmdBufOffset);
-
-                NvMapHandle Map = NvMapIoctl.GetNvMap(Context, CmdBuf.MemoryId);
-
-                int[] CmdBufData = new int[CmdBuf.WordsCount];
-
-                for (int Offset = 0; Offset < CmdBufData.Length; Offset++)
-                {
-                    CmdBufData[Offset] = Context.Memory.ReadInt32(Map.Address + CmdBuf.Offset + Offset * 4);
-                }
-
-                Context.Device.Gpu.PushCommandBuffer(Vmm, CmdBufData);
-            }
-
-            //TODO: Relocation, waitchecks, etc.
-
-            return NvResult.Success;
-        }
-
-        private static int GetSyncpoint(ServiceCtx Context)
-        {
-            //TODO
-            long InputPosition  = Context.Request.GetBufferType0x21().Position;
-            long OutputPosition = Context.Request.GetBufferType0x22().Position;
-
-            NvHostChannelGetParamArg Args = MemoryHelper.Read<NvHostChannelGetParamArg>(Context.Memory, InputPosition);
-
-            Args.Value = 0;
-
-            MemoryHelper.Write(Context.Memory, OutputPosition, Args);
-
-            return NvResult.Success;
-        }
-
-        private static int GetWaitBase(ServiceCtx Context)
-        {
-            long InputPosition  = Context.Request.GetBufferType0x21().Position;
-            long OutputPosition = Context.Request.GetBufferType0x22().Position;
-
-            NvHostChannelGetParamArg Args = MemoryHelper.Read<NvHostChannelGetParamArg>(Context.Memory, InputPosition);
-
-            Args.Value = 0;
-
-            MemoryHelper.Write(Context.Memory, OutputPosition, Args);
-
-            return NvResult.Success;
-        }
-
-        private static int MapBuffer(ServiceCtx Context)
-        {
-            long InputPosition  = Context.Request.GetBufferType0x21().Position;
-            long OutputPosition = Context.Request.GetBufferType0x22().Position;
-
-            NvHostChannelMapBuffer Args = MemoryHelper.Read<NvHostChannelMapBuffer>(Context.Memory, InputPosition);
-
-            NvGpuVmm Vmm = NvGpuASIoctl.GetASCtx(Context).Vmm;
-
-            for (int Index = 0; Index < Args.NumEntries; Index++)
-            {
-                int Handle = Context.Memory.ReadInt32(InputPosition + 0xc + Index * 8);
-
-                NvMapHandle Map = NvMapIoctl.GetNvMap(Context, Handle);
-
-                if (Map == null)
-                {
-                    Logger.PrintWarning(LogClass.ServiceNv, $"Invalid handle 0x{Handle:x8}!");
-
-                    return NvResult.InvalidInput;
-                }
-
-                lock (Map)
-                {
-                    if (Map.DmaMapAddress == 0)
-                    {
-                        Map.DmaMapAddress = Vmm.MapLow(Map.Address, Map.Size);
-                    }
-
-                    Context.Memory.WriteInt32(OutputPosition + 0xc + 4 + Index * 8, (int)Map.DmaMapAddress);
-                }
-            }
-
-            return NvResult.Success;
-        }
-
-        private static int UnmapBuffer(ServiceCtx Context)
-        {
-            long InputPosition  = Context.Request.GetBufferType0x21().Position;
-
-            NvHostChannelMapBuffer Args = MemoryHelper.Read<NvHostChannelMapBuffer>(Context.Memory, InputPosition);
-
-            NvGpuVmm Vmm = NvGpuASIoctl.GetASCtx(Context).Vmm;
-
-            for (int Index = 0; Index < Args.NumEntries; Index++)
-            {
-                int Handle = Context.Memory.ReadInt32(InputPosition + 0xc + Index * 8);
-
-                NvMapHandle Map = NvMapIoctl.GetNvMap(Context, Handle);
-
-                if (Map == null)
-                {
-                    Logger.PrintWarning(LogClass.ServiceNv, $"Invalid handle 0x{Handle:x8}!");
-
-                    return NvResult.InvalidInput;
-                }
-
-                lock (Map)
-                {
-                    if (Map.DmaMapAddress != 0)
-                    {
-                        Vmm.Free(Map.DmaMapAddress, Map.Size);
-
-                        Map.DmaMapAddress = 0;
-                    }
-                }
-            }
-
-            return NvResult.Success;
-        }
-
-        private static int SetUserData(ServiceCtx Context)
->>>>>>> c86aacde
         {
             long inputPosition  = context.Request.GetBufferType0x21().Position;
             long outputPosition = context.Request.GetBufferType0x22().Position;
@@ -239,19 +194,11 @@
             return NvResult.Success;
         }
 
-<<<<<<< HEAD
-        private static int SetTimeout(ServiceCtx context, NvChannelName channel)
-=======
-        private static int SetTimeout(ServiceCtx Context)
->>>>>>> c86aacde
+        private static int SetTimeout(ServiceCtx context)
         {
             long inputPosition = context.Request.GetBufferType0x21().Position;
 
-<<<<<<< HEAD
-            GetChannel(context, channel).Timeout = context.Memory.ReadInt32(inputPosition);
-=======
-            GetChannel(Context).Timeout = Context.Memory.ReadInt32(InputPosition);
->>>>>>> c86aacde
+            GetChannel(context).Timeout = context.Memory.ReadInt32(inputPosition);
 
             return NvResult.Success;
         }
@@ -263,7 +210,7 @@
 
             NvHostChannelSubmitGpfifo args = MemoryHelper.Read<NvHostChannelSubmitGpfifo>(context.Memory, inputPosition);
 
-            NvGpuVmm vmm = NvGpuASIoctl.GetASCtx(context).Vmm;
+            NvGpuVmm vmm = NvGpuASIoctl.GetASCtx(context).Vmm;;
 
             for (int index = 0; index < args.NumEntries; index++)
             {
@@ -337,7 +284,7 @@
 
             NvHostChannelSubmitGpfifo args = MemoryHelper.Read<NvHostChannelSubmitGpfifo>(context.Memory, inputPosition);
 
-            NvGpuVmm vmm = NvGpuASIoctl.GetASCtx(context).Vmm;
+            NvGpuVmm vmm = NvGpuASIoctl.GetASCtx(context).Vmm;;
 
             for (int index = 0; index < args.NumEntries; index++)
             {
@@ -359,20 +306,9 @@
             context.Device.Gpu.Pusher.Push(vmm, gpfifo);
         }
 
-<<<<<<< HEAD
-        public static NvChannel GetChannel(ServiceCtx context, NvChannelName channel)
-        {
-            ChannelsPerProcess cpp = _channels.GetOrAdd(context.Process, (key) =>
-            {
-                return new ChannelsPerProcess();
-            });
-
-            return cpp.Channels[channel];
-=======
-        public static NvChannel GetChannel(ServiceCtx Context)
-        {
-            return Channels.GetOrAdd(Context.Process, (Key) => new NvChannel());
->>>>>>> c86aacde
+        public static NvChannel GetChannel(ServiceCtx context)
+        {
+            return _channels.GetOrAdd(context.Process, (key) => new NvChannel());
         }
 
         public static void UnloadProcess(KProcess process)
