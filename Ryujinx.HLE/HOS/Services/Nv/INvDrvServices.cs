--- conflicted
+++ resolved
@@ -20,19 +20,9 @@
 
         public override IReadOnlyDictionary<int, ServiceProcessRequest> Commands => _commands;
 
-<<<<<<< HEAD
         private static Dictionary<string, IoctlProcessor> _ioctlProcessors =
                    new Dictionary<string, IoctlProcessor>
                    {
-            { "/dev/nvhost-as-gpu",   ProcessIoctlNvGpuAS    },
-            { "/dev/nvhost-ctrl",     ProcessIoctlNvHostCtrl },
-            { "/dev/nvhost-ctrl-gpu", ProcessIoctlNvGpuGpu   },
-            { "/dev/nvhost-gpu",      ProcessIoctlNvHostGpu  },
-            { "/dev/nvmap",           ProcessIoctlNvMap      }
-=======
-        private static Dictionary<string, IoctlProcessor> IoctlProcessors =
-                   new Dictionary<string, IoctlProcessor>()
-        {
             { "/dev/nvhost-as-gpu",   ProcessIoctlNvGpuAS       },
             { "/dev/nvhost-ctrl",     ProcessIoctlNvHostCtrl    },
             { "/dev/nvhost-ctrl-gpu", ProcessIoctlNvGpuGpu      },
@@ -40,7 +30,6 @@
             { "/dev/nvhost-nvdec",    ProcessIoctlNvHostChannel },
             { "/dev/nvhost-vic",      ProcessIoctlNvHostChannel },
             { "/dev/nvmap",           ProcessIoctlNvMap         }
->>>>>>> c86aacde
         };
 
         public static GlobalStateTable Fds { get; private set; }
@@ -179,15 +168,9 @@
             return ProcessIoctl(context, cmd, NvGpuGpuIoctl.ProcessIoctl);
         }
 
-<<<<<<< HEAD
-        private static int ProcessIoctlNvHostGpu(ServiceCtx context, int cmd)
-        {
-            return ProcessIoctl(context, cmd, NvHostChannelIoctl.ProcessIoctlGpu);
-=======
-        private static int ProcessIoctlNvHostChannel(ServiceCtx Context, int Cmd)
-        {
-            return ProcessIoctl(Context, Cmd, NvHostChannelIoctl.ProcessIoctl);
->>>>>>> c86aacde
+        private static int ProcessIoctlNvHostChannel(ServiceCtx context, int cmd)
+        {
+            return ProcessIoctl(context, cmd, NvHostChannelIoctl.ProcessIoctl);
         }
 
         private static int ProcessIoctlNvMap(ServiceCtx context, int cmd)
