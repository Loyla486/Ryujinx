using Ryujinx.Common;
using Ryujinx.Common.Logging;
using Ryujinx.Cpu;
using Ryujinx.HLE.HOS.Applets;
using Ryujinx.HLE.HOS.Ipc;
using Ryujinx.HLE.HOS.Kernel.Common;
using Ryujinx.HLE.HOS.Services.SurfaceFlinger;
using Ryujinx.HLE.HOS.Services.Vi.RootService.ApplicationDisplayService;
using System;
using System.Diagnostics;
using System.Text;

namespace Ryujinx.HLE.HOS.Services.Vi.RootService
{
    class IApplicationDisplayService : IpcService
    {
        private readonly IdDictionary _displays;

        private int _vsyncEventHandle;

        public IApplicationDisplayService()
        {
            _displays = new IdDictionary();
        }

        [CommandHipc(100)]
        // GetRelayService() -> object<nns::hosbinder::IHOSBinderDriver>
        public ResultCode GetRelayService(ServiceCtx context)
        {
            MakeObject(context, new HOSBinderDriverServer());

            return ResultCode.Success;
        }

        [CommandHipc(101)]
        // GetSystemDisplayService() -> object<nn::visrv::sf::ISystemDisplayService>
        public ResultCode GetSystemDisplayService(ServiceCtx context)
        {
            MakeObject(context, new ISystemDisplayService(this));

            return ResultCode.Success;
        }

        [CommandHipc(102)]
        // GetManagerDisplayService() -> object<nn::visrv::sf::IManagerDisplayService>
        public ResultCode GetManagerDisplayService(ServiceCtx context)
        {
            MakeObject(context, new IManagerDisplayService(this));

            return ResultCode.Success;
        }

        [CommandHipc(103)] // 2.0.0+
        // GetIndirectDisplayTransactionService() -> object<nns::hosbinder::IHOSBinderDriver>
        public ResultCode GetIndirectDisplayTransactionService(ServiceCtx context)
        {
            MakeObject(context, new HOSBinderDriverServer());

            return ResultCode.Success;
        }

        [CommandHipc(1000)]
        // ListDisplays() -> (u64, buffer<nn::vi::DisplayInfo, 6>)
        public ResultCode ListDisplays(ServiceCtx context)
        {
            long recBuffPtr = context.Request.ReceiveBuff[0].Position;

            MemoryHelper.FillWithZeros(context.Memory, recBuffPtr, 0x60);

            // Add only the default display to buffer
            context.Memory.Write((ulong)recBuffPtr, Encoding.ASCII.GetBytes("Default"));
            context.Memory.Write((ulong)recBuffPtr + 0x40, 0x1L);
            context.Memory.Write((ulong)recBuffPtr + 0x48, 0x1L);
            context.Memory.Write((ulong)recBuffPtr + 0x50, 1280L);
            context.Memory.Write((ulong)recBuffPtr + 0x58, 720L);

            context.ResponseData.Write(1L);

            return ResultCode.Success;
        }

        [CommandHipc(1010)]
        // OpenDisplay(nn::vi::DisplayName) -> u64
        public ResultCode OpenDisplay(ServiceCtx context)
        {
            string name = GetDisplayName(context);

            long displayId = _displays.Add(new Display(name));

            context.ResponseData.Write(displayId);

            return ResultCode.Success;
        }

        [CommandHipc(1020)]
        // CloseDisplay(u64)
        public ResultCode CloseDisplay(ServiceCtx context)
        {
            int displayId = context.RequestData.ReadInt32();

            _displays.Delete(displayId);

            return ResultCode.Success;
        }

        [CommandHipc(1102)]
        // GetDisplayResolution(u64) -> (u64, u64)
        public ResultCode GetDisplayResolution(ServiceCtx context)
        {
            long displayId = context.RequestData.ReadInt32();

            context.ResponseData.Write(1280);
            context.ResponseData.Write(720);

            return ResultCode.Success;
        }

        [CommandHipc(2020)]
        // OpenLayer(nn::vi::DisplayName, u64, nn::applet::AppletResourceUserId, pid) -> (u64, buffer<bytes, 6>)
        public ResultCode OpenLayer(ServiceCtx context)
        {
            // TODO: support multi display.
            byte[] displayName = context.RequestData.ReadBytes(0x40);

            long layerId   = context.RequestData.ReadInt64();
            long userId    = context.RequestData.ReadInt64();
            long parcelPtr = context.Request.ReceiveBuff[0].Position;

            IBinder producer = context.Device.System.SurfaceFlinger.OpenLayer(context.Request.HandleDesc.PId, layerId);

            context.Device.System.SurfaceFlinger.SetRenderLayer(layerId);

            Parcel parcel = new Parcel(0x28, 0x4);

            parcel.WriteObject(producer, "dispdrv\0");

            ReadOnlySpan<byte> parcelData = parcel.Finish();

            context.Memory.Write((ulong)parcelPtr, parcelData);

            context.ResponseData.Write((long)parcelData.Length);

            return ResultCode.Success;
        }

        [CommandHipc(2021)]
        // CloseLayer(u64)
        public ResultCode CloseLayer(ServiceCtx context)
        {
            long layerId = context.RequestData.ReadInt64();

            context.Device.System.SurfaceFlinger.CloseLayer(layerId);

            return ResultCode.Success;
        }

        [CommandHipc(2030)]
        // CreateStrayLayer(u32, u64) -> (u64, u64, buffer<bytes, 6>)
        public ResultCode CreateStrayLayer(ServiceCtx context)
        {
            long layerFlags = context.RequestData.ReadInt64();
            long displayId  = context.RequestData.ReadInt64();

            long parcelPtr = context.Request.ReceiveBuff[0].Position;

            // TODO: support multi display.
            Display disp = _displays.GetData<Display>((int)displayId);

            IBinder producer = context.Device.System.SurfaceFlinger.CreateLayer(0, out long layerId);

            context.Device.System.SurfaceFlinger.SetRenderLayer(layerId);

            Parcel parcel = new Parcel(0x28, 0x4);

            parcel.WriteObject(producer, "dispdrv\0");

            ReadOnlySpan<byte> parcelData = parcel.Finish();

            context.Memory.Write((ulong)parcelPtr, parcelData);

            context.ResponseData.Write(layerId);
            context.ResponseData.Write((long)parcelData.Length);

            return ResultCode.Success;
        }

        [CommandHipc(2031)]
        // DestroyStrayLayer(u64)
        public ResultCode DestroyStrayLayer(ServiceCtx context)
        {
            long layerId = context.RequestData.ReadInt64();

            context.Device.System.SurfaceFlinger.CloseLayer(layerId);

            return ResultCode.Success;
        }

        [CommandHipc(2101)]
        // SetLayerScalingMode(u32, u64)
        public ResultCode SetLayerScalingMode(ServiceCtx context)
        {
            int  scalingMode = context.RequestData.ReadInt32();
            long layerId     = context.RequestData.ReadInt64();

            return ResultCode.Success;
        }

        [CommandHipc(2102)] // 5.0.0+
        // ConvertScalingMode(unknown) -> unknown
        public ResultCode ConvertScalingMode(ServiceCtx context)
        {
            SourceScalingMode scalingMode = (SourceScalingMode)context.RequestData.ReadInt32();

            DestinationScalingMode? convertedScalingMode = ConvertScalingMode(scalingMode);

            if (!convertedScalingMode.HasValue)
            {
                // Scaling mode out of the range of valid values.
                return ResultCode.InvalidArguments;
            }

            if (scalingMode != SourceScalingMode.ScaleToWindow &&
                scalingMode != SourceScalingMode.PreserveAspectRatio)
            {
                // Invalid scaling mode specified.
                return ResultCode.InvalidScalingMode;
            }

            context.ResponseData.Write((ulong)convertedScalingMode);

            return ResultCode.Success;
        }

        private DestinationScalingMode? ConvertScalingMode(SourceScalingMode source)
        {
            switch (source)
            {
                case SourceScalingMode.None:                return DestinationScalingMode.None;
                case SourceScalingMode.Freeze:              return DestinationScalingMode.Freeze;
                case SourceScalingMode.ScaleAndCrop:        return DestinationScalingMode.ScaleAndCrop;
                case SourceScalingMode.ScaleToWindow:       return DestinationScalingMode.ScaleToWindow;
                case SourceScalingMode.PreserveAspectRatio: return DestinationScalingMode.PreserveAspectRatio;
            }

            return null;
        }

<<<<<<< HEAD
        private ulong GetA8B8G8R8LayerSize(int width, int height, out int pitch, out int alignment)
        {
            const int   defaultAlignment = 0x1000;
            const ulong defaultSize      = 0x20000;

            alignment = defaultAlignment;
            pitch     = BitUtils.AlignUp(BitUtils.DivRoundUp(width * 32, 8), 64);

            int   memorySize         = pitch * BitUtils.AlignUp(height, 64);
            ulong requiredMemorySize = (ulong)BitUtils.AlignUp(memorySize, alignment);

            return (requiredMemorySize + defaultSize - 1) / defaultSize * defaultSize;
        }

        [Command(2450)]
=======
        [CommandHipc(2450)]
>>>>>>> e520eecb
        // GetIndirectLayerImageMap(s64 width, s64 height, u64 handle, nn::applet::AppletResourceUserId, pid) -> (s64, s64, buffer<bytes, 0x46>)
        public ResultCode GetIndirectLayerImageMap(ServiceCtx context)
        {
            // The size of the layer buffer should be an aligned multiple of width * height
            // because it was created using GetIndirectLayerImageRequiredMemoryInfo as a guide.

            long layerWidth        = context.RequestData.ReadInt64();
            long layerHeight       = context.RequestData.ReadInt64();
            long layerHandle       = context.RequestData.ReadInt64();
            long layerBuffPosition = context.Request.ReceiveBuff[0].Position;
            long layerBuffSize     = context.Request.ReceiveBuff[0].Size;

            // Get the pitch of the layer that is necessary to render correctly.
            ulong size = GetA8B8G8R8LayerSize((int)layerWidth, (int)layerHeight, out int pitch, out _);

            Debug.Assert(layerBuffSize == (long)size);

            // Get the applet associated with the handle.
            object appletObject = context.Device.System.AppletState.IndirectLayerHandles.GetData((int)layerHandle);

            if (appletObject == null)
            {
                Logger.Error?.Print(LogClass.ServiceVi, $"Indirect layer handle {layerHandle} does not match any applet");

                return ResultCode.Success;
            }

            Debug.Assert(appletObject is IApplet);

            IApplet applet = appletObject as IApplet;

            Span<byte> graphics = applet.GetGraphicsA8B8G8R8((int)layerWidth, (int)layerHeight, pitch, (int)layerBuffSize);

            if (graphics == null)
            {
                Logger.Error?.Print(LogClass.ServiceVi, $"Applet returned no graphics for indirect layer handle {layerHandle}");

                return ResultCode.Success;
            }

            context.Memory.Write((ulong)layerBuffPosition, graphics);

            context.ResponseData.Write(layerWidth);
            context.ResponseData.Write(layerHeight);

            return ResultCode.Success;
        }

        [CommandHipc(2460)]
        // GetIndirectLayerImageRequiredMemoryInfo(u64 width, u64 height) -> (u64 size, u64 alignment)
        public ResultCode GetIndirectLayerImageRequiredMemoryInfo(ServiceCtx context)
        {
            /*
            // Doesn't occur in our case.
            if (sizePtr == null || address_alignmentPtr == null)
            {
                return ResultCode.InvalidArguments;
            }
            */

            int width  = (int)context.RequestData.ReadUInt64();
            int height = (int)context.RequestData.ReadUInt64();

            if (height < 0 || width < 0)
            {
                return ResultCode.InvalidLayerSize;
            }
            else
            {
                /*
                // Doesn't occur in our case.
                if (!service_initialized)
                {
                    return ResultCode.InvalidArguments;
                }
                */

                // NOTE: The official service setup a A8B8G8R8 texture with a linear layout and then query its size.
                //       As we don't need this texture on the emulator, we can just simplify this logic and directly
                //       do a linear layout size calculation. (stride * height * bytePerPixel)
                ulong size = GetA8B8G8R8LayerSize(width, height, out int pitch, out int alignment);

                context.ResponseData.Write(size);
                context.ResponseData.Write(alignment);
            }

            return ResultCode.Success;
        }

        [CommandHipc(5202)]
        // GetDisplayVsyncEvent(u64) -> handle<copy>
        public ResultCode GetDisplayVSyncEvent(ServiceCtx context)
        {
            string name = GetDisplayName(context);

            if (_vsyncEventHandle == 0)
            {
                if (context.Process.HandleTable.GenerateHandle(context.Device.System.VsyncEvent.ReadableEvent, out _vsyncEventHandle) != KernelResult.Success)
                {
                    throw new InvalidOperationException("Out of handles!");
                }
            }

            context.Response.HandleDesc = IpcHandleDesc.MakeCopy(_vsyncEventHandle);

            return ResultCode.Success;
        }

        private string GetDisplayName(ServiceCtx context)
        {
            string name = string.Empty;

            for (int index = 0; index < 8 &&
                context.RequestData.BaseStream.Position <
                context.RequestData.BaseStream.Length; index++)
            {
                byte chr = context.RequestData.ReadByte();

                if (chr >= 0x20 && chr < 0x7f)
                {
                    name += (char)chr;
                }
            }

            return name;
        }
    }
}<|MERGE_RESOLUTION|>--- conflicted
+++ resolved
@@ -245,7 +245,6 @@
             return null;
         }
 
-<<<<<<< HEAD
         private ulong GetA8B8G8R8LayerSize(int width, int height, out int pitch, out int alignment)
         {
             const int   defaultAlignment = 0x1000;
@@ -260,10 +259,7 @@
             return (requiredMemorySize + defaultSize - 1) / defaultSize * defaultSize;
         }
 
-        [Command(2450)]
-=======
         [CommandHipc(2450)]
->>>>>>> e520eecb
         // GetIndirectLayerImageMap(s64 width, s64 height, u64 handle, nn::applet::AppletResourceUserId, pid) -> (s64, s64, buffer<bytes, 0x46>)
         public ResultCode GetIndirectLayerImageMap(ServiceCtx context)
         {
