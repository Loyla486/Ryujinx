--- conflicted
+++ resolved
@@ -7,17 +7,13 @@
 using Ryujinx.HLE.HOS.Kernel.Common;
 using Ryujinx.HLE.HOS.Services.SurfaceFlinger;
 using Ryujinx.HLE.HOS.Services.Vi.RootService.ApplicationDisplayService;
-<<<<<<< HEAD
 using Ryujinx.HLE.Ui;
-using System;
-using System.Diagnostics;
-=======
 using Ryujinx.HLE.HOS.Services.Vi.RootService.ApplicationDisplayService.Types;
 using Ryujinx.HLE.HOS.Services.Vi.Types;
 using System;
+using System.Diagnostics;
 using System.Collections.Generic;
 using System.Runtime.CompilerServices;
->>>>>>> 7c5ead1c
 using System.Text;
 
 namespace Ryujinx.HLE.HOS.Services.Vi.RootService
@@ -351,21 +347,6 @@
             return ResultCode.Success;
         }
 
-<<<<<<< HEAD
-        private DestinationScalingMode? ConvertScalingMode(SourceScalingMode source)
-        {
-            switch (source)
-            {
-                case SourceScalingMode.None:                return DestinationScalingMode.None;
-                case SourceScalingMode.Freeze:              return DestinationScalingMode.Freeze;
-                case SourceScalingMode.ScaleAndCrop:        return DestinationScalingMode.ScaleAndCrop;
-                case SourceScalingMode.ScaleToWindow:       return DestinationScalingMode.ScaleToWindow;
-                case SourceScalingMode.PreserveAspectRatio: return DestinationScalingMode.PreserveAspectRatio;
-            }
-
-            return null;
-        }
-
         private ulong GetA8B8G8R8LayerSize(int width, int height, out int pitch, out int alignment)
         {
             const int   defaultAlignment = 0x1000;
@@ -380,8 +361,6 @@
             return (requiredMemorySize + defaultSize - 1) / defaultSize * defaultSize;
         }
 
-=======
->>>>>>> 7c5ead1c
         [CommandHipc(2450)]
         // GetIndirectLayerImageMap(s64 width, s64 height, u64 handle, nn::applet::AppletResourceUserId, pid) -> (s64, s64, buffer<bytes, 0x46>)
         public ResultCode GetIndirectLayerImageMap(ServiceCtx context)
