--- conflicted
+++ resolved
@@ -266,24 +266,16 @@
             // The size of the layer buffer should be an aligned multiple of width * height
             // because it was created using GetIndirectLayerImageRequiredMemoryInfo as a guide.
 
-<<<<<<< HEAD
-            long layerWidth        = context.RequestData.ReadInt64();
-            long layerHeight       = context.RequestData.ReadInt64();
-            long layerHandle       = context.RequestData.ReadInt64();
-            long layerBuffPosition = context.Request.ReceiveBuff[0].Position;
-            long layerBuffSize     = context.Request.ReceiveBuff[0].Size;
+            long  layerWidth        = context.RequestData.ReadInt64();
+            long  layerHeight       = context.RequestData.ReadInt64();
+            long  layerHandle       = context.RequestData.ReadInt64();
+            ulong layerBuffPosition = context.Request.ReceiveBuff[0].Position;
+            ulong layerBuffSize     = context.Request.ReceiveBuff[0].Size;
 
             // Get the pitch of the layer that is necessary to render correctly.
             ulong size = GetA8B8G8R8LayerSize((int)layerWidth, (int)layerHeight, out int pitch, out _);
-=======
-            ulong layerBuffPosition = context.Request.ReceiveBuff[0].Position;
-            ulong layerBuffSize     = context.Request.ReceiveBuff[0].Size;
-
-            // Fill the layer with zeros.
-            context.Memory.Fill(layerBuffPosition, layerBuffSize, 0x00);
->>>>>>> b898bc84
-
-            Debug.Assert(layerBuffSize == (long)size);
+
+            Debug.Assert(layerBuffSize == size);
 
             // Get the applet associated with the handle.
             object appletObject = context.Device.System.AppletState.IndirectLayerHandles.GetData((int)layerHandle);
