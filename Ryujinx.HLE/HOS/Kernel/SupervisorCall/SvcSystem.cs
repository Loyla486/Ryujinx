--- conflicted
+++ resolved
@@ -311,22 +311,6 @@
         }
 
         public KernelResult GetInfo32(
-<<<<<<< HEAD
-            [R(0)] uint subIdLow,
-            [R(1)] uint id,
-            [R(2)] int handle,
-            [R(3)] uint subIdHigh,
-            [R(1)] out uint valueLow,
-            [R(2)] out uint valueHigh)
-        {
-            long value;
-
-            long subId = (long)(subIdLow | ((ulong)subIdHigh << 32));
-
-            KernelResult result = GetInfo(id, handle, subId, out value);
-            valueHigh = (uint)(value >> 32);
-            valueLow  = (uint)(value & 0xFFFFFFFF);
-=======
             [R(0)] uint     subIdLow,
             [R(1)] uint     id,
             [R(2)] int      handle,
@@ -339,7 +323,6 @@
             KernelResult result = GetInfo(id, handle, subId, out long value);
             valueHigh = (uint)(value >> 32);
             valueLow  = (uint)(value & uint.MaxValue);
->>>>>>> 135c19ab
 
             return result;
         }
@@ -742,11 +725,7 @@
             [R(1)] uint sizeLow,
             [R(4)] uint sizeHigh)
         {
-<<<<<<< HEAD
-            //_process.CpuMemory.WriteBytes(addressLow, new byte[sizeLow]);
-=======
             // FIXME: This needs to be implemented as ARMv7 doesn't have any way to do cache maintenance operations on EL0. As we don't support (and don't actually need) to flush the cache, this is stubbed.
->>>>>>> 135c19ab
             return KernelResult.Success;
         }
     }
