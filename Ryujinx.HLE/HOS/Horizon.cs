--- conflicted
+++ resolved
@@ -126,13 +126,9 @@
         public ulong  TitleId { get; private set; }
         public string TitleIdText => TitleId.ToString("x16");
 
-<<<<<<< HEAD
+        public bool TitleIs64Bit { get; private set; }
+
         public bool EnablePtc { get; set; }
-=======
-        public string TitleVersionString { get; private set; }
-
-        public bool TitleIs64Bit { get; private set; }
->>>>>>> 91fa1deb
 
         public IntegrityCheckLevel FsIntegrityCheckLevel { get; set; }
 
@@ -411,11 +407,7 @@
                             .FirstOrDefault(x => x.Name[0] != 0).Name.ToString();
                     }
 
-<<<<<<< HEAD
                     DisplayVersion = ControlData.Value.DisplayVersion.ToString();
-=======
-                    TitleVersionString = ControlData.Value.DisplayVersion.ToString();
->>>>>>> 91fa1deb
                 }
             }
             else
@@ -592,14 +584,6 @@
                 Device.FileSystem.SetRomFs(dataStorage.AsStream(FileAccess.Read));
             }
 
-<<<<<<< HEAD
-=======
-            LoadExeFs(codeFs, out Npdm metaData);
-            
-            TitleId      = metaData.Aci0.TitleId;
-            TitleIs64Bit = metaData.Is64Bit;
-
->>>>>>> 91fa1deb
             if (controlNca != null)
             {
                 ReadControlData(controlNca);
@@ -616,7 +600,7 @@
                 EnsureSaveData(new TitleId(TitleId));
             }
 
-            Logger.PrintInfo(LogClass.Loader, $"Application Loaded: {TitleName} v{TitleVersionString} [{TitleIdText}] [{(TitleIs64Bit ? "64-bit" : "32-bit")}]");
+            Logger.PrintInfo(LogClass.Loader, $"Application Loaded: {TitleName} v{DisplayVersion} [{TitleIdText}] [{(TitleIs64Bit ? "64-bit" : "32-bit")}]");
         }
 
         private void LoadExeFs(IFileSystem codeFs, out Npdm metaData)
