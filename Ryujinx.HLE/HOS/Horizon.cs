using ARMeilleure.Translation.PTC;
using LibHac;
using LibHac.Account;
using LibHac.Bcat;
using LibHac.Common;
using LibHac.Fs;
using LibHac.FsSystem;
using LibHac.FsSystem.NcaUtils;
using LibHac.Ncm;
using LibHac.Ns;
using LibHac.Spl;
using Ryujinx.Common;
using Ryujinx.Common.Configuration;
using Ryujinx.Common.Logging;
using Ryujinx.Configuration;
using Ryujinx.HLE.FileSystem.Content;
using Ryujinx.HLE.HOS.Font;
using Ryujinx.HLE.HOS.Kernel;
using Ryujinx.HLE.HOS.Kernel.Memory;
using Ryujinx.HLE.HOS.Kernel.Process;
using Ryujinx.HLE.HOS.Kernel.Threading;
using Ryujinx.HLE.HOS.Services.Am.AppletAE.AllSystemAppletProxiesService.SystemAppletProxy;
using Ryujinx.HLE.HOS.Services.Arp;
using Ryujinx.HLE.HOS.Services.Mii;
using Ryujinx.HLE.HOS.Services.Nv;
using Ryujinx.HLE.HOS.Services.Nv.NvDrvServices.NvHostCtrl;
using Ryujinx.HLE.HOS.Services.Pcv.Bpc;
using Ryujinx.HLE.HOS.Services.Settings;
using Ryujinx.HLE.HOS.Services.Sm;
using Ryujinx.HLE.HOS.Services.SurfaceFlinger;
using Ryujinx.HLE.HOS.Services.Time.Clock;
using Ryujinx.HLE.HOS.SystemState;
using Ryujinx.HLE.Loaders.Executables;
using Ryujinx.HLE.Loaders.Npdm;
using Ryujinx.HLE.Utilities;
using System;
using System.Collections.Generic;
using System.IO;
using System.Linq;
using System.Reflection;

using static LibHac.Fs.ApplicationSaveDataManagement;

namespace Ryujinx.HLE.HOS
{
    using TimeServiceManager = Services.Time.TimeManager;
    using JsonHelper         = Common.Utilities.JsonHelper;

    public class Horizon : IDisposable
    {
        internal const int HidSize  = 0x40000;
        internal const int FontSize = 0x1100000;
        internal const int IirsSize = 0x8000;
        internal const int TimeSize = 0x1000;

        internal KernelContext KernelContext { get; }

        internal Switch Device { get; private set; }

        internal SurfaceFlinger SurfaceFlinger { get; private set; }

        public SystemStateMgr State { get; private set; }

        internal AppletStateMgr AppletState { get; private set; }

        internal KSharedMemory HidSharedMem  { get; private set; }
        internal KSharedMemory FontSharedMem { get; private set; }
        internal KSharedMemory IirsSharedMem { get; private set; }
        internal SharedFontManager Font { get; private set; }

        internal ContentManager ContentManager { get; private set; }

        internal KEvent VsyncEvent { get; private set; }

        internal KEvent DisplayResolutionChangeEvent { get; private set; }

        public Keyset KeySet => Device.FileSystem.KeySet;

#pragma warning disable CS0649
        private bool _hasStarted;
#pragma warning restore CS0649
        private bool _isDisposed;

        public BlitStruct<ApplicationControlProperty> ControlData { get; set; }

        public string TitleName { get; private set; }
        public string DisplayVersion { get; private set; }

        public ulong  TitleId { get; private set; }
        public string TitleIdText => TitleId.ToString("x16");

        public bool TitleIs64Bit { get; private set; }

        public bool EnablePtc { get; set; }

        public IntegrityCheckLevel FsIntegrityCheckLevel { get; set; }

        public int GlobalAccessLogMode { get; set; }

        internal ulong HidBaseAddress { get; private set; }

        internal NvHostSyncpt HostSyncpoint { get; private set; }

        internal LibHac.Horizon LibHacHorizonServer { get; private set; }
        internal HorizonClient LibHacHorizonClient { get; private set; }

        public Horizon(Switch device, ContentManager contentManager)
        {
            ControlData = new BlitStruct<ApplicationControlProperty>(1);

            KernelContext = new KernelContext(device, device.Memory);

            Device = device;

            State = new SystemStateMgr();

            // Note: This is not really correct, but with HLE of services, the only memory
            // region used that is used is Application, so we can use the other ones for anything.
            KMemoryRegionManager region = KernelContext.MemoryRegions[(int)MemoryRegion.NvServices];

            ulong hidPa  = region.Address;
            ulong fontPa = region.Address + HidSize;
            ulong iirsPa = region.Address + HidSize + FontSize;
            ulong timePa = region.Address + HidSize + FontSize + IirsSize;

            HidBaseAddress = hidPa - DramMemoryMap.DramBase;

            KPageList hidPageList  = new KPageList();
            KPageList fontPageList = new KPageList();
            KPageList iirsPageList = new KPageList();
            KPageList timePageList = new KPageList();

            hidPageList .AddRange(hidPa,  HidSize  / KMemoryManager.PageSize);
            fontPageList.AddRange(fontPa, FontSize / KMemoryManager.PageSize);
            iirsPageList.AddRange(iirsPa, IirsSize / KMemoryManager.PageSize);
            timePageList.AddRange(timePa, TimeSize / KMemoryManager.PageSize);

            HidSharedMem  = new KSharedMemory(KernelContext, hidPageList,  0, 0, MemoryPermission.Read);
            FontSharedMem = new KSharedMemory(KernelContext, fontPageList, 0, 0, MemoryPermission.Read);
            IirsSharedMem = new KSharedMemory(KernelContext, iirsPageList, 0, 0, MemoryPermission.Read);

            KSharedMemory timeSharedMemory = new KSharedMemory(KernelContext, timePageList, 0, 0, MemoryPermission.Read);

            TimeServiceManager.Instance.Initialize(device, this, timeSharedMemory, timePa - DramMemoryMap.DramBase, TimeSize);

            AppletState = new AppletStateMgr(this);

            AppletState.SetFocus(true);

            Font = new SharedFontManager(device, fontPa - DramMemoryMap.DramBase);

            IUserInterface.InitializePort(this);

            VsyncEvent = new KEvent(KernelContext);

            DisplayResolutionChangeEvent = new KEvent(KernelContext);

            ContentManager = contentManager;

            // TODO: use set:sys (and get external clock source id from settings)
            // TODO: use "time!standard_steady_clock_rtc_update_interval_minutes" and implement a worker thread to be accurate.
            UInt128 clockSourceId = new UInt128(Guid.NewGuid().ToByteArray());
            IRtcManager.GetExternalRtcValue(out ulong rtcValue);

            // We assume the rtc is system time.
            TimeSpanType systemTime = TimeSpanType.FromSeconds((long)rtcValue);

            // Configure and setup internal offset
            TimeSpanType internalOffset = TimeSpanType.FromSeconds(ConfigurationState.Instance.System.SystemTimeOffset);
            
            TimeSpanType systemTimeOffset = new TimeSpanType(systemTime.NanoSeconds + internalOffset.NanoSeconds);

            if (systemTime.IsDaylightSavingTime() && !systemTimeOffset.IsDaylightSavingTime())
            {
                internalOffset = internalOffset.AddSeconds(3600L);
            }
            else if (!systemTime.IsDaylightSavingTime() && systemTimeOffset.IsDaylightSavingTime())
            {
                internalOffset = internalOffset.AddSeconds(-3600L);
            }

            internalOffset = new TimeSpanType(-internalOffset.NanoSeconds);

            // First init the standard steady clock
            TimeServiceManager.Instance.SetupStandardSteadyClock(null, clockSourceId, systemTime, internalOffset, TimeSpanType.Zero, false);
            TimeServiceManager.Instance.SetupStandardLocalSystemClock(null, new SystemClockContext(), systemTime.ToSeconds());

            if (NxSettings.Settings.TryGetValue("time!standard_network_clock_sufficient_accuracy_minutes", out object standardNetworkClockSufficientAccuracyMinutes))
            {
                TimeSpanType standardNetworkClockSufficientAccuracy = new TimeSpanType((int)standardNetworkClockSufficientAccuracyMinutes * 60000000000);

                TimeServiceManager.Instance.SetupStandardNetworkSystemClock(new SystemClockContext(), standardNetworkClockSufficientAccuracy);
            }

            TimeServiceManager.Instance.SetupStandardUserSystemClock(null, false, SteadyClockTimePoint.GetRandom());

            // FIXME: TimeZone shoud be init here but it's actually done in ContentManager

            TimeServiceManager.Instance.SetupEphemeralNetworkSystemClock();

            DatabaseImpl.Instance.InitializeDatabase(device);

            HostSyncpoint = new NvHostSyncpt(device);

            SurfaceFlinger = new SurfaceFlinger(device);

            ConfigurationState.Instance.System.EnableDockedMode.Event += OnDockedModeChange;

            InitLibHacHorizon();
        }

        private void InitLibHacHorizon()
        {
            LibHac.Horizon horizon = new LibHac.Horizon(null, Device.FileSystem.FsServer);

            horizon.CreateHorizonClient(out HorizonClient ryujinxClient).ThrowIfFailure();
            horizon.CreateHorizonClient(out HorizonClient bcatClient).ThrowIfFailure();

            ryujinxClient.Sm.RegisterService(new LibHacIReader(this), "arp:r").ThrowIfFailure();
            new BcatServer(bcatClient);

            LibHacHorizonServer = horizon;
            LibHacHorizonClient = ryujinxClient;
        }

        private void OnDockedModeChange(object sender, ReactiveEventArgs<bool> e)
        {
            if (e.NewValue != State.DockedMode)
            {
                State.DockedMode = e.NewValue;

                AppletState.EnqueueMessage(MessageInfo.OperationModeChanged);
                AppletState.EnqueueMessage(MessageInfo.PerformanceModeChanged);
                SignalDisplayResolutionChange();
            }
        }

        public void LoadCart(string exeFsDir, string romFsFile = null)
        {
            if (romFsFile != null)
            {
                Device.FileSystem.LoadRomFs(romFsFile);
            }

            LocalFileSystem codeFs = new LocalFileSystem(exeFsDir);

            LoadExeFs(codeFs, out _);

            if (TitleId != 0)
            {
                EnsureSaveData(new TitleId(TitleId));
            }
        }

        public void LoadXci(string xciFile)
        {
            FileStream file = new FileStream(xciFile, FileMode.Open, FileAccess.Read);

            Xci xci = new Xci(KeySet, file.AsStorage());

            (Nca mainNca, Nca patchNca, Nca controlNca) = GetXciGameData(xci);

            if (mainNca == null)
            {
                Logger.PrintError(LogClass.Loader, "Unable to load XCI");

                return;
            }

            ContentManager.LoadEntries(Device);

            LoadNca(mainNca, patchNca, controlNca);
        }

        public void LoadKip(string kipFile)
        {
            using (IStorage fs = new LocalStorage(kipFile, FileAccess.Read))
            {
                ProgramLoader.LoadKip(KernelContext, new KipExecutable(fs));
            }
        }

        private (Nca main, Nca patch, Nca control) GetXciGameData(Xci xci)
        {
            if (!xci.HasPartition(XciPartitionType.Secure))
            {
                throw new InvalidDataException("Could not find XCI secure partition");
            }

            Nca mainNca    = null;
            Nca patchNca   = null;
            Nca controlNca = null;

            XciPartition securePartition = xci.OpenPartition(XciPartitionType.Secure);

            foreach (DirectoryEntryEx ticketEntry in securePartition.EnumerateEntries("/", "*.tik"))
            {
                Result result = securePartition.OpenFile(out IFile ticketFile, ticketEntry.FullPath.ToU8Span(), OpenMode.Read);

                if (result.IsSuccess())
                {
                    Ticket ticket = new Ticket(ticketFile.AsStream());

                    KeySet.ExternalKeySet.Add(new RightsId(ticket.RightsId), new AccessKey(ticket.GetTitleKey(KeySet)));
                }
            }

            foreach (DirectoryEntryEx fileEntry in securePartition.EnumerateEntries("/", "*.nca"))
            {
                Result result = securePartition.OpenFile(out IFile ncaFile, fileEntry.FullPath.ToU8Span(), OpenMode.Read);
                if (result.IsFailure())
                {
                    continue;
                }

                Nca nca = new Nca(KeySet, ncaFile.AsStorage());

                if (nca.Header.ContentType == NcaContentType.Program)
                {
                    int dataIndex = Nca.GetSectionIndexFromType(NcaSectionType.Data, NcaContentType.Program);

                    if (nca.Header.GetFsHeader(dataIndex).IsPatchSection())
                    {
                        patchNca = nca;
                    }
                    else
                    {
                        mainNca = nca;
                    }
                }
                else if (nca.Header.ContentType == NcaContentType.Control)
                {
                    controlNca = nca;
                }
            }

            if (mainNca == null)
            {
                Logger.PrintError(LogClass.Loader, "Could not find an Application NCA in the provided XCI file");
            }

            if (controlNca != null)
            {
                ReadControlData(controlNca);
            }
            else
            {
                ControlData.ByteSpan.Clear();
            }

            return (mainNca, patchNca, controlNca);
        }

        public void ReadControlData(Nca controlNca)
        {
            IFileSystem controlFs = controlNca.OpenFileSystem(NcaSectionType.Data, FsIntegrityCheckLevel);

            Result result = controlFs.OpenFile(out IFile controlFile, "/control.nacp".ToU8Span(), OpenMode.Read);

            if (result.IsSuccess())
            {
                result = controlFile.Read(out long bytesRead, 0, ControlData.ByteSpan, ReadOption.None);

                if (result.IsSuccess() && bytesRead == ControlData.ByteSpan.Length)
                {
                    TitleName = ControlData.Value
                        .Titles[(int) State.DesiredTitleLanguage].Name.ToString();

                    if (string.IsNullOrWhiteSpace(TitleName))
                    {
                        TitleName = ControlData.Value.Titles.ToArray()
                            .FirstOrDefault(x => x.Name[0] != 0).Name.ToString();
                    }

                    DisplayVersion = ControlData.Value.DisplayVersion.ToString();
                }
            }
            else
            {
                ControlData.ByteSpan.Clear();
            }
        }

        public void LoadNca(string ncaFile)
        {
            FileStream file = new FileStream(ncaFile, FileMode.Open, FileAccess.Read);

            Nca nca = new Nca(KeySet, file.AsStorage(false));

            LoadNca(nca, null, null);
        }

        public void LoadNsp(string nspFile)
        {
            FileStream file = new FileStream(nspFile, FileMode.Open, FileAccess.Read);

            PartitionFileSystem nsp = new PartitionFileSystem(file.AsStorage());

            foreach (DirectoryEntryEx ticketEntry in nsp.EnumerateEntries("/", "*.tik"))
            {
                Result result = nsp.OpenFile(out IFile ticketFile, ticketEntry.FullPath.ToU8Span(), OpenMode.Read);

                if (result.IsSuccess())
                {
                    Ticket ticket = new Ticket(ticketFile.AsStream());

                    KeySet.ExternalKeySet.Add(new RightsId(ticket.RightsId), new AccessKey(ticket.GetTitleKey(KeySet)));
                }
            }

            Nca mainNca    = null;
            Nca patchNca   = null;
            Nca controlNca = null;

            foreach (DirectoryEntryEx fileEntry in nsp.EnumerateEntries("/", "*.nca"))
            {
                nsp.OpenFile(out IFile ncaFile, fileEntry.FullPath.ToU8Span(), OpenMode.Read).ThrowIfFailure();

                Nca nca = new Nca(KeySet, ncaFile.AsStorage());

                if (nca.Header.ContentType == NcaContentType.Program)
                {
                    int dataIndex = Nca.GetSectionIndexFromType(NcaSectionType.Data, NcaContentType.Program);

                    if (nca.Header.GetFsHeader(dataIndex).IsPatchSection())
                    {
                        patchNca = nca;
                    }
                    else
                    {
                        mainNca = nca;
                    }
                }
                else if (nca.Header.ContentType == NcaContentType.Control)
                {
                    controlNca = nca;
                }
            }

            if (mainNca != null)
            {
                LoadNca(mainNca, patchNca, controlNca);

                return;
            }

            // This is not a normal NSP, it's actually a ExeFS as a NSP
            LoadExeFs(nsp, out _);
        }

        public void LoadNca(Nca mainNca, Nca patchNca, Nca controlNca)
        {
            if (mainNca.Header.ContentType != NcaContentType.Program)
            {
                Logger.PrintError(LogClass.Loader, "Selected NCA is not a \"Program\" NCA");

                return;
            }

            IStorage    dataStorage = null;
            IFileSystem codeFs      = null;

            string titleUpdateMetadataPath = System.IO.Path.Combine(Device.FileSystem.GetBasePath(), "games", mainNca.Header.TitleId.ToString("x16"), "updates.json");

            if (File.Exists(titleUpdateMetadataPath))
            {
                string updatePath = JsonHelper.DeserializeFromFile<TitleUpdateMetadata>(titleUpdateMetadataPath).Selected;

                if (File.Exists(updatePath))
                {
                    FileStream file = new FileStream(updatePath, FileMode.Open, FileAccess.Read);
                    PartitionFileSystem nsp = new PartitionFileSystem(file.AsStorage());

                    foreach (DirectoryEntryEx ticketEntry in nsp.EnumerateEntries("/", "*.tik"))
                    {
                        Result result = nsp.OpenFile(out IFile ticketFile, ticketEntry.FullPath.ToU8Span(), OpenMode.Read);

                        if (result.IsSuccess())
                        {
                            Ticket ticket = new Ticket(ticketFile.AsStream());

                            KeySet.ExternalKeySet.Add(new RightsId(ticket.RightsId), new AccessKey(ticket.GetTitleKey(KeySet)));
                        }
                    }

                    foreach (DirectoryEntryEx fileEntry in nsp.EnumerateEntries("/", "*.nca"))
                    {
                        nsp.OpenFile(out IFile ncaFile, fileEntry.FullPath.ToU8Span(), OpenMode.Read).ThrowIfFailure();

                        Nca nca = new Nca(KeySet, ncaFile.AsStorage());

                        if ($"{nca.Header.TitleId.ToString("x16")[..^3]}000" != mainNca.Header.TitleId.ToString("x16"))
                        {
                            break;
                        }

                        if (nca.Header.ContentType == NcaContentType.Program)
                        {
                            patchNca = nca;
                        }
                        else if (nca.Header.ContentType == NcaContentType.Control)
                        {
                            controlNca = nca;
                        }
                    }
                }
            }

            if (patchNca == null)
            {
                if (mainNca.CanOpenSection(NcaSectionType.Data))
                {
                    dataStorage = mainNca.OpenStorage(NcaSectionType.Data, FsIntegrityCheckLevel);
                }

                if (mainNca.CanOpenSection(NcaSectionType.Code))
                {
                    codeFs = mainNca.OpenFileSystem(NcaSectionType.Code, FsIntegrityCheckLevel);
                }
            }
            else
            {
                if (patchNca.CanOpenSection(NcaSectionType.Data))
                {
                    dataStorage = mainNca.OpenStorageWithPatch(patchNca, NcaSectionType.Data, FsIntegrityCheckLevel);
                }

                if (patchNca.CanOpenSection(NcaSectionType.Code))
                {
                    codeFs = mainNca.OpenFileSystemWithPatch(patchNca, NcaSectionType.Code, FsIntegrityCheckLevel);
                }
            }

            if (codeFs == null)
            {
                Logger.PrintError(LogClass.Loader, "No ExeFS found in NCA");

                return;
            }

            if (dataStorage == null)
            {
                Logger.PrintWarning(LogClass.Loader, "No RomFS found in NCA");
            }
            else
            {
                Device.FileSystem.SetRomFs(dataStorage.AsStream(FileAccess.Read));
            }

            if (controlNca != null)
            {
                ReadControlData(controlNca);
            }
            else
            {
                ControlData.ByteSpan.Clear();
            }

            LoadExeFs(codeFs, out _);

            if (TitleId != 0)
            {
                EnsureSaveData(new TitleId(TitleId));
            }

            Logger.PrintInfo(LogClass.Loader, $"Application Loaded: {TitleName} v{DisplayVersion} [{TitleIdText}] [{(TitleIs64Bit ? "64-bit" : "32-bit")}]");
        }

        private void LoadExeFs(IFileSystem codeFs, out Npdm metaData)
        {
            Result result = codeFs.OpenFile(out IFile npdmFile, "/main.npdm".ToU8Span(), OpenMode.Read);

            if (ResultFs.PathNotFound.Includes(result))
            {
                Logger.PrintWarning(LogClass.Loader, "NPDM file not found, using default values!");

                metaData = GetDefaultNpdm();
            }
            else
            {
                metaData = new Npdm(npdmFile.AsStream());
            }

            List<IExecutable> staticObjects = new List<IExecutable>();

            void LoadNso(string filename)
            {
                foreach (DirectoryEntryEx file in codeFs.EnumerateEntries("/", $"{filename}*"))
                {
                    if (Path.GetExtension(file.Name) != string.Empty)
                    {
                        continue;
                    }

                    Logger.PrintInfo(LogClass.Loader, $"Loading {file.Name}...");

                    codeFs.OpenFile(out IFile nsoFile, file.FullPath.ToU8Span(), OpenMode.Read).ThrowIfFailure();          
                         
                    NsoExecutable staticObject = new NsoExecutable(nsoFile.AsStorage());

                    staticObjects.Add(staticObject);
                }
            }

            TitleId      = metaData.Aci0.TitleId;
            TitleIs64Bit = metaData.Is64Bit;

            LoadNso("rtld");
            LoadNso("main");
            LoadNso("subsdk");
            LoadNso("sdk");

            ContentManager.LoadEntries(Device);

<<<<<<< HEAD
            Logger.PrintInfo(LogClass.Cpu, $"Initializing Persistent Translation Cache (enabled: {EnablePtc}).");

            Ptc.Initialize(TitleIdText, DisplayVersion, EnablePtc);

            ProgramLoader.LoadStaticObjects(this, metaData, staticObjects.ToArray());
=======
            ProgramLoader.LoadNsos(KernelContext, metaData, staticObjects.ToArray());
>>>>>>> 15d1cc80
        }

        public void LoadProgram(string filePath)
        {
            Npdm metaData = GetDefaultNpdm();

            bool isNro = Path.GetExtension(filePath).ToLower() == ".nro";


            IExecutable staticObject;

            if (isNro)
            {
                FileStream input = new FileStream(filePath, FileMode.Open);
                NroExecutable obj = new NroExecutable(input);
                staticObject = obj;

                // homebrew NRO can actually have some data after the actual NRO
                if (input.Length > obj.FileSize)
                {
                    input.Position = obj.FileSize;

                    BinaryReader reader = new BinaryReader(input);

                    uint asetMagic = reader.ReadUInt32();

                    if (asetMagic == 0x54455341)
                    {
                        uint asetVersion = reader.ReadUInt32();
                        if (asetVersion == 0)
                        {
                            ulong iconOffset = reader.ReadUInt64();
                            ulong iconSize   = reader.ReadUInt64();

                            ulong nacpOffset = reader.ReadUInt64();
                            ulong nacpSize   = reader.ReadUInt64();

                            ulong romfsOffset = reader.ReadUInt64();
                            ulong romfsSize   = reader.ReadUInt64();

                            if (romfsSize != 0)
                            {
                                Device.FileSystem.SetRomFs(new HomebrewRomFsStream(input, obj.FileSize + (long)romfsOffset));
                            }

                            if (nacpSize != 0)
                            {
                                input.Seek(obj.FileSize + (long)nacpOffset, SeekOrigin.Begin);

                                reader.Read(ControlData.ByteSpan);

                                ref ApplicationControlProperty nacp = ref ControlData.Value;

                                metaData.TitleName = nacp.Titles[(int)State.DesiredTitleLanguage].Name.ToString();

                                if (string.IsNullOrWhiteSpace(metaData.TitleName))
                                {
                                    metaData.TitleName = nacp.Titles.ToArray().FirstOrDefault(x => x.Name[0] != 0).Name.ToString();
                                }

                                if (nacp.PresenceGroupId != 0)
                                {
                                    metaData.Aci0.TitleId = nacp.PresenceGroupId;
                                }
                                else if (nacp.SaveDataOwnerId.Value != 0)
                                {
                                    metaData.Aci0.TitleId = nacp.SaveDataOwnerId.Value;
                                }
                                else if (nacp.AddOnContentBaseId != 0)
                                {
                                    metaData.Aci0.TitleId = nacp.AddOnContentBaseId - 0x1000;
                                }
                                else
                                {
                                    metaData.Aci0.TitleId = 0000000000000000;
                                }
                            }
                        }
                        else
                        {
                            Logger.PrintWarning(LogClass.Loader, $"Unsupported ASET header version found \"{asetVersion}\"");
                        }
                    }
                }
            }
            else
            {
                staticObject = new NsoExecutable(new LocalStorage(filePath, FileAccess.Read));
            }

            ContentManager.LoadEntries(Device);

            TitleName    = metaData.TitleName;
            TitleId      = metaData.Aci0.TitleId;
            TitleIs64Bit = metaData.Is64Bit;

            ProgramLoader.LoadNsos(KernelContext, metaData, new IExecutable[] { staticObject });
        }

        private Npdm GetDefaultNpdm()
        {
            Assembly asm = Assembly.GetCallingAssembly();

            using (Stream npdmStream = asm.GetManifestResourceStream("Ryujinx.HLE.Homebrew.npdm"))
            {
                return new Npdm(npdmStream);
            }
        }

        private Result EnsureSaveData(TitleId titleId)
        {
            Logger.PrintInfo(LogClass.Application, "Ensuring required savedata exists.");

            Uid user = State.Account.LastOpenedUser.UserId.ToLibHacUid();

            ref ApplicationControlProperty control = ref ControlData.Value;

            if (LibHac.Util.IsEmpty(ControlData.ByteSpan))
            {
                // If the current application doesn't have a loaded control property, create a dummy one
                // and set the savedata sizes so a user savedata will be created.
                control = ref new BlitStruct<ApplicationControlProperty>(1).Value;

                // The set sizes don't actually matter as long as they're non-zero because we use directory savedata.
                control.UserAccountSaveDataSize = 0x4000;
                control.UserAccountSaveDataJournalSize = 0x4000;

                Logger.PrintWarning(LogClass.Application,
                    "No control file was found for this game. Using a dummy one instead. This may cause inaccuracies in some games.");
            }

            FileSystemClient fs = Device.FileSystem.FsClient;

            Result rc = fs.EnsureApplicationCacheStorage(out _, titleId, ref control);

            if (rc.IsFailure())
            {
                Logger.PrintError(LogClass.Application, $"Error calling EnsureApplicationCacheStorage. Result code {rc.ToStringWithName()}");
            }

            rc = EnsureApplicationSaveData(fs, out _, titleId, ref control, ref user);

            if (rc.IsFailure())
            {
                Logger.PrintError(LogClass.Application, $"Error calling EnsureApplicationSaveData. Result code {rc.ToStringWithName()}");
            }

            return rc;
        }

        public void SignalDisplayResolutionChange()
        {
            DisplayResolutionChangeEvent.ReadableEvent.Signal();
        }

        public void SignalVsync()
        {
            VsyncEvent.ReadableEvent.Signal();
        }

        public void EnableMultiCoreScheduling()
        {
            if (!_hasStarted)
            {
                KernelContext.Scheduler.MultiCoreScheduling = true;
            }
        }

        public void DisableMultiCoreScheduling()
        {
            if (!_hasStarted)
            {
                KernelContext.Scheduler.MultiCoreScheduling = false;
            }
        }

        public void Dispose()
        {
            Dispose(true);
        }

        protected virtual void Dispose(bool disposing)
        {
            if (!_isDisposed && disposing)
            {
                ConfigurationState.Instance.System.EnableDockedMode.Event -= OnDockedModeChange;

                _isDisposed = true;

                SurfaceFlinger.Dispose();

                KProcess terminationProcess = new KProcess(KernelContext);
                KThread terminationThread = new KThread(KernelContext);

                terminationThread.Initialize(0, 0, 0, 3, 0, terminationProcess, ThreadType.Kernel, () =>
                {
                    // Force all threads to exit.
                    lock (KernelContext.Processes)
                    {
                        foreach (KProcess process in KernelContext.Processes.Values)
                        {
                            process.Terminate();
                        }
                    }

                    // Exit ourself now!
                    KernelContext.Scheduler.ExitThread(terminationThread);
                    KernelContext.Scheduler.GetCurrentThread().Exit();
                    KernelContext.Scheduler.RemoveThread(terminationThread);
                });

                terminationThread.Start();

                // Destroy nvservices channels as KThread could be waiting on some user events.
                // This is safe as KThread that are likely to call ioctls are going to be terminated by the post handler hook on the SVC facade.
                INvDrvServices.Destroy();

                // This is needed as the IPC Dummy KThread is also counted in the ThreadCounter.
                KernelContext.ThreadCounter.Signal();

                // It's only safe to release resources once all threads
                // have exited.
                KernelContext.ThreadCounter.Signal();
                KernelContext.ThreadCounter.Wait();

                KernelContext.Dispose();

                Device.Unload();
            }
        }
    }
}<|MERGE_RESOLUTION|>--- conflicted
+++ resolved
@@ -612,15 +612,11 @@
 
             ContentManager.LoadEntries(Device);
 
-<<<<<<< HEAD
             Logger.PrintInfo(LogClass.Cpu, $"Initializing Persistent Translation Cache (enabled: {EnablePtc}).");
 
             Ptc.Initialize(TitleIdText, DisplayVersion, EnablePtc);
 
-            ProgramLoader.LoadStaticObjects(this, metaData, staticObjects.ToArray());
-=======
             ProgramLoader.LoadNsos(KernelContext, metaData, staticObjects.ToArray());
->>>>>>> 15d1cc80
         }
 
         public void LoadProgram(string filePath)
