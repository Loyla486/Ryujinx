--- conflicted
+++ resolved
@@ -49,7 +49,7 @@
             UiHandler     = Configuration.HostUiHandler;
 
             AudioDeviceDriver = new CompatLayerHardwareDeviceDriver(Configuration.AudioDeviceDriver);
-            Memory            = new MemoryBlock(Configuration.MemoryConfiguration.ToDramSize(), MemoryAllocationFlags.Reserve);
+            Memory            = new MemoryBlock(Configuration.MemoryConfiguration.ToDramSize(), MemoryAllocationFlags.Reserve | MemoryAllocationFlags.Mirrorable);
             Gpu               = new GpuContext(Configuration.GpuRenderer);
             System            = new Horizon(this);
             Statistics        = new PerformanceStatistics();
@@ -57,34 +57,6 @@
             Application       = new ApplicationLoader(this);
             TamperMachine     = new TamperMachine();
 
-<<<<<<< HEAD
-=======
-            UiHandler = configuration.HostUiHandler;
-
-            AudioDeviceDriver = new CompatLayerHardwareDeviceDriver(configuration.AudioDeviceDriver);
-
-            Memory = new MemoryBlock(configuration.MemoryConfiguration.ToDramSize(), MemoryAllocationFlags.Reserve | MemoryAllocationFlags.Mirrorable);
-
-            Gpu = new GpuContext(configuration.GpuRenderer);
-
-            System = new Horizon(this);
-            System.InitializeServices();
-
-            Statistics = new PerformanceStatistics();
-
-            Hid = new Hid(this, System.HidStorage);
-            Hid.InitDevices();
-
-            Application = new ApplicationLoader(this);
-
-            TamperMachine = new TamperMachine();
-
-            Initialize();
-        }
-
-        private void Initialize()
-        {
->>>>>>> 1e60711d
             System.State.SetLanguage(Configuration.SystemLanguage);
             System.State.SetRegion(Configuration.Region);
 
