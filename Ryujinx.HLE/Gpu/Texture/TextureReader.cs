using ChocolArm64.Memory;
using Ryujinx.Graphics.Gal;
using System;

namespace Ryujinx.HLE.Gpu.Texture
{
    static class TextureReader
    {
        public static byte[] Read(IAMemory Memory, TextureInfo Texture)
        {
            switch (Texture.Format)
            {
<<<<<<< HEAD
                case GalTextureFormat.R32G32B32A32: return Read16Bpp   (Memory, Texture);
                case GalTextureFormat.R16G16B16A16: return Read8Bpp    (Memory, Texture);
                case GalTextureFormat.A8B8G8R8:     return Read4Bpp    (Memory, Texture);
                case GalTextureFormat.R32:          return Read4Bpp    (Memory, Texture);
                case GalTextureFormat.Z24S8:        return Read4Bpp    (Memory, Texture);
                case GalTextureFormat.A1B5G5R5:     return Read5551    (Memory, Texture);
                case GalTextureFormat.B5G6R5:       return Read565     (Memory, Texture);
                case GalTextureFormat.G8R8:         return Read2Bpp    (Memory, Texture);
                case GalTextureFormat.R16:          return Read2Bpp    (Memory, Texture);
                case GalTextureFormat.R8:           return Read1Bpp    (Memory, Texture);
                case GalTextureFormat.BC7U:         return Read16Bpt4x4(Memory, Texture);
                case GalTextureFormat.BC1:          return Read8Bpt4x4 (Memory, Texture);
                case GalTextureFormat.BC2:          return Read16Bpt4x4(Memory, Texture);
                case GalTextureFormat.BC3:          return Read16Bpt4x4(Memory, Texture);
                case GalTextureFormat.BC4:          return Read8Bpt4x4 (Memory, Texture);
                case GalTextureFormat.BC5:          return Read16Bpt4x4(Memory, Texture);
                case GalTextureFormat.ZF32:         return Read4Bpp    (Memory, Texture);
                case GalTextureFormat.Astc2D4x4:    return Read16Bpt4x4(Memory, Texture);
=======
                case GalTextureFormat.R32G32B32A32: return Read16Bpp                 (Memory, Texture);
                case GalTextureFormat.R16G16B16A16: return Read8Bpp                  (Memory, Texture);
                case GalTextureFormat.A8B8G8R8:     return Read4Bpp                  (Memory, Texture);
                case GalTextureFormat.R32:          return Read4Bpp                  (Memory, Texture);
                case GalTextureFormat.A1B5G5R5:     return Read5551                  (Memory, Texture);
                case GalTextureFormat.B5G6R5:       return Read565                   (Memory, Texture);
                case GalTextureFormat.G8R8:         return Read2Bpp                  (Memory, Texture);
                case GalTextureFormat.R16:          return Read2Bpp                  (Memory, Texture);
                case GalTextureFormat.R8:           return Read1Bpp                  (Memory, Texture);
                case GalTextureFormat.BC7U:         return Read16BptCompressedTexture(Memory, Texture, 4, 4);
                case GalTextureFormat.BC1:          return Read8Bpt4x4               (Memory, Texture);
                case GalTextureFormat.BC2:          return Read16BptCompressedTexture(Memory, Texture, 4, 4);
                case GalTextureFormat.BC3:          return Read16BptCompressedTexture(Memory, Texture, 4, 4);
                case GalTextureFormat.BC4:          return Read8Bpt4x4               (Memory, Texture);
                case GalTextureFormat.BC5:          return Read16BptCompressedTexture(Memory, Texture, 4, 4);
                case GalTextureFormat.ZF32:         return Read4Bpp                  (Memory, Texture);
                case GalTextureFormat.Astc2D4x4:    return Read16BptCompressedTexture(Memory, Texture, 4, 4);
                case GalTextureFormat.Astc2D5x5:    return Read16BptCompressedTexture(Memory, Texture, 5, 5);
                case GalTextureFormat.Astc2D6x6:    return Read16BptCompressedTexture(Memory, Texture, 6, 6);
                case GalTextureFormat.Astc2D8x8:    return Read16BptCompressedTexture(Memory, Texture, 8, 8);
                case GalTextureFormat.Astc2D10x10:  return Read16BptCompressedTexture(Memory, Texture, 10, 10); 
                case GalTextureFormat.Astc2D12x12:  return Read16BptCompressedTexture(Memory, Texture, 12, 12);
                case GalTextureFormat.Astc2D5x4:    return Read16BptCompressedTexture(Memory, Texture, 5, 4);
                case GalTextureFormat.Astc2D6x5:    return Read16BptCompressedTexture(Memory, Texture, 6, 5);
                case GalTextureFormat.Astc2D8x6:    return Read16BptCompressedTexture(Memory, Texture, 8, 6);
                case GalTextureFormat.Astc2D10x8:   return Read16BptCompressedTexture(Memory, Texture, 10, 8);
                case GalTextureFormat.Astc2D12x10:  return Read16BptCompressedTexture(Memory, Texture, 12, 10);
                case GalTextureFormat.Astc2D8x5:    return Read16BptCompressedTexture(Memory, Texture, 8, 5);
                case GalTextureFormat.Astc2D10x5:   return Read16BptCompressedTexture(Memory, Texture, 10, 5);
                case GalTextureFormat.Astc2D10x6:   return Read16BptCompressedTexture(Memory, Texture, 10, 6);
>>>>>>> 3b00333b
            }

            throw new NotImplementedException(Texture.Format.ToString());
        }

        private unsafe static byte[] Read1Bpp(IAMemory Memory, TextureInfo Texture)
        {
            int Width  = Texture.Width;
            int Height = Texture.Height;

            byte[] Output = new byte[Width * Height];

            ISwizzle Swizzle = TextureHelper.GetSwizzle(Texture, Width, 1);

            (AMemory CpuMem, long Position) = TextureHelper.GetMemoryAndPosition(
                Memory,
                Texture.Position);

            fixed (byte* BuffPtr = Output)
            {
                long OutOffs = 0;

                for (int Y = 0; Y < Height; Y++)
                for (int X = 0; X < Width;  X++)
                {
                    long Offset = (uint)Swizzle.GetSwizzleOffset(X, Y);

                    byte Pixel = CpuMem.ReadByteUnchecked(Position + Offset);

                    *(BuffPtr + OutOffs) = Pixel;

                    OutOffs++;
                }
            }

            return Output;
        }

        private unsafe static byte[] Read5551(IAMemory Memory, TextureInfo Texture)
        {
            int Width  = Texture.Width;
            int Height = Texture.Height;

            byte[] Output = new byte[Width * Height * 2];

            ISwizzle Swizzle = TextureHelper.GetSwizzle(Texture, Width, 2);

            (AMemory CpuMem, long Position) = TextureHelper.GetMemoryAndPosition(
                Memory,
                Texture.Position);

            fixed (byte* BuffPtr = Output)
            {
                long OutOffs = 0;

                for (int Y = 0; Y < Height; Y++)
                for (int X = 0; X < Width;  X++)
                {
                    long Offset = (uint)Swizzle.GetSwizzleOffset(X, Y);

                    uint Pixel = (uint)CpuMem.ReadInt16Unchecked(Position + Offset);

                    Pixel = (Pixel & 0x001f) << 11 |
                            (Pixel & 0x03e0) << 1  |
                            (Pixel & 0x7c00) >> 9  |
                            (Pixel & 0x8000) >> 15;

                    *(short*)(BuffPtr + OutOffs) = (short)Pixel;

                    OutOffs += 2;
                }
            }

            return Output;
        }

        private unsafe static byte[] Read565(IAMemory Memory, TextureInfo Texture)
        {
            int Width  = Texture.Width;
            int Height = Texture.Height;

            byte[] Output = new byte[Width * Height * 2];

            ISwizzle Swizzle = TextureHelper.GetSwizzle(Texture, Width, 2);

            (AMemory CpuMem, long Position) = TextureHelper.GetMemoryAndPosition(
                Memory,
                Texture.Position);

            fixed (byte* BuffPtr = Output)
            {
                long OutOffs = 0;

                for (int Y = 0; Y < Height; Y++)
                for (int X = 0; X < Width;  X++)
                {
                    long Offset = (uint)Swizzle.GetSwizzleOffset(X, Y);

                    uint Pixel = (uint)CpuMem.ReadInt16Unchecked(Position + Offset);

                    Pixel = (Pixel & 0x001f) << 11 |
                            (Pixel & 0x07e0)       |
                            (Pixel & 0xf800) >> 11;

                    *(short*)(BuffPtr + OutOffs) = (short)Pixel;

                    OutOffs += 2;
                }
            }

            return Output;
        }

        private unsafe static byte[] Read2Bpp(IAMemory Memory, TextureInfo Texture)
        {
            int Width  = Texture.Width;
            int Height = Texture.Height;

            byte[] Output = new byte[Width * Height * 2];

            ISwizzle Swizzle = TextureHelper.GetSwizzle(Texture, Width, 2);

            (AMemory CpuMem, long Position) = TextureHelper.GetMemoryAndPosition(
                Memory,
                Texture.Position);

            fixed (byte* BuffPtr = Output)
            {
                long OutOffs = 0;

                for (int Y = 0; Y < Height; Y++)
                for (int X = 0; X < Width;  X++)
                {
                    long Offset = (uint)Swizzle.GetSwizzleOffset(X, Y);

                    short Pixel = CpuMem.ReadInt16Unchecked(Position + Offset);

                    *(short*)(BuffPtr + OutOffs) = Pixel;

                    OutOffs += 2;
                }
            }

            return Output;
        }

        private unsafe static byte[] Read4Bpp(IAMemory Memory, TextureInfo Texture)
        {
            int Width  = Texture.Width;
            int Height = Texture.Height;

            byte[] Output = new byte[Width * Height * 4];

            ISwizzle Swizzle = TextureHelper.GetSwizzle(Texture, Width, 4);

            (AMemory CpuMem, long Position) = TextureHelper.GetMemoryAndPosition(
                Memory,
                Texture.Position);

            fixed (byte* BuffPtr = Output)
            {
                long OutOffs = 0;

                for (int Y = 0; Y < Height; Y++)
                for (int X = 0; X < Width;  X++)
                {
                    long Offset = (uint)Swizzle.GetSwizzleOffset(X, Y);

                    int Pixel = CpuMem.ReadInt32Unchecked(Position + Offset);

                    *(int*)(BuffPtr + OutOffs) = Pixel;

                    OutOffs += 4;
                }
            }

            return Output;
        }

        private unsafe static byte[] Read8Bpp(IAMemory Memory, TextureInfo Texture)
        {
            int Width  = Texture.Width;
            int Height = Texture.Height;

            byte[] Output = new byte[Width * Height * 8];

            ISwizzle Swizzle = TextureHelper.GetSwizzle(Texture, Width, 8);

            (AMemory CpuMem, long Position) = TextureHelper.GetMemoryAndPosition(
                Memory,
                Texture.Position);

            fixed (byte* BuffPtr = Output)
            {
                long OutOffs = 0;

                for (int Y = 0; Y < Height; Y++)
                for (int X = 0; X < Width;  X++)
                {
                    long Offset = (uint)Swizzle.GetSwizzleOffset(X, Y);

                    long Pixel = CpuMem.ReadInt64Unchecked(Position + Offset);

                    *(long*)(BuffPtr + OutOffs) = Pixel;

                    OutOffs += 8;
                }
            }

            return Output;
        }

        private unsafe static byte[] Read16Bpp(IAMemory Memory, TextureInfo Texture)
        {
            int Width  = Texture.Width;
            int Height = Texture.Height;

            byte[] Output = new byte[Width * Height * 16];

            ISwizzle Swizzle = TextureHelper.GetSwizzle(Texture, Width, 16);

            (AMemory CpuMem, long Position) = TextureHelper.GetMemoryAndPosition(
                Memory,
                Texture.Position);

            fixed (byte* BuffPtr = Output)
            {
                long OutOffs = 0;

                for (int Y = 0; Y < Height; Y++)
                for (int X = 0; X < Width;  X++)
                {
                    long Offset = (uint)Swizzle.GetSwizzleOffset(X, Y);

                    long PxLow  = CpuMem.ReadInt64Unchecked(Position + Offset + 0);
                    long PxHigh = CpuMem.ReadInt64Unchecked(Position + Offset + 8);

                    *(long*)(BuffPtr + OutOffs + 0) = PxLow;
                    *(long*)(BuffPtr + OutOffs + 8) = PxHigh;

                    OutOffs += 16;
                }
            }

            return Output;
        }

        private unsafe static byte[] Read8Bpt4x4(IAMemory Memory, TextureInfo Texture)
        {
            int Width  = (Texture.Width  + 3) / 4;
            int Height = (Texture.Height + 3) / 4;

            byte[] Output = new byte[Width * Height * 8];

            ISwizzle Swizzle = TextureHelper.GetSwizzle(Texture, Width, 8);

            (AMemory CpuMem, long Position) = TextureHelper.GetMemoryAndPosition(
                Memory,
                Texture.Position);

            fixed (byte* BuffPtr = Output)
            {
                long OutOffs = 0;

                for (int Y = 0; Y < Height; Y++)
                for (int X = 0; X < Width;  X++)
                {
                    long Offset = (uint)Swizzle.GetSwizzleOffset(X, Y);

                    long Tile = CpuMem.ReadInt64Unchecked(Position + Offset);

                    *(long*)(BuffPtr + OutOffs) = Tile;

                    OutOffs += 8;
                }
            }

            return Output;
        }

        private unsafe static byte[] Read16BptCompressedTexture(IAMemory Memory, TextureInfo Texture, int BlockWidth, int BlockHeight)
        {
            int Width  = (Texture.Width  + (BlockWidth - 1)) / BlockWidth;
            int Height = (Texture.Height + (BlockHeight - 1)) / BlockHeight;

            byte[] Output = new byte[Width * Height * 16];

            ISwizzle Swizzle = TextureHelper.GetSwizzle(Texture, Width, 16);

            (AMemory CpuMem, long Position) = TextureHelper.GetMemoryAndPosition(
                Memory,
                Texture.Position);

            fixed (byte* BuffPtr = Output)
            {
                long OutOffs = 0;

                for (int Y = 0; Y < Height; Y++)
                for (int X = 0; X < Width;  X++)
                {
                    long Offset = (uint)Swizzle.GetSwizzleOffset(X, Y);

                    long Tile0 = CpuMem.ReadInt64Unchecked(Position + Offset + 0);
                    long Tile1 = CpuMem.ReadInt64Unchecked(Position + Offset + 8);

                    *(long*)(BuffPtr + OutOffs + 0) = Tile0;
                    *(long*)(BuffPtr + OutOffs + 8) = Tile1;

                    OutOffs += 16;
                }
            }

            return Output;
        }
    }
}<|MERGE_RESOLUTION|>--- conflicted
+++ resolved
@@ -10,30 +10,11 @@
         {
             switch (Texture.Format)
             {
-<<<<<<< HEAD
-                case GalTextureFormat.R32G32B32A32: return Read16Bpp   (Memory, Texture);
-                case GalTextureFormat.R16G16B16A16: return Read8Bpp    (Memory, Texture);
-                case GalTextureFormat.A8B8G8R8:     return Read4Bpp    (Memory, Texture);
-                case GalTextureFormat.R32:          return Read4Bpp    (Memory, Texture);
-                case GalTextureFormat.Z24S8:        return Read4Bpp    (Memory, Texture);
-                case GalTextureFormat.A1B5G5R5:     return Read5551    (Memory, Texture);
-                case GalTextureFormat.B5G6R5:       return Read565     (Memory, Texture);
-                case GalTextureFormat.G8R8:         return Read2Bpp    (Memory, Texture);
-                case GalTextureFormat.R16:          return Read2Bpp    (Memory, Texture);
-                case GalTextureFormat.R8:           return Read1Bpp    (Memory, Texture);
-                case GalTextureFormat.BC7U:         return Read16Bpt4x4(Memory, Texture);
-                case GalTextureFormat.BC1:          return Read8Bpt4x4 (Memory, Texture);
-                case GalTextureFormat.BC2:          return Read16Bpt4x4(Memory, Texture);
-                case GalTextureFormat.BC3:          return Read16Bpt4x4(Memory, Texture);
-                case GalTextureFormat.BC4:          return Read8Bpt4x4 (Memory, Texture);
-                case GalTextureFormat.BC5:          return Read16Bpt4x4(Memory, Texture);
-                case GalTextureFormat.ZF32:         return Read4Bpp    (Memory, Texture);
-                case GalTextureFormat.Astc2D4x4:    return Read16Bpt4x4(Memory, Texture);
-=======
                 case GalTextureFormat.R32G32B32A32: return Read16Bpp                 (Memory, Texture);
                 case GalTextureFormat.R16G16B16A16: return Read8Bpp                  (Memory, Texture);
                 case GalTextureFormat.A8B8G8R8:     return Read4Bpp                  (Memory, Texture);
                 case GalTextureFormat.R32:          return Read4Bpp                  (Memory, Texture);
+                case GalTextureFormat.Z24S8:        return Read4Bpp                  (Memory, Texture);
                 case GalTextureFormat.A1B5G5R5:     return Read5551                  (Memory, Texture);
                 case GalTextureFormat.B5G6R5:       return Read565                   (Memory, Texture);
                 case GalTextureFormat.G8R8:         return Read2Bpp                  (Memory, Texture);
@@ -60,8 +41,7 @@
                 case GalTextureFormat.Astc2D8x5:    return Read16BptCompressedTexture(Memory, Texture, 8, 5);
                 case GalTextureFormat.Astc2D10x5:   return Read16BptCompressedTexture(Memory, Texture, 10, 5);
                 case GalTextureFormat.Astc2D10x6:   return Read16BptCompressedTexture(Memory, Texture, 10, 6);
->>>>>>> 3b00333b
-            }
+             }
 
             throw new NotImplementedException(Texture.Format.ToString());
         }
