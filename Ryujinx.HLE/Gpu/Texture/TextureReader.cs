using ChocolArm64.Memory;
using Ryujinx.Graphics.Gal;
using System;

namespace Ryujinx.HLE.Gpu.Texture
{
    static class TextureReader
    {
        public static byte[] Read(IAMemory Memory, TextureInfo Texture)
        {
            switch (Texture.Format)
            {
                case GalTextureFormat.R32G32B32A32: return Read16Bpp                 (Memory, Texture);
                case GalTextureFormat.R16G16B16A16: return Read8Bpp                  (Memory, Texture);
                case GalTextureFormat.A8B8G8R8:     return Read4Bpp                  (Memory, Texture);
                case GalTextureFormat.R32:          return Read4Bpp                  (Memory, Texture);
<<<<<<< HEAD
                case GalTextureFormat.BF10GF11RF11: return Read4Bpp                  (Memory, Texture);
=======
                case GalTextureFormat.Z24S8:        return Read4Bpp                  (Memory, Texture);
>>>>>>> 0a13900b
                case GalTextureFormat.A1B5G5R5:     return Read5551                  (Memory, Texture);
                case GalTextureFormat.B5G6R5:       return Read565                   (Memory, Texture);
                case GalTextureFormat.G8R8:         return Read2Bpp                  (Memory, Texture);
                case GalTextureFormat.R16:          return Read2Bpp                  (Memory, Texture);
                case GalTextureFormat.R8:           return Read1Bpp                  (Memory, Texture);
                case GalTextureFormat.BC6H_SF16:    return Read16BptCompressedTexture(Memory, Texture, 4, 4);
                case GalTextureFormat.BC6H_UF16:    return Read16BptCompressedTexture(Memory, Texture, 4, 4);
                case GalTextureFormat.BC7U:         return Read16BptCompressedTexture(Memory, Texture, 4, 4);
                case GalTextureFormat.BC1:          return Read8Bpt4x4               (Memory, Texture);
                case GalTextureFormat.BC2:          return Read16BptCompressedTexture(Memory, Texture, 4, 4);
                case GalTextureFormat.BC3:          return Read16BptCompressedTexture(Memory, Texture, 4, 4);
                case GalTextureFormat.BC4:          return Read8Bpt4x4               (Memory, Texture);
                case GalTextureFormat.BC5:          return Read16BptCompressedTexture(Memory, Texture, 4, 4);
                case GalTextureFormat.ZF32:         return Read4Bpp                  (Memory, Texture);
                case GalTextureFormat.Astc2D4x4:    return Read16BptCompressedTexture(Memory, Texture, 4, 4);
                case GalTextureFormat.Astc2D5x5:    return Read16BptCompressedTexture(Memory, Texture, 5, 5);
                case GalTextureFormat.Astc2D6x6:    return Read16BptCompressedTexture(Memory, Texture, 6, 6);
                case GalTextureFormat.Astc2D8x8:    return Read16BptCompressedTexture(Memory, Texture, 8, 8);
                case GalTextureFormat.Astc2D10x10:  return Read16BptCompressedTexture(Memory, Texture, 10, 10);
                case GalTextureFormat.Astc2D12x12:  return Read16BptCompressedTexture(Memory, Texture, 12, 12);
                case GalTextureFormat.Astc2D5x4:    return Read16BptCompressedTexture(Memory, Texture, 5, 4);
                case GalTextureFormat.Astc2D6x5:    return Read16BptCompressedTexture(Memory, Texture, 6, 5);
                case GalTextureFormat.Astc2D8x6:    return Read16BptCompressedTexture(Memory, Texture, 8, 6);
                case GalTextureFormat.Astc2D10x8:   return Read16BptCompressedTexture(Memory, Texture, 10, 8);
                case GalTextureFormat.Astc2D12x10:  return Read16BptCompressedTexture(Memory, Texture, 12, 10);
                case GalTextureFormat.Astc2D8x5:    return Read16BptCompressedTexture(Memory, Texture, 8, 5);
                case GalTextureFormat.Astc2D10x5:   return Read16BptCompressedTexture(Memory, Texture, 10, 5);
                case GalTextureFormat.Astc2D10x6:   return Read16BptCompressedTexture(Memory, Texture, 10, 6);
             }

            throw new NotImplementedException(Texture.Format.ToString());
        }

        private unsafe static byte[] Read1Bpp(IAMemory Memory, TextureInfo Texture)
        {
            int Width  = Texture.Width;
            int Height = Texture.Height;

            byte[] Output = new byte[Width * Height];

            ISwizzle Swizzle = TextureHelper.GetSwizzle(Texture, Width, 1);

            (AMemory CpuMem, long Position) = TextureHelper.GetMemoryAndPosition(
                Memory,
                Texture.Position);

            fixed (byte* BuffPtr = Output)
            {
                long OutOffs = 0;

                for (int Y = 0; Y < Height; Y++)
                for (int X = 0; X < Width;  X++)
                {
                    long Offset = (uint)Swizzle.GetSwizzleOffset(X, Y);

                    byte Pixel = CpuMem.ReadByteUnchecked(Position + Offset);

                    *(BuffPtr + OutOffs) = Pixel;

                    OutOffs++;
                }
            }

            return Output;
        }

        private unsafe static byte[] Read5551(IAMemory Memory, TextureInfo Texture)
        {
            int Width  = Texture.Width;
            int Height = Texture.Height;

            byte[] Output = new byte[Width * Height * 2];

            ISwizzle Swizzle = TextureHelper.GetSwizzle(Texture, Width, 2);

            (AMemory CpuMem, long Position) = TextureHelper.GetMemoryAndPosition(
                Memory,
                Texture.Position);

            fixed (byte* BuffPtr = Output)
            {
                long OutOffs = 0;

                for (int Y = 0; Y < Height; Y++)
                for (int X = 0; X < Width;  X++)
                {
                    long Offset = (uint)Swizzle.GetSwizzleOffset(X, Y);

                    uint Pixel = (uint)CpuMem.ReadInt16Unchecked(Position + Offset);

                    Pixel = (Pixel & 0x001f) << 11 |
                            (Pixel & 0x03e0) << 1  |
                            (Pixel & 0x7c00) >> 9  |
                            (Pixel & 0x8000) >> 15;

                    *(short*)(BuffPtr + OutOffs) = (short)Pixel;

                    OutOffs += 2;
                }
            }

            return Output;
        }

        private unsafe static byte[] Read565(IAMemory Memory, TextureInfo Texture)
        {
            int Width  = Texture.Width;
            int Height = Texture.Height;

            byte[] Output = new byte[Width * Height * 2];

            ISwizzle Swizzle = TextureHelper.GetSwizzle(Texture, Width, 2);

            (AMemory CpuMem, long Position) = TextureHelper.GetMemoryAndPosition(
                Memory,
                Texture.Position);

            fixed (byte* BuffPtr = Output)
            {
                long OutOffs = 0;

                for (int Y = 0; Y < Height; Y++)
                for (int X = 0; X < Width;  X++)
                {
                    long Offset = (uint)Swizzle.GetSwizzleOffset(X, Y);

                    uint Pixel = (uint)CpuMem.ReadInt16Unchecked(Position + Offset);

                    Pixel = (Pixel & 0x001f) << 11 |
                            (Pixel & 0x07e0)       |
                            (Pixel & 0xf800) >> 11;

                    *(short*)(BuffPtr + OutOffs) = (short)Pixel;

                    OutOffs += 2;
                }
            }

            return Output;
        }

        private unsafe static byte[] Read2Bpp(IAMemory Memory, TextureInfo Texture)
        {
            int Width  = Texture.Width;
            int Height = Texture.Height;

            byte[] Output = new byte[Width * Height * 2];

            ISwizzle Swizzle = TextureHelper.GetSwizzle(Texture, Width, 2);

            (AMemory CpuMem, long Position) = TextureHelper.GetMemoryAndPosition(
                Memory,
                Texture.Position);

            fixed (byte* BuffPtr = Output)
            {
                long OutOffs = 0;

                for (int Y = 0; Y < Height; Y++)
                for (int X = 0; X < Width;  X++)
                {
                    long Offset = (uint)Swizzle.GetSwizzleOffset(X, Y);

                    short Pixel = CpuMem.ReadInt16Unchecked(Position + Offset);

                    *(short*)(BuffPtr + OutOffs) = Pixel;

                    OutOffs += 2;
                }
            }

            return Output;
        }

        private unsafe static byte[] Read4Bpp(IAMemory Memory, TextureInfo Texture)
        {
            int Width  = Texture.Width;
            int Height = Texture.Height;

            byte[] Output = new byte[Width * Height * 4];

            ISwizzle Swizzle = TextureHelper.GetSwizzle(Texture, Width, 4);

            (AMemory CpuMem, long Position) = TextureHelper.GetMemoryAndPosition(
                Memory,
                Texture.Position);

            fixed (byte* BuffPtr = Output)
            {
                long OutOffs = 0;

                for (int Y = 0; Y < Height; Y++)
                for (int X = 0; X < Width;  X++)
                {
                    long Offset = (uint)Swizzle.GetSwizzleOffset(X, Y);

                    int Pixel = CpuMem.ReadInt32Unchecked(Position + Offset);

                    *(int*)(BuffPtr + OutOffs) = Pixel;

                    OutOffs += 4;
                }
            }

            return Output;
        }

        private unsafe static byte[] Read8Bpp(IAMemory Memory, TextureInfo Texture)
        {
            int Width  = Texture.Width;
            int Height = Texture.Height;

            byte[] Output = new byte[Width * Height * 8];

            ISwizzle Swizzle = TextureHelper.GetSwizzle(Texture, Width, 8);

            (AMemory CpuMem, long Position) = TextureHelper.GetMemoryAndPosition(
                Memory,
                Texture.Position);

            fixed (byte* BuffPtr = Output)
            {
                long OutOffs = 0;

                for (int Y = 0; Y < Height; Y++)
                for (int X = 0; X < Width;  X++)
                {
                    long Offset = (uint)Swizzle.GetSwizzleOffset(X, Y);

                    long Pixel = CpuMem.ReadInt64Unchecked(Position + Offset);

                    *(long*)(BuffPtr + OutOffs) = Pixel;

                    OutOffs += 8;
                }
            }

            return Output;
        }

        private unsafe static byte[] Read16Bpp(IAMemory Memory, TextureInfo Texture)
        {
            int Width  = Texture.Width;
            int Height = Texture.Height;

            byte[] Output = new byte[Width * Height * 16];

            ISwizzle Swizzle = TextureHelper.GetSwizzle(Texture, Width, 16);

            (AMemory CpuMem, long Position) = TextureHelper.GetMemoryAndPosition(
                Memory,
                Texture.Position);

            fixed (byte* BuffPtr = Output)
            {
                long OutOffs = 0;

                for (int Y = 0; Y < Height; Y++)
                for (int X = 0; X < Width;  X++)
                {
                    long Offset = (uint)Swizzle.GetSwizzleOffset(X, Y);

                    long PxLow  = CpuMem.ReadInt64Unchecked(Position + Offset + 0);
                    long PxHigh = CpuMem.ReadInt64Unchecked(Position + Offset + 8);

                    *(long*)(BuffPtr + OutOffs + 0) = PxLow;
                    *(long*)(BuffPtr + OutOffs + 8) = PxHigh;

                    OutOffs += 16;
                }
            }

            return Output;
        }

        private unsafe static byte[] Read8Bpt4x4(IAMemory Memory, TextureInfo Texture)
        {
            int Width  = (Texture.Width  + 3) / 4;
            int Height = (Texture.Height + 3) / 4;

            byte[] Output = new byte[Width * Height * 8];

            ISwizzle Swizzle = TextureHelper.GetSwizzle(Texture, Width, 8);

            (AMemory CpuMem, long Position) = TextureHelper.GetMemoryAndPosition(
                Memory,
                Texture.Position);

            fixed (byte* BuffPtr = Output)
            {
                long OutOffs = 0;

                for (int Y = 0; Y < Height; Y++)
                for (int X = 0; X < Width;  X++)
                {
                    long Offset = (uint)Swizzle.GetSwizzleOffset(X, Y);

                    long Tile = CpuMem.ReadInt64Unchecked(Position + Offset);

                    *(long*)(BuffPtr + OutOffs) = Tile;

                    OutOffs += 8;
                }
            }

            return Output;
        }

        private unsafe static byte[] Read16BptCompressedTexture(IAMemory Memory, TextureInfo Texture, int BlockWidth, int BlockHeight)
        {
            int Width  = (Texture.Width  + (BlockWidth - 1)) / BlockWidth;
            int Height = (Texture.Height + (BlockHeight - 1)) / BlockHeight;

            byte[] Output = new byte[Width * Height * 16];

            ISwizzle Swizzle = TextureHelper.GetSwizzle(Texture, Width, 16);

            (AMemory CpuMem, long Position) = TextureHelper.GetMemoryAndPosition(
                Memory,
                Texture.Position);

            fixed (byte* BuffPtr = Output)
            {
                long OutOffs = 0;

                for (int Y = 0; Y < Height; Y++)
                for (int X = 0; X < Width;  X++)
                {
                    long Offset = (uint)Swizzle.GetSwizzleOffset(X, Y);

                    long Tile0 = CpuMem.ReadInt64Unchecked(Position + Offset + 0);
                    long Tile1 = CpuMem.ReadInt64Unchecked(Position + Offset + 8);

                    *(long*)(BuffPtr + OutOffs + 0) = Tile0;
                    *(long*)(BuffPtr + OutOffs + 8) = Tile1;

                    OutOffs += 16;
                }
            }

            return Output;
        }
    }
}<|MERGE_RESOLUTION|>--- conflicted
+++ resolved
@@ -14,11 +14,8 @@
                 case GalTextureFormat.R16G16B16A16: return Read8Bpp                  (Memory, Texture);
                 case GalTextureFormat.A8B8G8R8:     return Read4Bpp                  (Memory, Texture);
                 case GalTextureFormat.R32:          return Read4Bpp                  (Memory, Texture);
-<<<<<<< HEAD
                 case GalTextureFormat.BF10GF11RF11: return Read4Bpp                  (Memory, Texture);
-=======
                 case GalTextureFormat.Z24S8:        return Read4Bpp                  (Memory, Texture);
->>>>>>> 0a13900b
                 case GalTextureFormat.A1B5G5R5:     return Read5551                  (Memory, Texture);
                 case GalTextureFormat.B5G6R5:       return Read565                   (Memory, Texture);
                 case GalTextureFormat.G8R8:         return Read2Bpp                  (Memory, Texture);
