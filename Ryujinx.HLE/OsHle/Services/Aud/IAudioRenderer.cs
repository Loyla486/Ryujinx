using ChocolArm64.Memory;
using Ryujinx.HLE.Logging;
using Ryujinx.HLE.OsHle.Handles;
using Ryujinx.HLE.OsHle.Ipc;
using System;
using System.Collections.Generic;
using System.Runtime.InteropServices;

namespace Ryujinx.HLE.OsHle.Services.Aud
{
    class IAudioRenderer : IpcService, IDisposable
    {
        private Dictionary<int, ServiceProcessRequest> m_Commands;

        public override IReadOnlyDictionary<int, ServiceProcessRequest> Commands => m_Commands;

        private KEvent UpdateEvent;

        private AudioRendererParameter Params;

        public IAudioRenderer(AudioRendererParameter Params)
        {
            m_Commands = new Dictionary<int, ServiceProcessRequest>()
            {
                { 4,  RequestUpdateAudioRenderer     },
                { 5,  StartAudioRenderer             },
                { 6,  StopAudioRenderer              },
                { 7,  QuerySystemEvent               },
                { 10, RequestUpdateAudioRendererAuto }
            };

            UpdateEvent = new KEvent();

            this.Params = Params;
        }

        public long RequestUpdateAudioRenderer(ServiceCtx Context)
        {
<<<<<<< HEAD
=======
            long OutputPosition = Context.Request.ReceiveBuff[0].Position;
            long OutputSize     = Context.Request.ReceiveBuff[0].Size;

            AMemoryHelper.FillWithZeros(Context.Memory, OutputPosition, (int)OutputSize);

            long InputPosition = Context.Request.SendBuff[0].Position;
>>>>>>> 37a6e84f

            return RequestUpdateAudioRendererMethod(Context, Context.Request.ReceiveBuff[0].Position, Context.Request.SendBuff[0].Position);
        }
        
        public long RequestUpdateAudioRendererAuto(ServiceCtx Context)
        {
            return RequestUpdateAudioRendererMethod(Context, Context.Request.GetBufferType0x22().Position, Context.Request.GetBufferType0x21().Position);
        }
        
        public long RequestUpdateAudioRendererMethod(ServiceCtx Context, long OutputPosition, long InputPosition)
        {
            UpdateDataHeader InputDataHeader = AMemoryHelper.Read<UpdateDataHeader>(Context.Memory, InputPosition);

            UpdateDataHeader OutputDataHeader = new UpdateDataHeader();

            int UpdateHeaderSize = Marshal.SizeOf<UpdateDataHeader>();

            OutputDataHeader.Revision               = Params.Revision;
            OutputDataHeader.BehaviorSize           = 0xb0;
            OutputDataHeader.MemoryPoolsSize        = (Params.EffectCount + Params.VoiceCount * 4) * 0x10;
            OutputDataHeader.VoicesSize             = Params.VoiceCount  * 0x10;
            OutputDataHeader.EffectsSize            = Params.EffectCount * 0x10;
            OutputDataHeader.SinksSize              = Params.SinkCount   * 0x20;
            OutputDataHeader.PerformanceManagerSize = 0x10;
            OutputDataHeader.TotalSize              = UpdateHeaderSize                 +
                                                      OutputDataHeader.BehaviorSize    +
                                                      OutputDataHeader.MemoryPoolsSize +
                                                      OutputDataHeader.VoicesSize      +
                                                      OutputDataHeader.EffectsSize     +
                                                      OutputDataHeader.SinksSize       +
                                                      OutputDataHeader.PerformanceManagerSize;

            AMemoryHelper.Write(Context.Memory, OutputPosition, OutputDataHeader);

<<<<<<< HEAD

            for (int Offset = 0x40; Offset < 0x40 + OutputDataHeader.MemoryPoolsSize; Offset += 0x10, MemoryPoolOffset += 0x20)
=======
            int InMemoryPoolOffset = UpdateHeaderSize + InputDataHeader.BehaviorSize;

            int OutMemoryPoolOffset = UpdateHeaderSize;

            for (int Offset = 0; Offset < OutputDataHeader.MemoryPoolsSize; Offset += 0x10, InMemoryPoolOffset += 0x20)
>>>>>>> 37a6e84f
            {
                MemoryPoolState PoolState = (MemoryPoolState)Context.Memory.ReadInt32(InputPosition + InMemoryPoolOffset + 0x10);

                //TODO: Figure out what the other values does.
                if (PoolState == MemoryPoolState.RequestAttach)
                {
                    Context.Memory.WriteInt32(OutputPosition + OutMemoryPoolOffset + Offset, (int)MemoryPoolState.Attached);
                }
                else if (PoolState == MemoryPoolState.RequestDetach)
                {
                    Context.Memory.WriteInt32(OutputPosition + OutMemoryPoolOffset + Offset, (int)MemoryPoolState.Detached);
                }
            }

            int OutVoicesOffset = OutMemoryPoolOffset + OutputDataHeader.MemoryPoolsSize;

            for (int Offset = 0; Offset < OutputDataHeader.VoicesSize; Offset += 0x10)
            {
                Context.Memory.WriteInt32(OutputPosition + OutVoicesOffset + Offset + 8, (int)VoicePlaybackState.Finished);
            }

            //TODO: We shouldn't be signaling this here.
            UpdateEvent.WaitEvent.Set();
            
            return 0;
        }

        public long StartAudioRenderer(ServiceCtx Context)
        {
            Context.Ns.Log.PrintStub(LogClass.ServiceAudio, "Stubbed.");

            return 0;
        }

        public long StopAudioRenderer(ServiceCtx Context)
        {
            Context.Ns.Log.PrintStub(LogClass.ServiceAudio, "Stubbed.");

            return 0;
        }

        public long QuerySystemEvent(ServiceCtx Context)
        {
            int Handle = Context.Process.HandleTable.OpenHandle(UpdateEvent);

            Context.Response.HandleDesc = IpcHandleDesc.MakeCopy(Handle);

            return 0;
        }

        public void Dispose()
        {
            Dispose(true);
        }

        protected virtual void Dispose(bool Disposing)
        {
            if (Disposing)
            {
                UpdateEvent.Dispose();
            }
        }
    }
}<|MERGE_RESOLUTION|>--- conflicted
+++ resolved
@@ -36,26 +36,18 @@
 
         public long RequestUpdateAudioRenderer(ServiceCtx Context)
         {
-<<<<<<< HEAD
-=======
-            long OutputPosition = Context.Request.ReceiveBuff[0].Position;
-            long OutputSize     = Context.Request.ReceiveBuff[0].Size;
-
-            AMemoryHelper.FillWithZeros(Context.Memory, OutputPosition, (int)OutputSize);
-
-            long InputPosition = Context.Request.SendBuff[0].Position;
->>>>>>> 37a6e84f
-
-            return RequestUpdateAudioRendererMethod(Context, Context.Request.ReceiveBuff[0].Position, Context.Request.SendBuff[0].Position);
+            return RequestUpdateAudioRendererMethod(Context, Context.Request.ReceiveBuff[0].Position, Context.Request.ReceiveBuff[0].Size, Context.Request.SendBuff[0].Position);
         }
         
         public long RequestUpdateAudioRendererAuto(ServiceCtx Context)
         {
-            return RequestUpdateAudioRendererMethod(Context, Context.Request.GetBufferType0x22().Position, Context.Request.GetBufferType0x21().Position);
+            return RequestUpdateAudioRendererMethod(Context, Context.Request.GetBufferType0x22().Position, Context.Request.GetBufferType0x22().Size, Context.Request.GetBufferType0x21().Position);
         }
         
-        public long RequestUpdateAudioRendererMethod(ServiceCtx Context, long OutputPosition, long InputPosition)
+        public long RequestUpdateAudioRendererMethod(ServiceCtx Context, long OutputPosition, long OutputSize, long InputPosition)
         {
+            AMemoryHelper.FillWithZeros(Context.Memory, OutputPosition, (int)OutputSize);
+        
             UpdateDataHeader InputDataHeader = AMemoryHelper.Read<UpdateDataHeader>(Context.Memory, InputPosition);
 
             UpdateDataHeader OutputDataHeader = new UpdateDataHeader();
@@ -79,16 +71,11 @@
 
             AMemoryHelper.Write(Context.Memory, OutputPosition, OutputDataHeader);
 
-<<<<<<< HEAD
-
-            for (int Offset = 0x40; Offset < 0x40 + OutputDataHeader.MemoryPoolsSize; Offset += 0x10, MemoryPoolOffset += 0x20)
-=======
             int InMemoryPoolOffset = UpdateHeaderSize + InputDataHeader.BehaviorSize;
 
             int OutMemoryPoolOffset = UpdateHeaderSize;
 
             for (int Offset = 0; Offset < OutputDataHeader.MemoryPoolsSize; Offset += 0x10, InMemoryPoolOffset += 0x20)
->>>>>>> 37a6e84f
             {
                 MemoryPoolState PoolState = (MemoryPoolState)Context.Memory.ReadInt32(InputPosition + InMemoryPoolOffset + 0x10);
 
