using Ryujinx.Memory;
using System;
using System.Runtime.CompilerServices;
using System.Runtime.InteropServices;

namespace Ryujinx.Graphics.Gpu.Memory
{
    /// <summary>
    /// GPU memory manager.
    /// </summary>
    public class MemoryManager
    {
        private const int PtLvl0Bits = 14;
        private const int PtLvl1Bits = 14;
        public  const int PtPageBits = 12;

        private const ulong PtLvl0Size = 1UL << PtLvl0Bits;
        private const ulong PtLvl1Size = 1UL << PtLvl1Bits;
        public  const ulong PageSize   = 1UL << PtPageBits;

        private const ulong PtLvl0Mask = PtLvl0Size - 1;
        private const ulong PtLvl1Mask = PtLvl1Size - 1;
        public  const ulong PageMask   = PageSize   - 1;

        private const int PtLvl0Bit = PtPageBits + PtLvl1Bits;
        private const int PtLvl1Bit = PtPageBits;

        public const ulong PteUnmapped = 0xffffffff_ffffffff;

        private readonly ulong[][] _pageTable;

        public event EventHandler<UnmapEventArgs> MemoryUnmapped;

        private GpuContext _context;

        /// <summary>
        /// Creates a new instance of the GPU memory manager.
        /// </summary>
        public MemoryManager(GpuContext context)
        {
            _context = context;
            _pageTable = new ulong[PtLvl0Size][];
        }

        /// <summary>
        /// Reads data from GPU mapped memory.
        /// </summary>
        /// <typeparam name="T">Type of the data</typeparam>
        /// <param name="gpuVa">GPU virtual address where the data is located</param>
        /// <returns>The data at the specified memory location</returns>
        public T Read<T>(ulong gpuVa) where T : unmanaged
        {
            ulong processVa = Translate(gpuVa);

            return MemoryMarshal.Cast<byte, T>(_context.PhysicalMemory.GetSpan(processVa, Unsafe.SizeOf<T>()))[0];
        }

        /// <summary>
        /// Gets a read-only span of data from GPU mapped memory.
        /// </summary>
        /// <param name="gpuVa">GPU virtual address where the data is located</param>
        /// <param name="size">Size of the data</param>
        /// <returns>The span of the data at the specified memory location</returns>
        public ReadOnlySpan<byte> GetSpan(ulong gpuVa, int size)
        {
            ulong processVa = Translate(gpuVa);

            return _context.PhysicalMemory.GetSpan(processVa, size);
        }

        /// <summary>
        /// Gets a writable region from GPU mapped memory.
        /// </summary>
        /// <param name="address">Start address of the range</param>
        /// <param name="size">Size in bytes to be range</param>
        /// <returns>A writable region with the data at the specified memory location</returns>
        public WritableRegion GetWritableRegion(ulong gpuVa, int size)
        {
            ulong processVa = Translate(gpuVa);

            return _context.PhysicalMemory.GetWritableRegion(processVa, size);
        }

        /// <summary>
        /// Writes data to GPU mapped memory.
        /// </summary>
        /// <typeparam name="T">Type of the data</typeparam>
        /// <param name="gpuVa">GPU virtual address to write the value into</param>
        /// <param name="value">The value to be written</param>
        public void Write<T>(ulong gpuVa, T value) where T : unmanaged
        {
            ulong processVa = Translate(gpuVa);

            _context.PhysicalMemory.Write(processVa, MemoryMarshal.Cast<T, byte>(MemoryMarshal.CreateSpan(ref value, 1)));
        }

        /// <summary>
        /// Writes data to GPU mapped memory.
        /// </summary>
        /// <param name="gpuVa">GPU virtual address to write the data into</param>
        /// <param name="data">The data to be written</param>
        public void Write(ulong gpuVa, ReadOnlySpan<byte> data)
        {
            ulong processVa = Translate(gpuVa);

            _context.PhysicalMemory.Write(processVa, data);
        }

        /// <summary>
        /// Maps a given range of pages to the specified CPU virtual address.
        /// </summary>
        /// <remarks>
        /// All addresses and sizes must be page aligned.
        /// </remarks>
        /// <param name="pa">CPU virtual address to map into</param>
        /// <param name="va">GPU virtual address to be mapped</param>
        /// <param name="size">Size in bytes of the mapping</param>
<<<<<<< HEAD
        /// <returns>GPU virtual address of the mapping</returns>
=======
>>>>>>> 8a660754
        public void Map(ulong pa, ulong va, ulong size)
        {
            lock (_pageTable)
            {
                MemoryUnmapped?.Invoke(this, new UnmapEventArgs(va, size));

                for (ulong offset = 0; offset < size; offset += PageSize)
                {
                    SetPte(va + offset, pa + offset);
                }
            }
        }

        /// <summary>
        /// Frees memory that was previously allocated by a map or reserved.
        /// </summary>
        /// <param name="va">GPU virtual address to free</param>
        /// <param name="size">Size in bytes of the region being freed</param>
        public void Free(ulong va, ulong size)
        {
            lock (_pageTable)
            {
                // Event handlers are not expected to be thread safe.
                MemoryUnmapped?.Invoke(this, new UnmapEventArgs(va, size));

                for (ulong offset = 0; offset < size; offset += PageSize)
                {
                    SetPte(va + offset, PteUnmapped);
                }
            }
        }

        /// <summary>
        /// Checks if a given page is mapped.
        /// </summary>
        /// <param name="gpuVa">GPU virtual address of the page to check</param>
        /// <returns>True if the page is mapped, false otherwise</returns>
        public bool IsMapped(ulong gpuVa)
        {
            return Translate(gpuVa) != PteUnmapped;
        }

        /// <summary>
        /// Translates a GPU virtual address to a CPU virtual address.
        /// </summary>
        /// <param name="gpuVa">GPU virtual address to be translated</param>
        /// <returns>CPU virtual address</returns>
        public ulong Translate(ulong gpuVa)
        {
            ulong baseAddress = GetPte(gpuVa);

            if (baseAddress == PteUnmapped)
            {
                return PteUnmapped;
            }

            return baseAddress + (gpuVa & PageMask);
        }

        /// <summary>
        /// Gets the Page Table entry for a given GPU virtual address.
        /// </summary>
        /// <param name="gpuVa">GPU virtual address</param>
        /// <returns>Page table entry (CPU virtual address)</returns>
        private ulong GetPte(ulong gpuVa)
        {
            ulong l0 = (gpuVa >> PtLvl0Bit) & PtLvl0Mask;
            ulong l1 = (gpuVa >> PtLvl1Bit) & PtLvl1Mask;

            if (_pageTable[l0] == null)
            {
                return PteUnmapped;
            }

            return _pageTable[l0][l1];
        }

        /// <summary>
        /// Sets a Page Table entry at a given GPU virtual address.
        /// </summary>
        /// <param name="gpuVa">GPU virtual address</param>
        /// <param name="pte">Page table entry (CPU virtual address)</param>
        private void SetPte(ulong gpuVa, ulong pte)
        {
            ulong l0 = (gpuVa >> PtLvl0Bit) & PtLvl0Mask;
            ulong l1 = (gpuVa >> PtLvl1Bit) & PtLvl1Mask;

            if (_pageTable[l0] == null)
            {
                _pageTable[l0] = new ulong[PtLvl1Size];

                for (ulong index = 0; index < PtLvl1Size; index++)
                {
                    _pageTable[l0][index] = PteUnmapped;
                }
            }

            _pageTable[l0][l1] = pte;
        }
    }
}<|MERGE_RESOLUTION|>--- conflicted
+++ resolved
@@ -115,10 +115,6 @@
         /// <param name="pa">CPU virtual address to map into</param>
         /// <param name="va">GPU virtual address to be mapped</param>
         /// <param name="size">Size in bytes of the mapping</param>
-<<<<<<< HEAD
-        /// <returns>GPU virtual address of the mapping</returns>
-=======
->>>>>>> 8a660754
         public void Map(ulong pa, ulong va, ulong size)
         {
             lock (_pageTable)
