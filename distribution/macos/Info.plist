<?xml version="1.0" encoding="UTF-8"?>
<!DOCTYPE plist PUBLIC "-//Apple Computer//DTD PLIST 1.0//EN" "http://www.apple.com/DTDs/PropertyList-1.0.dtd">
<plist version="1.0">
<dict>
    <key>CFBundleDevelopmentRegion</key>
    <string>English</string>
    <key>CFBundleExecutable</key>
    <string>Ryujinx</string>
    <key>CFBundleGetInfoString</key>
    <string>Ryujinx</string>
    <key>CFBundleIconFile</key>
    <string>Ryujinx.icns</string>
    <key>CFBundleTypeExtensions</key>
    <array>
        <string>nca</string>
        <string>nro</string>
        <string>nso</string>
        <string>nsp</string>
        <string>xci</string>
    </array>
    <key>CFBundleIdentifier</key>
    <string>org.ryujinx.Ryujinx</string>
    <key>CFBundleInfoDictionaryVersion</key>
    <string>6.0</string>
    <key>CFBundleLongVersionString</key>
    <string>%%RYUJINX_BUILD_VERSION%%-%%RYUJINX_BUILD_GIT_HASH%%"</string>
    <key>CFBundleName</key>
    <string>Ryujinx</string>
    <key>CFBundlePackageType</key>
    <string>APPL</string>
    <key>CFBundleShortVersionString</key>
    <string>1.1</string>
    <key>CFBundleSignature</key>
    <string>????</string>
    <key>CFBundleVersion</key>
    <string>1.1.0</string>
    <key>NSHighResolutionCapable</key>
    <true/>
    <key>CSResourcesFileMapped</key>
    <true/>
    <key>NSHumanReadableCopyright</key>
    <string>Copyright © 2018 - 2023 Ryujinx Team and Contributors.</string>
    <key>LSApplicationCategoryType</key>
    <string>public.app-category.games</string>
    <key>LSMinimumSystemVersion</key>
    <string>11.0</string>
<<<<<<< HEAD
    <key>UTExportedTypeDeclarations</key>
    <array>
      <dict>
        <key>UTTypeDescription</key>
        <string>Extensible Application Markup Language</string>
        <key>UTTypeConformsTo</key>
        <array>
          <string>public.xml</string>
        </array>
        <key>UTTypeIdentifier</key>
        <string>com.ryujinx.Ryujinx-xaml</string>
        <key>UTTypeTagSpecification</key>
        <dict>
          <key>public.filename-extension</key>
          <array>
            <string>xaml</string>
          </array>
        </dict>
      </dict>
      <dict>
        <key>UTTypeDescription</key>
        <string>Nintendo Submission Package</string>
        <key>UTTypeConformsTo</key>
        <array>
          <string>public.data</string>
        </array>
        <key>UTTypeIdentifier</key>
        <string>com.ryujinx.Ryujinx-nsp</string>
        <key>UTTypeTagSpecification</key>
        <dict>
          <key>public.filename-extension</key>
          <array>
            <string>nsp</string>
          </array>
        </dict>
      </dict>
      <dict>
        <key>UTTypeDescription</key>
        <string>Nintendo Switch Cartridge</string>
        <key>UTTypeConformsTo</key>
        <array>
          <string>public.data</string>
        </array>
        <key>UTTypeIdentifier</key>
        <string>com.ryujinx.Ryujinx-xci</string>
        <key>UTTypeTagSpecification</key>
        <dict>
          <key>public.filename-extension</key>
          <array>
            <string>xci</string>
          </array>
        </dict>
      </dict>
      <dict>
        <key>UTTypeDescription</key>
        <string>Nintendo Content Archive</string>
        <key>UTTypeConformsTo</key>
        <array>
          <string>public.data</string>
        </array>
        <key>UTTypeIdentifier</key>
        <string>com.ryujinx.Ryujinx-nca</string>
        <key>UTTypeTagSpecification</key>
        <dict>
          <key>public.filename-extension</key>
          <array>
            <string>nca</string>
          </array>
        </dict>
      </dict>
      <dict>
        <key>UTTypeDescription</key>
        <string>Nintendo Relocatable Object</string>
        <key>UTTypeConformsTo</key>
        <array>
          <string>public.data</string>
        </array>
        <key>UTTypeIdentifier</key>
        <string>com.ryujinx.Ryujinx-nro</string>
        <key>UTTypeTagSpecification</key>
        <dict>
          <key>public.filename-extension</key>
          <array>
            <string>nro</string>
          </array>
        </dict>
      </dict>
      <dict>
        <key>UTTypeDescription</key>
        <string>Nintendo Shared Object</string>
        <key>UTTypeConformsTo</key>
        <array>
          <string>public.data</string>
        </array>
        <key>UTTypeIdentifier</key>
        <string>com.ryujinx.Ryujinx-nso</string>
        <key>UTTypeTagSpecification</key>
        <dict>
          <key>public.filename-extension</key>
          <array>
            <string>nso</string>
          </array>
        </dict>
      </dict>
    </array>
=======
    <key>LSEnvironment</key>
    <dict>
        <key>COMPlus_DefaultStackSize</key>
        <string>200000</string>
    </dict>
>>>>>>> e96299ee
</dict>
</plist><|MERGE_RESOLUTION|>--- conflicted
+++ resolved
@@ -44,7 +44,6 @@
     <string>public.app-category.games</string>
     <key>LSMinimumSystemVersion</key>
     <string>11.0</string>
-<<<<<<< HEAD
     <key>UTExportedTypeDeclarations</key>
     <array>
       <dict>
@@ -150,12 +149,10 @@
         </dict>
       </dict>
     </array>
-=======
     <key>LSEnvironment</key>
     <dict>
         <key>COMPlus_DefaultStackSize</key>
         <string>200000</string>
     </dict>
->>>>>>> e96299ee
 </dict>
 </plist>