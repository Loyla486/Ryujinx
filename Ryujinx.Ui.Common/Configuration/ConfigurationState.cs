--- conflicted
+++ resolved
@@ -1349,24 +1349,11 @@
         public static void Initialize()
         {
             if (Shared != null)
-<<<<<<< HEAD
             {
                 throw new InvalidOperationException("Shared Configuration is already initialized");
             }
 
             Shared = new ConfigurationState();
-=======
-            {
-                throw new InvalidOperationException("Shared Configuration is already initialized");
-            }
-            if (Title != null)
-            {
-                throw new InvalidOperationException("Title Configuration is already initalized");
-            }
-
-            Shared = new ConfigurationState();
-            Title = new ConfigurationState();
->>>>>>> 4a4fffc0
         }
 
         public static string ConfigurationFilePathForTitle(string titleId)
@@ -1384,11 +1371,7 @@
 
         public static void LoadConfigurationStateForTitle(string titleId)
         {
-<<<<<<< HEAD
             Title = new ConfigurationState();
-=======
-            if (Title == null) return;
->>>>>>> 4a4fffc0
 
             // Now load the configuration as the other subsystems are now registered
             string gameConfigurationPath = ConfigurationFilePathForTitle(titleId);
@@ -1403,17 +1386,17 @@
                 // No configuration, we load the shared config values and save it to disk.
                 if (ConfigurationFileFormat.TryLoad(globalConfigurationPath, out ConfigurationFileFormat configurationFileFormat))
                 {
-<<<<<<< HEAD
                     ConfigurationLoadResult result = ConfigurationState.Title.Load(configurationFileFormat, gameConfigurationPath);
-=======
-                    ConfigurationLoadResult result = ConfigurationState.Shared.Load(configurationFileFormat, gameConfigurationPath);
->>>>>>> 4a4fffc0
 
                     if (result == ConfigurationLoadResult.NotLoaded)
                     {
                         ConfigurationState.Title.LoadDefault();
                     }
                 }
+                else
+                {
+                    ConfigurationState.Title.LoadDefault();
+                }
                 ConfigurationState.Title.ToFileFormat().SaveConfig(gameConfigurationPath);
             }
             else
@@ -1421,6 +1404,11 @@
                 if (ConfigurationFileFormat.TryLoad(gameConfigurationPath, out ConfigurationFileFormat configurationFileFormat))
                 {
                     ConfigurationLoadResult result = ConfigurationState.Title.Load(configurationFileFormat, gameConfigurationPath);
+
+                    if (result == ConfigurationLoadResult.NotLoaded)
+                    {
+                        ConfigurationState.Title.LoadDefault();
+                    }
                 }
                 else
                 {
