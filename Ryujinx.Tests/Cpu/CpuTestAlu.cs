--- conflicted
+++ resolved
@@ -5,6 +5,20 @@
 {
     public class CpuTestAlu : CpuTest
     {
+    
+        [Test]
+        public void Adc()
+        {
+            // ADC X0, X1, X2
+            uint Opcode = 0x9A020020;
+            
+            AThreadState ThreadState = SingleOpcode(Opcode, X1: 2, X2: 3, Carry: true);
+            Assert.AreEqual(6, ThreadState.X0);
+            
+            ThreadState = SingleOpcode(Opcode, X1: 2, X2: 3, Carry: false);
+            Assert.AreEqual(5, ThreadState.X0);
+        }
+    
         [Test]
         public void Add()
         {
@@ -13,23 +27,10 @@
             Assert.AreEqual(3, ThreadState.X0);
         }
 
-<<<<<<< HEAD
-        [Test]
-        public void Adc()
-        {
-            // ADC X0, X1, X2
-            AThreadState ThreadState = SingleOpcode(0x9A020020, X1: 2, X2: 3, Carry: true);
-            Assert.AreEqual(6, ThreadState.X0);
-        }
-
-        [Test]
-        public void Ands()
-=======
         [TestCase(0xFFFFFFFFu, 0xFFFFFFFFu, 0xFFFFFFFFul, true, false)]
         [TestCase(0xFFFFFFFFu, 0x00000000u, 0x00000000ul, false, true)]
         [TestCase(0x12345678u, 0x7324A993u, 0x12240010ul, false, false)]
         public void Ands(uint A, uint B, ulong Result, bool Negative, bool Zero)
->>>>>>> f09a0082
         {
             // ANDS W0, W1, W2
             uint Opcode = 0x6A020020;
