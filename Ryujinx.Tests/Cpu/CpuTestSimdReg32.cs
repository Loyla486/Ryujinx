--- conflicted
+++ resolved
@@ -337,7 +337,6 @@
             CompareAgainstUnicorn(fpsrMask: Fpsr.Nzcv);
         }
 
-<<<<<<< HEAD
         [Test, Pairwise] [Explicit] // Fused.
         public void Vfma_Vfms_Vfnma_Vfnms_S_F32([ValueSource(nameof(_Vfma_Vfms_Vfnma_Vfnms_S_F32_))] uint opcode,
                                                 [Values(0u, 1u, 2u, 3u)] uint rd,
@@ -415,40 +414,6 @@
 
             SingleOpcode(opcode, v0: v0);
 
-=======
-        [Test, Pairwise, Description("VFNMS.F<size> <Vd>, <Vn>, <Vm>")]
-        public void Vfnms([Values(0u, 1u)] uint rd,
-                          [Values(0u, 1u)] uint rn,
-                          [Values(0u, 1u)] uint rm,
-                          [Values(2u, 3u)] uint size,
-                          [ValueSource("_2S_F_")] ulong z,
-                          [ValueSource("_2S_F_")] ulong a,
-                          [ValueSource("_2S_F_")] ulong b)
-        {
-            uint opcode = 0xee900a00;
-
-            if (size == 2)
-            {
-                opcode |= (((rm & 0x1) << 5)  | (rm & 0x1e) >> 1);
-                opcode |= (((rd & 0x1) << 22) | (rd & 0x1e) << 11);
-                opcode |= (((rn & 0x1) << 7)  | (rn & 0x1e) >> 15);
-               
-            }
-            else
-            {
-                opcode |= (((rm & 0x10) << 1)  | (rm & 0xf) << 0);
-                opcode |= (((rd & 0x10) << 18) | (rd & 0xf) << 12);
-                opcode |= (((rn & 0x10) << 3)  | (rn & 0xf) << 16);
-            }
-
-            opcode |= ((size & 3) << 8);
-
-            V128 v0 = MakeVectorE0E1(z, z);
-            V128 v1 = MakeVectorE0E1(a, z);
-            V128 v2 = MakeVectorE0E1(b, z);
-
-            SingleOpcode(opcode, v0: v0, v1: v1, v2: v2);
->>>>>>> 24d316cc
             CompareAgainstUnicorn();
         }
 
