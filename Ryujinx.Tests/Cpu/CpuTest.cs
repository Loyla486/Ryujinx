using ARMeilleure.State;

using NUnit.Framework;
using Ryujinx.Cpu;
using Ryujinx.Memory;
using Ryujinx.Tests.Unicorn;

using System;
using MemoryPermission = Ryujinx.Tests.Unicorn.MemoryPermission;

namespace Ryujinx.Tests.Cpu
{
    [TestFixture]
    public class CpuTest
    {
        private ulong _currAddress;
        private ulong _size;

        private ulong _entryPoint;

        private MemoryBlock _ram;

        private MemoryManager _memory;

        private ExecutionContext _context;

        private CpuContext _cpuContext;

        private static bool _unicornAvailable;
        private UnicornAArch64 _unicornEmu;

        static CpuTest()
        {
            _unicornAvailable = UnicornAArch64.IsAvailable();

            if (!_unicornAvailable)
            {
                Console.WriteLine("WARNING: Could not find Unicorn.");
            }
        }

        [SetUp]
        public void Setup()
        {
            _currAddress = 0x1000;
            _size        = 0x1000;

            _entryPoint = _currAddress;

            _ram = new MemoryBlock(_size);
            _memory = new MemoryManager(_ram, 1UL << 16);
            _memory.Map(_currAddress, 0, _size);

            _context = CpuContext.CreateExecutionContext();

            _cpuContext = new CpuContext(_memory);

            if (_unicornAvailable)
            {
                _unicornEmu = new UnicornAArch64();
                _unicornEmu.MemoryMap(_currAddress, _size, MemoryPermission.READ | MemoryPermission.EXEC);
                _unicornEmu.PC = _entryPoint;
            }
        }

        [TearDown]
        public void Teardown()
        {
            _memory.Dispose();
            _context.Dispose();
<<<<<<< HEAD
            Marshal.FreeHGlobal(_ramPointer);
=======
            _ram.Dispose();
>>>>>>> 12399b8a
            _memory     = null;
            _context    = null;
            _cpuContext = null;
            _unicornEmu = null;
        }

        protected void Reset()
        {
            Teardown();
            Setup();
        }

        protected void Opcode(uint opcode)
        {
            _memory.Write(_currAddress, opcode);

            if (_unicornAvailable)
            {
                _unicornEmu.MemoryWrite32(_currAddress, opcode);
            }

            _currAddress += 4;
        }

        protected ExecutionContext GetContext() => _context;

        protected void SetContext(ulong x0       = 0,
                                  ulong x1       = 0,
                                  ulong x2       = 0,
                                  ulong x3       = 0,
                                  ulong x31      = 0,
                                  V128  v0       = default,
                                  V128  v1       = default,
                                  V128  v2       = default,
                                  V128  v3       = default,
                                  V128  v4       = default,
                                  V128  v5       = default,
                                  V128  v30      = default,
                                  V128  v31      = default,
                                  bool  overflow = false,
                                  bool  carry    = false,
                                  bool  zero     = false,
                                  bool  negative = false,
                                  int   fpcr     = 0,
                                  int   fpsr     = 0)
        {
            _context.SetX(0, x0);
            _context.SetX(1, x1);
            _context.SetX(2, x2);
            _context.SetX(3, x3);

            _context.SetX(31, x31);

            _context.SetV(0,  v0);
            _context.SetV(1,  v1);
            _context.SetV(2,  v2);
            _context.SetV(3,  v3);
            _context.SetV(4,  v4);
            _context.SetV(5,  v5);
            _context.SetV(30, v30);
            _context.SetV(31, v31);

            _context.SetPstateFlag(PState.VFlag, overflow);
            _context.SetPstateFlag(PState.CFlag, carry);
            _context.SetPstateFlag(PState.ZFlag, zero);
            _context.SetPstateFlag(PState.NFlag, negative);

            _context.Fpcr = (FPCR)fpcr;
            _context.Fpsr = (FPSR)fpsr;

            if (_unicornAvailable)
            {
                _unicornEmu.X[0] = x0;
                _unicornEmu.X[1] = x1;
                _unicornEmu.X[2] = x2;
                _unicornEmu.X[3] = x3;

                _unicornEmu.SP = x31;

                _unicornEmu.Q[0]  = V128ToSimdValue(v0);
                _unicornEmu.Q[1]  = V128ToSimdValue(v1);
                _unicornEmu.Q[2]  = V128ToSimdValue(v2);
                _unicornEmu.Q[3]  = V128ToSimdValue(v3);
                _unicornEmu.Q[4]  = V128ToSimdValue(v4);
                _unicornEmu.Q[5]  = V128ToSimdValue(v5);
                _unicornEmu.Q[30] = V128ToSimdValue(v30);
                _unicornEmu.Q[31] = V128ToSimdValue(v31);

                _unicornEmu.OverflowFlag = overflow;
                _unicornEmu.CarryFlag    = carry;
                _unicornEmu.ZeroFlag     = zero;
                _unicornEmu.NegativeFlag = negative;

                _unicornEmu.Fpcr = fpcr;
                _unicornEmu.Fpsr = fpsr;
            }
        }

        protected void ExecuteOpcodes()
        {
            _cpuContext.Execute(_context, _entryPoint);

            if (_unicornAvailable)
            {
                _unicornEmu.RunForCount((_currAddress - _entryPoint - 4) / 4);
            }
        }

        protected ExecutionContext SingleOpcode(uint  opcode,
                                                ulong x0       = 0,
                                                ulong x1       = 0,
                                                ulong x2       = 0,
                                                ulong x3       = 0,
                                                ulong x31      = 0,
                                                V128  v0       = default,
                                                V128  v1       = default,
                                                V128  v2       = default,
                                                V128  v3       = default,
                                                V128  v4       = default,
                                                V128  v5       = default,
                                                V128  v30      = default,
                                                V128  v31      = default,
                                                bool  overflow = false,
                                                bool  carry    = false,
                                                bool  zero     = false,
                                                bool  negative = false,
                                                int   fpcr     = 0,
                                                int   fpsr     = 0)
        {
            Opcode(opcode);
            Opcode(0xD65F03C0); // RET
            SetContext(x0, x1, x2, x3, x31, v0, v1, v2, v3, v4, v5, v30, v31, overflow, carry, zero, negative, fpcr, fpsr);
            ExecuteOpcodes();

            return GetContext();
        }

        /// <summary>Rounding Mode control field.</summary>
        public enum RMode
        {
            /// <summary>Round to Nearest mode.</summary>
            Rn,
            /// <summary>Round towards Plus Infinity mode.</summary>
            Rp,
            /// <summary>Round towards Minus Infinity mode.</summary>
            Rm,
            /// <summary>Round towards Zero mode.</summary>
            Rz
        };

        /// <summary>Floating-point Control Register.</summary>
        protected enum Fpcr
        {
            /// <summary>Rounding Mode control field.</summary>
            RMode = 22,
            /// <summary>Flush-to-zero mode control bit.</summary>
            Fz    = 24,
            /// <summary>Default NaN mode control bit.</summary>
            Dn    = 25,
            /// <summary>Alternative half-precision control bit.</summary>
            Ahp   = 26
        }

        /// <summary>Floating-point Status Register.</summary>
        [Flags] protected enum Fpsr
        {
            None = 0,

            /// <summary>Invalid Operation cumulative floating-point exception bit.</summary>
            Ioc = 1 << 0,
            /// <summary>Divide by Zero cumulative floating-point exception bit.</summary>
            Dzc = 1 << 1,
            /// <summary>Overflow cumulative floating-point exception bit.</summary>
            Ofc = 1 << 2,
            /// <summary>Underflow cumulative floating-point exception bit.</summary>
            Ufc = 1 << 3,
            /// <summary>Inexact cumulative floating-point exception bit.</summary>
            Ixc = 1 << 4,
            /// <summary>Input Denormal cumulative floating-point exception bit.</summary>
            Idc = 1 << 7,

            /// <summary>Cumulative saturation bit.</summary>
            Qc = 1 << 27
        }

        [Flags] protected enum FpSkips
        {
            None = 0,

            IfNaNS = 1,
            IfNaND = 2,

            IfUnderflow = 4,
            IfOverflow  = 8
        }

        protected enum FpTolerances
        {
            None,

            UpToOneUlpsS,
            UpToOneUlpsD
        }

        protected void CompareAgainstUnicorn(
            Fpsr         fpsrMask     = Fpsr.None,
            FpSkips      fpSkips      = FpSkips.None,
            FpTolerances fpTolerances = FpTolerances.None)
        {
            if (!_unicornAvailable)
            {
                return;
            }

            if (fpSkips != FpSkips.None)
            {
                ManageFpSkips(fpSkips);
            }

            Assert.That(_context.GetX(0),  Is.EqualTo(_unicornEmu.X[0]));
            Assert.That(_context.GetX(1),  Is.EqualTo(_unicornEmu.X[1]));
            Assert.That(_context.GetX(2),  Is.EqualTo(_unicornEmu.X[2]));
            Assert.That(_context.GetX(3),  Is.EqualTo(_unicornEmu.X[3]));
            Assert.That(_context.GetX(4),  Is.EqualTo(_unicornEmu.X[4]));
            Assert.That(_context.GetX(5),  Is.EqualTo(_unicornEmu.X[5]));
            Assert.That(_context.GetX(6),  Is.EqualTo(_unicornEmu.X[6]));
            Assert.That(_context.GetX(7),  Is.EqualTo(_unicornEmu.X[7]));
            Assert.That(_context.GetX(8),  Is.EqualTo(_unicornEmu.X[8]));
            Assert.That(_context.GetX(9),  Is.EqualTo(_unicornEmu.X[9]));
            Assert.That(_context.GetX(10), Is.EqualTo(_unicornEmu.X[10]));
            Assert.That(_context.GetX(11), Is.EqualTo(_unicornEmu.X[11]));
            Assert.That(_context.GetX(12), Is.EqualTo(_unicornEmu.X[12]));
            Assert.That(_context.GetX(13), Is.EqualTo(_unicornEmu.X[13]));
            Assert.That(_context.GetX(14), Is.EqualTo(_unicornEmu.X[14]));
            Assert.That(_context.GetX(15), Is.EqualTo(_unicornEmu.X[15]));
            Assert.That(_context.GetX(16), Is.EqualTo(_unicornEmu.X[16]));
            Assert.That(_context.GetX(17), Is.EqualTo(_unicornEmu.X[17]));
            Assert.That(_context.GetX(18), Is.EqualTo(_unicornEmu.X[18]));
            Assert.That(_context.GetX(19), Is.EqualTo(_unicornEmu.X[19]));
            Assert.That(_context.GetX(20), Is.EqualTo(_unicornEmu.X[20]));
            Assert.That(_context.GetX(21), Is.EqualTo(_unicornEmu.X[21]));
            Assert.That(_context.GetX(22), Is.EqualTo(_unicornEmu.X[22]));
            Assert.That(_context.GetX(23), Is.EqualTo(_unicornEmu.X[23]));
            Assert.That(_context.GetX(24), Is.EqualTo(_unicornEmu.X[24]));
            Assert.That(_context.GetX(25), Is.EqualTo(_unicornEmu.X[25]));
            Assert.That(_context.GetX(26), Is.EqualTo(_unicornEmu.X[26]));
            Assert.That(_context.GetX(27), Is.EqualTo(_unicornEmu.X[27]));
            Assert.That(_context.GetX(28), Is.EqualTo(_unicornEmu.X[28]));
            Assert.That(_context.GetX(29), Is.EqualTo(_unicornEmu.X[29]));
            Assert.That(_context.GetX(30), Is.EqualTo(_unicornEmu.X[30]));

            Assert.That(_context.GetX(31), Is.EqualTo(_unicornEmu.SP));

            if (fpTolerances == FpTolerances.None)
            {
                Assert.That(V128ToSimdValue(_context.GetV(0)), Is.EqualTo(_unicornEmu.Q[0]));
            }
            else
            {
                ManageFpTolerances(fpTolerances);
            }
            Assert.That(V128ToSimdValue(_context.GetV(1)),  Is.EqualTo(_unicornEmu.Q[1]));
            Assert.That(V128ToSimdValue(_context.GetV(2)),  Is.EqualTo(_unicornEmu.Q[2]));
            Assert.That(V128ToSimdValue(_context.GetV(3)),  Is.EqualTo(_unicornEmu.Q[3]));
            Assert.That(V128ToSimdValue(_context.GetV(4)),  Is.EqualTo(_unicornEmu.Q[4]));
            Assert.That(V128ToSimdValue(_context.GetV(5)),  Is.EqualTo(_unicornEmu.Q[5]));
            Assert.That(V128ToSimdValue(_context.GetV(6)),  Is.EqualTo(_unicornEmu.Q[6]));
            Assert.That(V128ToSimdValue(_context.GetV(7)),  Is.EqualTo(_unicornEmu.Q[7]));
            Assert.That(V128ToSimdValue(_context.GetV(8)),  Is.EqualTo(_unicornEmu.Q[8]));
            Assert.That(V128ToSimdValue(_context.GetV(9)),  Is.EqualTo(_unicornEmu.Q[9]));
            Assert.That(V128ToSimdValue(_context.GetV(10)), Is.EqualTo(_unicornEmu.Q[10]));
            Assert.That(V128ToSimdValue(_context.GetV(11)), Is.EqualTo(_unicornEmu.Q[11]));
            Assert.That(V128ToSimdValue(_context.GetV(12)), Is.EqualTo(_unicornEmu.Q[12]));
            Assert.That(V128ToSimdValue(_context.GetV(13)), Is.EqualTo(_unicornEmu.Q[13]));
            Assert.That(V128ToSimdValue(_context.GetV(14)), Is.EqualTo(_unicornEmu.Q[14]));
            Assert.That(V128ToSimdValue(_context.GetV(15)), Is.EqualTo(_unicornEmu.Q[15]));
            Assert.That(V128ToSimdValue(_context.GetV(16)), Is.EqualTo(_unicornEmu.Q[16]));
            Assert.That(V128ToSimdValue(_context.GetV(17)), Is.EqualTo(_unicornEmu.Q[17]));
            Assert.That(V128ToSimdValue(_context.GetV(18)), Is.EqualTo(_unicornEmu.Q[18]));
            Assert.That(V128ToSimdValue(_context.GetV(19)), Is.EqualTo(_unicornEmu.Q[19]));
            Assert.That(V128ToSimdValue(_context.GetV(20)), Is.EqualTo(_unicornEmu.Q[20]));
            Assert.That(V128ToSimdValue(_context.GetV(21)), Is.EqualTo(_unicornEmu.Q[21]));
            Assert.That(V128ToSimdValue(_context.GetV(22)), Is.EqualTo(_unicornEmu.Q[22]));
            Assert.That(V128ToSimdValue(_context.GetV(23)), Is.EqualTo(_unicornEmu.Q[23]));
            Assert.That(V128ToSimdValue(_context.GetV(24)), Is.EqualTo(_unicornEmu.Q[24]));
            Assert.That(V128ToSimdValue(_context.GetV(25)), Is.EqualTo(_unicornEmu.Q[25]));
            Assert.That(V128ToSimdValue(_context.GetV(26)), Is.EqualTo(_unicornEmu.Q[26]));
            Assert.That(V128ToSimdValue(_context.GetV(27)), Is.EqualTo(_unicornEmu.Q[27]));
            Assert.That(V128ToSimdValue(_context.GetV(28)), Is.EqualTo(_unicornEmu.Q[28]));
            Assert.That(V128ToSimdValue(_context.GetV(29)), Is.EqualTo(_unicornEmu.Q[29]));
            Assert.That(V128ToSimdValue(_context.GetV(30)), Is.EqualTo(_unicornEmu.Q[30]));
            Assert.That(V128ToSimdValue(_context.GetV(31)), Is.EqualTo(_unicornEmu.Q[31]));

            Assert.That((int)_context.Fpcr,                 Is.EqualTo(_unicornEmu.Fpcr));
            Assert.That((int)_context.Fpsr & (int)fpsrMask, Is.EqualTo(_unicornEmu.Fpsr & (int)fpsrMask));

            Assert.That(_context.GetPstateFlag(PState.VFlag), Is.EqualTo(_unicornEmu.OverflowFlag));
            Assert.That(_context.GetPstateFlag(PState.CFlag), Is.EqualTo(_unicornEmu.CarryFlag));
            Assert.That(_context.GetPstateFlag(PState.ZFlag), Is.EqualTo(_unicornEmu.ZeroFlag));
            Assert.That(_context.GetPstateFlag(PState.NFlag), Is.EqualTo(_unicornEmu.NegativeFlag));
        }

        private void ManageFpSkips(FpSkips fpSkips)
        {
            if (fpSkips.HasFlag(FpSkips.IfNaNS))
            {
                if (float.IsNaN(_unicornEmu.Q[0].AsFloat()))
                {
                    Assert.Ignore("NaN test.");
                }
            }
            else if (fpSkips.HasFlag(FpSkips.IfNaND))
            {
                if (double.IsNaN(_unicornEmu.Q[0].AsDouble()))
                {
                    Assert.Ignore("NaN test.");
                }
            }

            if (fpSkips.HasFlag(FpSkips.IfUnderflow))
            {
                if ((_unicornEmu.Fpsr & (int)Fpsr.Ufc) != 0)
                {
                    Assert.Ignore("Underflow test.");
                }
            }

            if (fpSkips.HasFlag(FpSkips.IfOverflow))
            {
                if ((_unicornEmu.Fpsr & (int)Fpsr.Ofc) != 0)
                {
                    Assert.Ignore("Overflow test.");
                }
            }
        }

        private void ManageFpTolerances(FpTolerances fpTolerances)
        {
            bool IsNormalOrSubnormalS(float f)  => float.IsNormal(f)  || float.IsSubnormal(f);
            bool IsNormalOrSubnormalD(double d) => double.IsNormal(d) || double.IsSubnormal(d);

            if (!Is.EqualTo(_unicornEmu.Q[0]).ApplyTo(V128ToSimdValue(_context.GetV(0))).IsSuccess)
            {
                if (fpTolerances == FpTolerances.UpToOneUlpsS)
                {
                    if (IsNormalOrSubnormalS(_unicornEmu.Q[0].AsFloat()) &&
                        IsNormalOrSubnormalS(_context.GetV(0).As<float>()))
                    {
                        Assert.That   (_context.GetV(0).Extract<float>(0),
                            Is.EqualTo(_unicornEmu.Q[0].GetFloat(0)).Within(1).Ulps);
                        Assert.That   (_context.GetV(0).Extract<float>(1),
                            Is.EqualTo(_unicornEmu.Q[0].GetFloat(1)).Within(1).Ulps);
                        Assert.That   (_context.GetV(0).Extract<float>(2),
                            Is.EqualTo(_unicornEmu.Q[0].GetFloat(2)).Within(1).Ulps);
                        Assert.That   (_context.GetV(0).Extract<float>(3),
                            Is.EqualTo(_unicornEmu.Q[0].GetFloat(3)).Within(1).Ulps);

                        Console.WriteLine(fpTolerances);
                    }
                    else
                    {
                        Assert.That(V128ToSimdValue(_context.GetV(0)), Is.EqualTo(_unicornEmu.Q[0]));
                    }
                }

                if (fpTolerances == FpTolerances.UpToOneUlpsD)
                {
                    if (IsNormalOrSubnormalD(_unicornEmu.Q[0].AsDouble()) &&
                        IsNormalOrSubnormalD(_context.GetV(0).As<double>()))
                    {
                        Assert.That   (_context.GetV(0).Extract<double>(0),
                            Is.EqualTo(_unicornEmu.Q[0].GetDouble(0)).Within(1).Ulps);
                        Assert.That   (_context.GetV(0).Extract<double>(1),
                            Is.EqualTo(_unicornEmu.Q[0].GetDouble(1)).Within(1).Ulps);

                        Console.WriteLine(fpTolerances);
                    }
                    else
                    {
                        Assert.That(V128ToSimdValue(_context.GetV(0)), Is.EqualTo(_unicornEmu.Q[0]));
                    }
                }
            }
        }

        private static SimdValue V128ToSimdValue(V128 value)
        {
            return new SimdValue(value.Extract<ulong>(0), value.Extract<ulong>(1));
        }

        protected static V128 MakeVectorScalar(float value)  => new V128(value);
        protected static V128 MakeVectorScalar(double value) => new V128(value);

        protected static V128 MakeVectorE0(ulong e0) => new V128(e0, 0);
        protected static V128 MakeVectorE1(ulong e1) => new V128(0, e1);

        protected static V128 MakeVectorE0E1(ulong e0, ulong e1) => new V128(e0, e1);

        protected static ulong GetVectorE0(V128 vector) => vector.Extract<ulong>(0);
        protected static ulong GetVectorE1(V128 vector) => vector.Extract<ulong>(1);

        protected static ushort GenNormalH()
        {
            uint rnd;

            do       rnd = TestContext.CurrentContext.Random.NextUShort();
            while (( rnd & 0x7C00u) == 0u ||
                   (~rnd & 0x7C00u) == 0u);

            return (ushort)rnd;
        }

        protected static ushort GenSubnormalH()
        {
            uint rnd;

            do      rnd = TestContext.CurrentContext.Random.NextUShort();
            while ((rnd & 0x03FFu) == 0u);

            return (ushort)(rnd & 0x83FFu);
        }

        protected static uint GenNormalS()
        {
            uint rnd;

            do       rnd = TestContext.CurrentContext.Random.NextUInt();
            while (( rnd & 0x7F800000u) == 0u ||
                   (~rnd & 0x7F800000u) == 0u);

            return rnd;
        }

        protected static uint GenSubnormalS()
        {
            uint rnd;

            do      rnd = TestContext.CurrentContext.Random.NextUInt();
            while ((rnd & 0x007FFFFFu) == 0u);

            return rnd & 0x807FFFFFu;
        }

        protected static ulong GenNormalD()
        {
            ulong rnd;

            do       rnd = TestContext.CurrentContext.Random.NextULong();
            while (( rnd & 0x7FF0000000000000ul) == 0ul ||
                   (~rnd & 0x7FF0000000000000ul) == 0ul);

            return rnd;
        }

        protected static ulong GenSubnormalD()
        {
            ulong rnd;

            do      rnd = TestContext.CurrentContext.Random.NextULong();
            while ((rnd & 0x000FFFFFFFFFFFFFul) == 0ul);

            return rnd & 0x800FFFFFFFFFFFFFul;
        }
    }
}<|MERGE_RESOLUTION|>--- conflicted
+++ resolved
@@ -1,11 +1,10 @@
 using ARMeilleure.State;
-
 using NUnit.Framework;
 using Ryujinx.Cpu;
 using Ryujinx.Memory;
 using Ryujinx.Tests.Unicorn;
-
 using System;
+
 using MemoryPermission = Ryujinx.Tests.Unicorn.MemoryPermission;
 
 namespace Ryujinx.Tests.Cpu
@@ -68,11 +67,8 @@
         {
             _memory.Dispose();
             _context.Dispose();
-<<<<<<< HEAD
-            Marshal.FreeHGlobal(_ramPointer);
-=======
             _ram.Dispose();
->>>>>>> 12399b8a
+
             _memory     = null;
             _context    = null;
             _cpuContext = null;
