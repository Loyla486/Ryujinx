--- conflicted
+++ resolved
@@ -1,6 +1,4 @@
 using OpenTK.Graphics.OpenGL;
-using Ryujinx.Common;
-using Ryujinx.Common.Memory;
 using Ryujinx.Graphics.GAL;
 using System;
 
@@ -8,7 +6,7 @@
 {
     class TextureView : TextureBase, ITexture, ITextureInfo
     {
-        private readonly OpenGLRenderer _renderer;
+        private readonly Renderer _renderer;
 
         private readonly TextureStorage _parent;
 
@@ -18,14 +16,14 @@
         public int FirstLevel { get; private set; }
 
         public TextureView(
-            OpenGLRenderer renderer,
-            TextureStorage parent,
+            Renderer          renderer,
+            TextureStorage    parent,
             TextureCreateInfo info,
-            int firstLayer,
-            int firstLevel) : base(info, parent.ScaleFactor)
+            int               firstLayer,
+            int               firstLevel) : base(info, parent.ScaleFactor)
         {
             _renderer = renderer;
-            _parent = parent;
+            _parent   = parent;
 
             FirstLayer = firstLayer;
             FirstLevel = firstLevel;
@@ -49,8 +47,6 @@
             {
                 pixelInternalFormat = format.PixelInternalFormat;
             }
-
-            int levels = Info.GetLevelsClamped();
 
             GL.TextureView(
                 Handle,
@@ -58,7 +54,7 @@
                 _parent.Handle,
                 pixelInternalFormat,
                 FirstLevel,
-                levels,
+                Info.Levels,
                 FirstLayer,
                 Info.GetLayers());
 
@@ -74,16 +70,7 @@
                 (int)Info.SwizzleA.Convert()
             };
 
-            if (Info.Format == Format.A1B5G5R5Unorm)
-            {
-                int temp = swizzleRgba[0];
-                int temp2 = swizzleRgba[1];
-                swizzleRgba[0] = swizzleRgba[3];
-                swizzleRgba[1] = swizzleRgba[2];
-                swizzleRgba[2] = temp2;
-                swizzleRgba[3] = temp;
-            }
-            else if (Info.Format.IsBgr())
+            if (Info.Format.IsBgr())
             {
                 // Swap B <-> R for BGRA formats, as OpenGL has no support for them
                 // and we need to manually swap the components on read/write on the GPU.
@@ -94,7 +81,7 @@
 
             GL.TexParameter(target, TextureParameterName.TextureSwizzleRgba, swizzleRgba);
 
-            int maxLevel = levels - 1;
+            int maxLevel = Info.Levels - 1;
 
             if (maxLevel < 0)
             {
@@ -117,93 +104,41 @@
         {
             TextureView destinationView = (TextureView)destination;
 
-            if (!destinationView.Target.IsMultisample() && Target.IsMultisample())
-            {
-                int layers = Math.Min(Info.GetLayers(), destinationView.Info.GetLayers() - firstLayer);
-                _renderer.TextureCopyMS.CopyMSToNonMS(this, destinationView, 0, firstLayer, layers);
-            }
-            else if (destinationView.Target.IsMultisample() && !Target.IsMultisample())
-            {
-                int layers = Math.Min(Info.GetLayers(), destinationView.Info.GetLayers() - firstLayer);
-                _renderer.TextureCopyMS.CopyNonMSToMS(this, destinationView, 0, firstLayer, layers);
+            _renderer.TextureCopy.CopyUnscaled(this, destinationView, 0, firstLayer, 0, firstLevel);
+        }
+
+        public void CopyTo(ITexture destination, int srcLayer, int dstLayer, int srcLevel, int dstLevel)
+        {
+             TextureView destinationView = (TextureView)destination;
+
+            _renderer.TextureCopy.CopyUnscaled(this, destinationView, srcLayer, dstLayer, srcLevel, dstLevel, 1, 1);
+        }
+
+        public void CopyTo(ITexture destination, Extents2D srcRegion, Extents2D dstRegion, bool linearFilter)
+        {
+            _renderer.TextureCopy.Copy(this, (TextureView)destination, srcRegion, dstRegion, linearFilter);
+        }
+
+        public unsafe ReadOnlySpan<byte> GetData()
+        {
+            int size = 0;
+
+            for (int level = 0; level < Info.Levels; level++)
+            {
+                size += Info.GetMipSize(level);
+            }
+
+            if (HwCapabilities.UsePersistentBufferForFlush)
+            {
+                return _renderer.PersistentBuffers.Default.GetTextureData(this, size);
             }
             else
             {
-                _renderer.TextureCopy.CopyUnscaled(this, destinationView, 0, firstLayer, 0, firstLevel);
-            }
-        }
-
-        public void CopyTo(ITexture destination, int srcLayer, int dstLayer, int srcLevel, int dstLevel)
-        {
-            TextureView destinationView = (TextureView)destination;
-
-            if (!destinationView.Target.IsMultisample() && Target.IsMultisample())
-            {
-                _renderer.TextureCopyMS.CopyMSToNonMS(this, destinationView, srcLayer, dstLayer, 1);
-            }
-            else if (destinationView.Target.IsMultisample() && !Target.IsMultisample())
-            {
-                _renderer.TextureCopyMS.CopyNonMSToMS(this, destinationView, srcLayer, dstLayer, 1);
-            }
-            else
-            {
-                _renderer.TextureCopy.CopyUnscaled(this, destinationView, srcLayer, dstLayer, srcLevel, dstLevel, 1, 1);
-            }
-        }
-
-        public void CopyTo(ITexture destination, Extents2D srcRegion, Extents2D dstRegion, bool linearFilter)
-        {
-            _renderer.TextureCopy.Copy(this, (TextureView)destination, srcRegion, dstRegion, linearFilter);
-        }
-
-        public unsafe ReadOnlySpan<byte> GetData()
-        {
-            int size = 0;
-            int levels = Info.GetLevelsClamped();
-
-            for (int level = 0; level < levels; level++)
-            {
-                size += Info.GetMipSize(level);
-            }
-
-            ReadOnlySpan<byte> data;
-
-            if (HwCapabilities.UsePersistentBufferForFlush)
-            {
-                data = _renderer.PersistentBuffers.Default.GetTextureData(this, size);
-            }
-            else
-            {
                 IntPtr target = _renderer.PersistentBuffers.Default.GetHostArray(size);
 
                 WriteTo(target);
 
-                data = new ReadOnlySpan<byte>(target.ToPointer(), size);
-            }
-
-            if (Format == Format.S8UintD24Unorm)
-            {
-                data = FormatConverter.ConvertD24S8ToS8D24(data);
-            }
-
-            return data;
-        }
-
-        public unsafe ReadOnlySpan<byte> GetData(int layer, int level)
-        {
-            int size = Info.GetMipSize(level);
-
-            if (HwCapabilities.UsePersistentBufferForFlush)
-            {
-                return _renderer.PersistentBuffers.Default.GetTextureData(this, size, layer, level);
-            }
-            else
-            {
-                IntPtr target = _renderer.PersistentBuffers.Default.GetHostArray(size);
-
-                int offset = WriteTo2D(target, layer, level);
-
-                return new ReadOnlySpan<byte>(target.ToPointer(), size).Slice(offset);
+                return new ReadOnlySpan<byte>(target.ToPointer(), size);
             }
         }
 
@@ -235,29 +170,25 @@
 
             int mipSize = Info.GetMipSize2D(level);
 
+            // The GL function returns all layers. Must return the offset of the layer we're interested in.
+            int resultOffset = target switch
+            {
+                TextureTarget.TextureCubeMapArray => (layer / 6) * mipSize,
+                TextureTarget.Texture1DArray => layer * mipSize,
+                TextureTarget.Texture2DArray => layer * mipSize,
+                _ => 0
+            };
+
             if (format.IsCompressed)
             {
-                GL.GetCompressedTextureSubImage(Handle, level, 0, 0, layer, Math.Max(1, Info.Width >> level), Math.Max(1, Info.Height >> level), 1, mipSize, data);
-            }
-            else if (format.PixelFormat != PixelFormat.DepthStencil)
-            {
-                GL.GetTextureSubImage(Handle, level, 0, 0, layer, Math.Max(1, Info.Width >> level), Math.Max(1, Info.Height >> level), 1, pixelFormat, pixelType, mipSize, data);
+                GL.GetCompressedTexImage(target, level, data);
             }
             else
             {
                 GL.GetTexImage(target, level, pixelFormat, pixelType, data);
-
-                // The GL function returns all layers. Must return the offset of the layer we're interested in.
-                return target switch
-                {
-                    TextureTarget.TextureCubeMapArray => (layer / 6) * mipSize,
-                    TextureTarget.Texture1DArray => layer * mipSize,
-                    TextureTarget.Texture2DArray => layer * mipSize,
-                    _ => 0
-                };
-            }
-
-            return 0;
+            }
+
+            return resultOffset;
         }
 
         private void WriteTo(IntPtr data, bool forceBgra = false)
@@ -269,7 +200,7 @@
             FormatInfo format = FormatTable.GetFormatInfo(Info.Format);
 
             PixelFormat pixelFormat = format.PixelFormat;
-            PixelType pixelType = format.PixelType;
+            PixelType   pixelType   = format.PixelType;
 
             if (forceBgra)
             {
@@ -296,9 +227,7 @@
                 faces = 6;
             }
 
-            int levels = Info.GetLevelsClamped();
-
-            for (int level = 0; level < levels; level++)
+            for (int level = 0; level < Info.Levels; level++)
             {
                 for (int face = 0; face < faces; face++)
                 {
@@ -318,22 +247,8 @@
             }
         }
 
-        public void SetData(SpanOrArray<byte> data)
-        {
-<<<<<<< HEAD
-            var dataSpan = data.AsSpan();
-
-            if (Format == Format.S8UintD24Unorm)
-            {
-                dataSpan = FormatConverter.ConvertS8D24ToD24S8(dataSpan);
-            }
-
-            unsafe
-            {
-                fixed (byte* ptr = dataSpan)
-                {
-                    ReadFrom((IntPtr)ptr, dataSpan.Length);
-=======
+        public void SetData(ReadOnlySpan<byte> data)
+        {
             if (HwCapabilities.UsePersistentBufferForFlush && data.Length < PersistentTextureBuffer.TextureMaxSize)
             {
                 _renderer.PersistentBuffers.Textures.SetTextureData(this, data, data.Length);
@@ -346,59 +261,12 @@
                     {
                         ReadFrom((IntPtr)ptr, data.Length);
                     }
->>>>>>> e57dfeb8
-                }
-            }
-        }
-
-        public void SetData(SpanOrArray<byte> data, int layer, int level)
-        {
-<<<<<<< HEAD
-            var dataSpan = data.AsSpan();
-
-            if (Format == Format.S8UintD24Unorm)
-            {
-                dataSpan = FormatConverter.ConvertS8D24ToD24S8(dataSpan);
-            }
-
-            unsafe
-            {
-                fixed (byte* ptr = dataSpan)
-                {
-                    int width = Math.Max(Info.Width >> level, 1);
-                    int height = Math.Max(Info.Height >> level, 1);
-
-                    ReadFrom2D((IntPtr)ptr, layer, level, 0, 0, width, height);
-                }
-            }
-        }
-
-        public void SetData(SpanOrArray<byte> data, int layer, int level, Rectangle<int> region)
-        {
-            var dataSpan = data.AsSpan();
-
-            if (Format == Format.S8UintD24Unorm)
-            {
-                dataSpan = FormatConverter.ConvertS8D24ToD24S8(dataSpan);
-            }
-
-            int wInBlocks = BitUtils.DivRoundUp(region.Width, Info.BlockWidth);
-            int hInBlocks = BitUtils.DivRoundUp(region.Height, Info.BlockHeight);
-
-            unsafe
-            {
-                fixed (byte* ptr = dataSpan)
-                {
-                    ReadFrom2D(
-                        (IntPtr)ptr,
-                        layer,
-                        level,
-                        region.X,
-                        region.Y,
-                        region.Width,
-                        region.Height,
-                        BitUtils.AlignUp(wInBlocks * Info.BytesPerPixel, 4) * hInBlocks);
-=======
+                }
+            }
+        }
+
+        public void SetData(ReadOnlySpan<byte> data, int layer, int level)
+        {
             int width = Math.Max(Info.Width >> level, 1);
             int height = Math.Max(Info.Height >> level, 1);
             int mipSize = Info.GetMipSize2D(level);
@@ -415,7 +283,6 @@
                     {
                         ReadFrom2D((IntPtr)ptr, layer, level, width, height);
                     }
->>>>>>> e57dfeb8
                 }
             }
         }
@@ -427,19 +294,14 @@
 
         public void ReadFromPbo2D(int offset, int layer, int level, int width, int height)
         {
-            ReadFrom2D(IntPtr.Zero + offset, layer, level, 0, 0, width, height);
-        }
-
-        private void ReadFrom2D(IntPtr data, int layer, int level, int x, int y, int width, int height)
-        {
+            ReadFrom2D(IntPtr.Zero + offset, layer, level, width, height);
+        }
+
+        private void ReadFrom2D(IntPtr data, int layer, int level, int width, int height)
+        {
+            TextureTarget target = Target.Convert();
+
             int mipSize = Info.GetMipSize2D(level);
-
-            ReadFrom2D(data, layer, level, x, y, width, height, mipSize);
-        }
-
-        private void ReadFrom2D(IntPtr data, int layer, int level, int x, int y, int width, int height, int mipSize)
-        {
-            TextureTarget target = Target.Convert();
 
             Bind(target, 0);
 
@@ -453,7 +315,7 @@
                         GL.CompressedTexSubImage1D(
                             target,
                             level,
-                            x,
+                            0,
                             width,
                             format.PixelFormat,
                             mipSize,
@@ -464,7 +326,7 @@
                         GL.TexSubImage1D(
                             target,
                             level,
-                            x,
+                            0,
                             width,
                             format.PixelFormat,
                             format.PixelType,
@@ -478,7 +340,7 @@
                         GL.CompressedTexSubImage2D(
                             target,
                             level,
-                            x,
+                            0,
                             layer,
                             width,
                             1,
@@ -491,7 +353,7 @@
                         GL.TexSubImage2D(
                             target,
                             level,
-                            x,
+                            0,
                             layer,
                             width,
                             1,
@@ -507,8 +369,8 @@
                         GL.CompressedTexSubImage2D(
                             target,
                             level,
-                            x,
-                            y,
+                            0,
+                            0,
                             width,
                             height,
                             format.PixelFormat,
@@ -520,8 +382,8 @@
                         GL.TexSubImage2D(
                             target,
                             level,
-                            x,
-                            y,
+                            0,
+                            0,
                             width,
                             height,
                             format.PixelFormat,
@@ -538,8 +400,8 @@
                         GL.CompressedTexSubImage3D(
                             target,
                             level,
-                            x,
-                            y,
+                            0,
+                            0,
                             layer,
                             width,
                             height,
@@ -553,8 +415,8 @@
                         GL.TexSubImage3D(
                             target,
                             level,
-                            x,
-                            y,
+                            0,
+                            0,
                             layer,
                             width,
                             height,
@@ -571,8 +433,8 @@
                         GL.CompressedTexSubImage2D(
                             TextureTarget.TextureCubeMapPositiveX + layer,
                             level,
-                            x,
-                            y,
+                            0,
+                            0,
                             width,
                             height,
                             format.PixelFormat,
@@ -584,8 +446,8 @@
                         GL.TexSubImage2D(
                             TextureTarget.TextureCubeMapPositiveX + layer,
                             level,
-                            x,
-                            y,
+                            0,
+                            0,
                             width,
                             height,
                             format.PixelFormat,
@@ -615,14 +477,13 @@
 
             FormatInfo format = FormatTable.GetFormatInfo(Info.Format);
 
-            int width = Info.Width;
+            int width  = Info.Width;
             int height = Info.Height;
-            int depth = Info.Depth;
-            int levels = Info.GetLevelsClamped();
+            int depth  = Info.Depth;
 
             int offset = 0;
 
-            for (int level = 0; level < levels; level++)
+            for (int level = 0; level < Info.Levels; level++)
             {
                 int mipSize = Info.GetMipSize(level);
 
@@ -760,10 +621,10 @@
                         break;
                 }
 
-                data += mipSize;
+                data   += mipSize;
                 offset += mipSize;
 
-                width = Math.Max(1, width >> 1);
+                width  = Math.Max(1, width  >> 1);
                 height = Math.Max(1, height >> 1);
 
                 if (Target == Target.Texture3D)
