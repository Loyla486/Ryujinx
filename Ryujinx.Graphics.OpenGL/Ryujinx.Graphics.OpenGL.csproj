<Project Sdk="Microsoft.NET.Sdk">

  <PropertyGroup>
    <TargetFramework>net5.0</TargetFramework>
    <AllowUnsafeBlocks>true</AllowUnsafeBlocks>
<<<<<<< HEAD
    <TargetFramework>net5.0</TargetFramework>
    <RuntimeIdentifiers>win-x64;osx-x64;linux-x64</RuntimeIdentifiers>
=======
>>>>>>> 4bc4cacd
  </PropertyGroup>

  <ItemGroup>
    <PackageReference Include="OpenTK.NetStandard" Version="1.0.5.32" />
  </ItemGroup>

  <ItemGroup>
    <ProjectReference Include="..\Ryujinx.Common\Ryujinx.Common.csproj" />
    <ProjectReference Include="..\Ryujinx.Graphics.GAL\Ryujinx.Graphics.GAL.csproj" />
    <ProjectReference Include="..\Ryujinx.Graphics.Shader\Ryujinx.Graphics.Shader.csproj" />
  </ItemGroup>

</Project><|MERGE_RESOLUTION|>--- conflicted
+++ resolved
@@ -3,11 +3,6 @@
   <PropertyGroup>
     <TargetFramework>net5.0</TargetFramework>
     <AllowUnsafeBlocks>true</AllowUnsafeBlocks>
-<<<<<<< HEAD
-    <TargetFramework>net5.0</TargetFramework>
-    <RuntimeIdentifiers>win-x64;osx-x64;linux-x64</RuntimeIdentifiers>
-=======
->>>>>>> 4bc4cacd
   </PropertyGroup>
 
   <ItemGroup>
