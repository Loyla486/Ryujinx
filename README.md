
<h1 align="center">
  <br>
  <a href="https://ryujinx.org/"><img src="https://i.imgur.com/WcCj6Rt.png" alt="Ryujinx" width="150"></a>
  <br>
  <b>Ryujinx</b>
  <br>
  <sub><sup><b>(REE-YOU-JINX)</b></sup></sub>
  <br>

</h1>

<p align="center">
       Ryujinx is an open-source Nintendo Switch emulator, created by gdkchan, written in C#.
       This emulator aims at providing excellent accuracy and performance, a user-friendly interface and consistent builds.
    It was written from scratch and development on the project began in September 2017. Ryujinx is available on Github under the <a href="https://github.com/Ryujinx/Ryujinx/blob/master/LICENSE.txt" target="_blank">MIT license</a>. <br />

</p>
<p align="center">
    <a href="https://github.com/Ryujinx/Ryujinx/actions/workflows/release.yml">
        <img src="https://github.com/Ryujinx/Ryujinx/actions/workflows/release.yml/badge.svg"
            alt="">
    </a>
    <a href="https://discord.com/invite/VkQYXAZ">
        <img src="https://img.shields.io/discord/410208534861447168?color=5865F2&label=Ryujinx&logo=discord&logoColor=white"
            alt="Discord">
    </a>
    <br>
    <br>
    <img src="https://raw.githubusercontent.com/Ryujinx/Ryujinx-Website/master/public/assets/images/shell.png">
</p>

<h5 align="center">

</h5>

## Compatibility

<<<<<<< HEAD
As of August 2022, Ryujinx has been tested on approximately 3,600 titles; over 3,300 boot past menus and into gameplay, with roughly 2,600 of those being considered playable.
You can check out the compatibility list [here](https://github.com/Ryujinx/Ryujinx-Games-List/issues). Anyone is free to submit an updated test on an existing game entry; simply follow the new issue template and testing guidelines, or post as a reply to the applicable game issue. Use the search function to see if a game has been tested already!
=======
As of October 2022, Ryujinx has been tested on approximately 3,600 titles; over 3,500 boot past menus and into gameplay, with roughly 3,000 of those being considered playable. You can check out the compatibility list [here](https://github.com/Ryujinx/Ryujinx-Games-List/issues).  
Anyone is free to submit a new game test or update an existing game test entry; simply follow the new issue template and testing guidelines, or post as a reply to the applicable game issue. Use the search function to see if a game has been tested already!
>>>>>>> eafadf10

## Usage

To run this emulator, your PC must be equipped with at least 8GB of RAM; failing to meet this requirement may result in a poor gameplay experience or unexpected crashes.

See our [Setup & Configuration Guide](https://github.com/Ryujinx/Ryujinx/wiki/Ryujinx-Setup-&-Configuration-Guide) on how to set up the emulator.

For our Local Wireless and LAN builds, see our [Multiplayer: Local Play/Local Wireless Guide
](https://github.com/Ryujinx/Ryujinx/wiki/Multiplayer-(LDN-Local-Wireless)-Guide).

## Latest build

These builds are compiled automatically for each commit on the master branch. While we strive to ensure optimal stability and performance prior to pushing an update, our automated builds **may be unstable or completely broken.**

If you want to see details on updates to the emulator, you can visit our [Changelog](https://github.com/Ryujinx/Ryujinx/wiki/Changelog).

The latest automatic build for Windows, macOS, and Linux can be found on the [Official Website](https://ryujinx.org/download).


## Building

If you wish to build the emulator yourself, follow these steps:

### Step 1
Install the X64 version of [.NET 6.0 (or higher) SDK](https://dotnet.microsoft.com/download/dotnet/6.0).

### Step 2
Either use `git clone https://github.com/Ryujinx/Ryujinx` on the command line to clone the repository or use Code --> Download zip button to get the files.

### Step 3

To build Ryujinx, open a command prompt inside the project directory. You can quickly access it on Windows by holding shift in File Explorer, then right clicking and selecting `Open command window here`. Then type the following command:
`dotnet build -c Release -o build`
the built files will be found in the newly created build directory.

Ryujinx system files are stored in the `Ryujinx` folder. This folder is located in the user folder, which can be accessed by clicking `Open Ryujinx Folder` under the File menu in the GUI.


## Features

 - **Audio**

   Audio output is entirely supported, audio input (microphone) isn't supported. We use C# wrappers for [OpenAL](https://openal-soft.org/), and [SDL2](https://www.libsdl.org/) & [libsoundio](http://libsound.io/) as fallbacks.

- **CPU**

  The CPU emulator, ARMeilleure, emulates an ARMv8 CPU and currently has support for most 64-bit ARMv8 and some of the ARMv7 (and older) instructions, including partial 32-bit support. It translates the ARM code to a custom IR, performs a few optimizations, and turns that into x86 code.
  There are three memory manager options available depending on the user's preference, leveraging both software-based (slower) and host-mapped modes (much faster). The fastest option (host, unchecked) is set by default.
  Ryujinx also features an optional Profiled Persistent Translation Cache, which essentially caches translated functions so that they do not need to be translated every time the game loads. The net result is a significant reduction in load times (the amount of time between launching a game and arriving at the title screen) for nearly every game. NOTE: this feature is enabled by default in the Options menu > System tab. You must launch the game at least twice to the title screen or beyond before performance improvements are unlocked on the third launch! These improvements are permanent and do not require any extra launches going forward.

- **GPU**

  The GPU emulator emulates the Switch's Maxwell GPU using either the OpenGL (version 4.5 minimum) or Vulkan APIs through a custom build of OpenTK or Silk.NET respectively. There are currently five graphics enhancements available to the end user in Ryujinx: Disk Shader Caching, Resolution Scaling, Aspect Ratio Adjustment, Anisotropic Filtering, and Texture Recompression. These enhancements can be adjusted or toggled as desired in the GUI.

- **Input**

   We currently have support for keyboard, mouse, touch input, JoyCon input support, and nearly all controllers. Motion controls are natively supported in most cases; for dual-JoyCon motion support, DS4Windows or BetterJoy are currently required.
   In all scenarios, you can set up everything inside the input configuration menu.

- **DLC & Modifications**

   Ryujinx is able to manage add-on content/downloadable content through the GUI. Mods (romfs, exefs, and runtime mods such as cheats) are also supported; the GUI contains a shortcut to open the respective mods folder for a particular game.

- **Configuration**

   The emulator has settings for enabling or disabling some logging, remapping controllers, and more. You can configure all of them through the graphical interface or manually through the config file, `Config.json`, found in the user folder which can be accessed by clicking `Open Ryujinx Folder` under the File menu in the GUI.


## Contact

If you have contributions, suggestions, need emulator support or just want to get in touch with the team, join our [Discord server](https://discord.com/invite/Ryujinx). You may also review our [FAQ](https://github.com/Ryujinx/Ryujinx/wiki/Frequently-Asked-Questions).

## Donations

If you'd like to support the project financially, Ryujinx has an active Patreon campaign.

<a href="https://www.patreon.com/ryujinx">
    <img src="https://images.squarespace-cdn.com/content/v1/560c1d39e4b0b4fae0c9cf2a/1567548955044-WVD994WZP76EWF15T0L3/Patreon+Button.png?format=500w" width="150">
</a>

All developers working on the project do so in their free time, but the project has several expenses:
* Hackable Nintendo Switch consoles to reverse-engineer the hardware
* Additional computer hardware for testing purposes (e.g. GPUs to diagnose graphical bugs, etc.)
* Licenses for various software development tools (e.g. Jetbrains, IDA)
* Web hosting and infrastructure maintenance (e.g. LDN servers)

All funds received through Patreon are considered a donation to support the project. Patrons receive early access to progress reports and exclusive access to developer interviews.

## License

This software is licensed under the terms of the <a href="https://github.com/Ryujinx/Ryujinx/blob/master/LICENSE.txt" target="_blank">MIT license.</a></i><br />
This project makes use of code authored by the libvpx project, licensed under BSD and the ffmpeg project, licensed under LGPLv3.
See [LICENSE.txt](LICENSE.txt) and [THIRDPARTY.md](distribution/legal/THIRDPARTY.md) for more details.
## Credits

- [LibHac](https://github.com/Thealexbarney/LibHac) is used for our file-system.
- [AmiiboAPI](https://www.amiiboapi.com) is used in our Amiibo emulation.<|MERGE_RESOLUTION|>--- conflicted
+++ resolved
@@ -36,13 +36,8 @@
 
 ## Compatibility
 
-<<<<<<< HEAD
-As of August 2022, Ryujinx has been tested on approximately 3,600 titles; over 3,300 boot past menus and into gameplay, with roughly 2,600 of those being considered playable.
+As of October 2022, Ryujinx has been tested on approximately 3,700 titles; over 3,500 boot past menus and into gameplay, with roughly 3,000 of those being considered playable.
 You can check out the compatibility list [here](https://github.com/Ryujinx/Ryujinx-Games-List/issues). Anyone is free to submit an updated test on an existing game entry; simply follow the new issue template and testing guidelines, or post as a reply to the applicable game issue. Use the search function to see if a game has been tested already!
-=======
-As of October 2022, Ryujinx has been tested on approximately 3,600 titles; over 3,500 boot past menus and into gameplay, with roughly 3,000 of those being considered playable. You can check out the compatibility list [here](https://github.com/Ryujinx/Ryujinx-Games-List/issues).  
-Anyone is free to submit a new game test or update an existing game test entry; simply follow the new issue template and testing guidelines, or post as a reply to the applicable game issue. Use the search function to see if a game has been tested already!
->>>>>>> eafadf10
 
 ## Usage
 
@@ -95,7 +90,7 @@
 
 - **GPU**
 
-  The GPU emulator emulates the Switch's Maxwell GPU using either the OpenGL (version 4.5 minimum) or Vulkan APIs through a custom build of OpenTK or Silk.NET respectively. There are currently five graphics enhancements available to the end user in Ryujinx: Disk Shader Caching, Resolution Scaling, Aspect Ratio Adjustment, Anisotropic Filtering, and Texture Recompression. These enhancements can be adjusted or toggled as desired in the GUI.
+  The GPU emulator emulates the Switch's Maxwell GPU using either the OpenGL (version 4.5 minimum) or Vulkan APIs through a custom build of OpenTK or Silk.NET respectively. There are currently five graphics enhancements available to the end user in Ryujinx: Disk Shader Caching, Resolution Scaling, Aspect Ratio Adjustment, and Anisotropic Filtering. These enhancements can be adjusted or toggled as desired in the GUI.
 
 - **Input**
 
