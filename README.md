--- conflicted
+++ resolved
@@ -1,9 +1,9 @@
 
 <h1>
-    <img src="https://i.imgur.com/G6Mleco.png"> Ryujinx 
+    <img src="https://i.imgur.com/G6Mleco.png"> Ryujinx
     <a href="https://ci.appveyor.com/project/gdkchan/ryujinx" target="_blank">
         <img src="https://ci.appveyor.com/api/projects/status/ssg4jwu6ve3k594s?svg=true">
-    </a> 
+    </a>
     <a href="https://discord.gg/N2FmfVc">
         <img src="https://img.shields.io/discord/410208534861447168.svg">
     </a>
@@ -21,12 +21,12 @@
 
 ## Usage
 
-To run this emulator, you need the [.NET Core 3.0 (or higher) SDK](https://dotnet.microsoft.com/download/dotnet-core).  
+To run this emulator, you need the [.NET Core 3.0 (or higher) SDK](https://dotnet.microsoft.com/download/dotnet-core).
 
-If you use a pre-built version, you can use the graphical interface to run your games and homebrew.  
+If you use a pre-built version, you can use the graphical interface to run your games and homebrew.
 
-If you build it yourself you will need to:  
-Run `dotnet run -c Release -- path\to\homebrew.nro` inside the Ryujinx project folder to run homebrew apps.  
+If you build it yourself you will need to:
+Run `dotnet run -c Release -- path\to\homebrew.nro` inside the Ryujinx project folder to run homebrew apps.
 Run `dotnet run -c Release -- path\to\game.nsp/xci` to run official games.
 
 Every file related to Ryujinx is stored in the `RyuFs` folder. Located in `C:\Users\USERNAME\AppData\Roaming\` for Windows, `/home/USERNAME/.config` for Linux or `/Users/USERNAME/Library/Application Support/` for macOS. It can also be accessed by clicking `Open Ryujinx Folder` under the File menu in the GUI.
@@ -39,53 +39,46 @@
 
 ## Requirements
 
- - **Switch Keys**  
- 
-   Everything on the Switch is encrypted, so if you want to run anything other than homebrew, you have to dump encryption keys from your console. To get more information please take a look at our [Keys Documentation](KEYS.md) *(Outdated)*
-   
- - **FFmpeg Dependencies**  
- 
+ - **Switch Keys**
+
+   Everything on the Switch is encrypted, so if you want to run anything other than homebrew, you have to dump encryption keys from your console. To get more information please take a look at our [Keys Documentation](KEYS.md) *(Outdated)*.
+
+ - **FFmpeg Dependencies**
+
    Ryujinx has a basic implementation of `NVDEC`, a video decoder used by the Switch's GPU. Many games include videos that use it, so you need to download [Zeranoe's FFmpeg Builds](http://ffmpeg.zeranoe.com/builds/) for **Shared** linking and your computer's operating system. When it's done, extract the contents of the `bin` folder directly into your Ryujinx folder.
-   
- - **System Titles**  
- 
+
+ - **System Titles**
+
    Some of our System Module implementations, like `time`, require [System Data Archives](https://switchbrew.org/wiki/Title_list#System_Data_Archives). You can install them by mounting your nand partition using [HacDiskMount](https://switchtools.sshnuke.net/) and copying the content to `RyuFs/nand/system`.
-   
+
  - **Executables**
- 
+
    Ryujinx is able to run both official games and homebrew.
-   
+
    Homebrew is available on many websites, such as the [Switch Appstore](https://www.switchbru.com/appstore/).
-   
+
    A hacked Switch is needed to dump games, which you can learn how to do [here](https://nh-server.github.io/switch-guide/). Once you've hacked your Switch, you need to dump your own games with [NxDumpTool](https://github.com/DarkMatterCore/nxdumptool) to get an XCI dump or [SwitchSDTool](https://github.com/CaitSith2/SwitchSDTool) to get an NSP dump.
 
 ## Features
 
- - **Audio**  
- 
+ - **Audio**
+
    Everything for audio is partially supported. We currently use a C# wrapper for [libsoundio](http://libsound.io/), and we support [OpenAL](https://openal.org/downloads/OpenAL11CoreSDK.zip) (installation needed) too as a fallback. Our current Opus implementation is pretty incomplete.
 
-- **CPU**  
+- **CPU**
 
-<<<<<<< HEAD
-  The CPU emulator emulates an ARMv8 CPU, and only the new 64-bits ARMv8 instructions are implemented (with a few instructions still missing). It translates the ARM code to a custom IR and then it performs a few optimizations and turns that into x86 code.  
-  To handle that we use our own JIT called ARMeilleure, which has the custom IR and compiles the code to x86.  
-=======
-  The CPU emulator, ARMeilleure, emulates an ARMv8 CPU, and currently only has support for the new 64-bit ARMv8 instructions (with a few instructions still missing). It translates the ARM code to a custom IR, performs a few optimizations, and turns that into x86 code. To handle that, we use our own JIT called ARMeilleure, which uses the custom IR and compiles the code to x86.  
-  
-  ChocolArm is the old ARM emulator which worked by translating the ARM code to .NET IL. The runtime JIT then compiles that to the platform CPU code. On .NET Core, the JIT is called RyuJIT, hence the project name, Ryujinx. It is being replaced by ARMeilleure, but can still be enabled inside the configuration menu.
->>>>>>> 35443bac
+  The CPU emulator, ARMeilleure, emulates an ARMv8 CPU, and currently only has support for the new 64-bit ARMv8 instructions (with a few instructions still missing). It translates the ARM code to a custom IR, performs a few optimizations, and turns that into x86 code. To handle that, we use our own JIT called ARMeilleure, which uses the custom IR and compiles the code to x86.
 
-- **GPU**  
+- **GPU**
 
   The GPU emulator emulates the Switch's Maxwell GPU using the OpenGL API (version 4.2 minimum) through a custom build of OpenTK.
-  
-- **Input**  
+
+- **Input**
 
    We currently have support for keyboard, mouse, touch input, JoyCon input support emulated through the keyboard, and some controllers too. You can set up everything inside the configuration menu.
-  
-- **Configuration**  
- 
+
+- **Configuration**
+
    The emulator has settings for dumping shaders, enabling or disabling some logging, remapping controllers, and more. You can configure all of them through the graphical interface or manually through the config file, `Config.json`.
 
    For more information [you can go here](CONFIG.md) *(Outdated)*.
