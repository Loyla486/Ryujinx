using ARMeilleure.Common;
using ARMeilleure.IntermediateRepresentation;

namespace ARMeilleure.CodeGen.X86
{
    static class IntrinsicTable
    {
        private const int BadOp = 0;

        private static IntrinsicInfo[] _intrinTable;

        static IntrinsicTable()
        {
            _intrinTable = new IntrinsicInfo[EnumUtils.GetCount(typeof(Intrinsic))];

<<<<<<< HEAD
            Add(Intrinsic.X86Addpd,       new IntrinsicInfo(X86Instruction.Addpd,       IntrinsicType.Binary));
            Add(Intrinsic.X86Addps,       new IntrinsicInfo(X86Instruction.Addps,       IntrinsicType.Binary));
            Add(Intrinsic.X86Addsd,       new IntrinsicInfo(X86Instruction.Addsd,       IntrinsicType.Binary));
            Add(Intrinsic.X86Addss,       new IntrinsicInfo(X86Instruction.Addss,       IntrinsicType.Binary));
            Add(Intrinsic.X86Aesdec,      new IntrinsicInfo(X86Instruction.Aesdec,      IntrinsicType.Binary));
            Add(Intrinsic.X86Aesdeclast,  new IntrinsicInfo(X86Instruction.Aesdeclast,  IntrinsicType.Binary));
            Add(Intrinsic.X86Aesenc,      new IntrinsicInfo(X86Instruction.Aesenc,      IntrinsicType.Binary));
            Add(Intrinsic.X86Aesenclast,  new IntrinsicInfo(X86Instruction.Aesenclast,  IntrinsicType.Binary));
            Add(Intrinsic.X86Aesimc,      new IntrinsicInfo(X86Instruction.Aesimc,      IntrinsicType.Unary));
            Add(Intrinsic.X86Andnpd,      new IntrinsicInfo(X86Instruction.Andnpd,      IntrinsicType.Binary));
            Add(Intrinsic.X86Andnps,      new IntrinsicInfo(X86Instruction.Andnps,      IntrinsicType.Binary));
            Add(Intrinsic.X86Andpd,       new IntrinsicInfo(X86Instruction.Andpd,       IntrinsicType.Binary));
            Add(Intrinsic.X86Andps,       new IntrinsicInfo(X86Instruction.Andps,       IntrinsicType.Binary));
            Add(Intrinsic.X86Blendvpd,    new IntrinsicInfo(X86Instruction.Blendvpd,    IntrinsicType.Ternary));
            Add(Intrinsic.X86Blendvps,    new IntrinsicInfo(X86Instruction.Blendvps,    IntrinsicType.Ternary));
            Add(Intrinsic.X86Cmppd,       new IntrinsicInfo(X86Instruction.Cmppd,       IntrinsicType.TernaryImm));
            Add(Intrinsic.X86Cmpps,       new IntrinsicInfo(X86Instruction.Cmpps,       IntrinsicType.TernaryImm));
            Add(Intrinsic.X86Cmpsd,       new IntrinsicInfo(X86Instruction.Cmpsd,       IntrinsicType.TernaryImm));
            Add(Intrinsic.X86Cmpss,       new IntrinsicInfo(X86Instruction.Cmpss,       IntrinsicType.TernaryImm));
            Add(Intrinsic.X86Comisdeq,    new IntrinsicInfo(X86Instruction.Comisd,      IntrinsicType.Comis_));
            Add(Intrinsic.X86Comisdge,    new IntrinsicInfo(X86Instruction.Comisd,      IntrinsicType.Comis_));
            Add(Intrinsic.X86Comisdlt,    new IntrinsicInfo(X86Instruction.Comisd,      IntrinsicType.Comis_));
            Add(Intrinsic.X86Comisseq,    new IntrinsicInfo(X86Instruction.Comiss,      IntrinsicType.Comis_));
            Add(Intrinsic.X86Comissge,    new IntrinsicInfo(X86Instruction.Comiss,      IntrinsicType.Comis_));
            Add(Intrinsic.X86Comisslt,    new IntrinsicInfo(X86Instruction.Comiss,      IntrinsicType.Comis_));
            Add(Intrinsic.X86Crc32,       new IntrinsicInfo(X86Instruction.Crc32,       IntrinsicType.Crc32));
            Add(Intrinsic.X86Crc32_16,    new IntrinsicInfo(X86Instruction.Crc32_16,    IntrinsicType.Crc32));
            Add(Intrinsic.X86Crc32_8,     new IntrinsicInfo(X86Instruction.Crc32_8,     IntrinsicType.Crc32));
            Add(Intrinsic.X86Cvtdq2pd,    new IntrinsicInfo(X86Instruction.Cvtdq2pd,    IntrinsicType.Unary));
            Add(Intrinsic.X86Cvtdq2ps,    new IntrinsicInfo(X86Instruction.Cvtdq2ps,    IntrinsicType.Unary));
            Add(Intrinsic.X86Cvtpd2dq,    new IntrinsicInfo(X86Instruction.Cvtpd2dq,    IntrinsicType.Unary));
            Add(Intrinsic.X86Cvtpd2ps,    new IntrinsicInfo(X86Instruction.Cvtpd2ps,    IntrinsicType.Unary));
            Add(Intrinsic.X86Cvtps2dq,    new IntrinsicInfo(X86Instruction.Cvtps2dq,    IntrinsicType.Unary));
            Add(Intrinsic.X86Cvtps2pd,    new IntrinsicInfo(X86Instruction.Cvtps2pd,    IntrinsicType.Unary));
            Add(Intrinsic.X86Cvtsd2si,    new IntrinsicInfo(X86Instruction.Cvtsd2si,    IntrinsicType.UnaryToGpr));
            Add(Intrinsic.X86Cvtsd2ss,    new IntrinsicInfo(X86Instruction.Cvtsd2ss,    IntrinsicType.Binary));
            Add(Intrinsic.X86Cvtsi2sd,    new IntrinsicInfo(X86Instruction.Cvtsi2sd,    IntrinsicType.BinaryGpr));
            Add(Intrinsic.X86Cvtsi2si,    new IntrinsicInfo(X86Instruction.Movd,        IntrinsicType.UnaryToGpr));
            Add(Intrinsic.X86Cvtsi2ss,    new IntrinsicInfo(X86Instruction.Cvtsi2ss,    IntrinsicType.BinaryGpr));
            Add(Intrinsic.X86Cvtss2sd,    new IntrinsicInfo(X86Instruction.Cvtss2sd,    IntrinsicType.Binary));
            Add(Intrinsic.X86Cvtss2si,    new IntrinsicInfo(X86Instruction.Cvtss2si,    IntrinsicType.UnaryToGpr));
            Add(Intrinsic.X86Divpd,       new IntrinsicInfo(X86Instruction.Divpd,       IntrinsicType.Binary));
            Add(Intrinsic.X86Divps,       new IntrinsicInfo(X86Instruction.Divps,       IntrinsicType.Binary));
            Add(Intrinsic.X86Divsd,       new IntrinsicInfo(X86Instruction.Divsd,       IntrinsicType.Binary));
            Add(Intrinsic.X86Divss,       new IntrinsicInfo(X86Instruction.Divss,       IntrinsicType.Binary));
            Add(Intrinsic.X86Haddpd,      new IntrinsicInfo(X86Instruction.Haddpd,      IntrinsicType.Binary));
            Add(Intrinsic.X86Haddps,      new IntrinsicInfo(X86Instruction.Haddps,      IntrinsicType.Binary));
            Add(Intrinsic.X86Insertps,    new IntrinsicInfo(X86Instruction.Insertps,    IntrinsicType.TernaryImm));
            Add(Intrinsic.X86Maxpd,       new IntrinsicInfo(X86Instruction.Maxpd,       IntrinsicType.Binary));
            Add(Intrinsic.X86Maxps,       new IntrinsicInfo(X86Instruction.Maxps,       IntrinsicType.Binary));
            Add(Intrinsic.X86Maxsd,       new IntrinsicInfo(X86Instruction.Maxsd,       IntrinsicType.Binary));
            Add(Intrinsic.X86Maxss,       new IntrinsicInfo(X86Instruction.Maxss,       IntrinsicType.Binary));
            Add(Intrinsic.X86Minpd,       new IntrinsicInfo(X86Instruction.Minpd,       IntrinsicType.Binary));
            Add(Intrinsic.X86Minps,       new IntrinsicInfo(X86Instruction.Minps,       IntrinsicType.Binary));
            Add(Intrinsic.X86Minsd,       new IntrinsicInfo(X86Instruction.Minsd,       IntrinsicType.Binary));
            Add(Intrinsic.X86Minss,       new IntrinsicInfo(X86Instruction.Minss,       IntrinsicType.Binary));
            Add(Intrinsic.X86Movhlps,     new IntrinsicInfo(X86Instruction.Movhlps,     IntrinsicType.Binary));
            Add(Intrinsic.X86Movlhps,     new IntrinsicInfo(X86Instruction.Movlhps,     IntrinsicType.Binary));
            Add(Intrinsic.X86Movss,       new IntrinsicInfo(X86Instruction.Movss,       IntrinsicType.Binary));
            Add(Intrinsic.X86Mulpd,       new IntrinsicInfo(X86Instruction.Mulpd,       IntrinsicType.Binary));
            Add(Intrinsic.X86Mulps,       new IntrinsicInfo(X86Instruction.Mulps,       IntrinsicType.Binary));
            Add(Intrinsic.X86Mulsd,       new IntrinsicInfo(X86Instruction.Mulsd,       IntrinsicType.Binary));
            Add(Intrinsic.X86Mulss,       new IntrinsicInfo(X86Instruction.Mulss,       IntrinsicType.Binary));
            Add(Intrinsic.X86Mxcsrmb,     new IntrinsicInfo(X86Instruction.None,        IntrinsicType.Mxcsr)); // Mask bits.
            Add(Intrinsic.X86Mxcsrub,     new IntrinsicInfo(X86Instruction.None,        IntrinsicType.Mxcsr)); // Unmask bits.
            Add(Intrinsic.X86Paddb,       new IntrinsicInfo(X86Instruction.Paddb,       IntrinsicType.Binary));
            Add(Intrinsic.X86Paddd,       new IntrinsicInfo(X86Instruction.Paddd,       IntrinsicType.Binary));
            Add(Intrinsic.X86Paddq,       new IntrinsicInfo(X86Instruction.Paddq,       IntrinsicType.Binary));
            Add(Intrinsic.X86Paddw,       new IntrinsicInfo(X86Instruction.Paddw,       IntrinsicType.Binary));
            Add(Intrinsic.X86Pand,        new IntrinsicInfo(X86Instruction.Pand,        IntrinsicType.Binary));
            Add(Intrinsic.X86Pandn,       new IntrinsicInfo(X86Instruction.Pandn,       IntrinsicType.Binary));
            Add(Intrinsic.X86Pavgb,       new IntrinsicInfo(X86Instruction.Pavgb,       IntrinsicType.Binary));
            Add(Intrinsic.X86Pavgw,       new IntrinsicInfo(X86Instruction.Pavgw,       IntrinsicType.Binary));
            Add(Intrinsic.X86Pblendvb,    new IntrinsicInfo(X86Instruction.Pblendvb,    IntrinsicType.Ternary));
            Add(Intrinsic.X86Pclmulqdq,   new IntrinsicInfo(X86Instruction.Pclmulqdq,   IntrinsicType.TernaryImm));
            Add(Intrinsic.X86Pcmpeqb,     new IntrinsicInfo(X86Instruction.Pcmpeqb,     IntrinsicType.Binary));
            Add(Intrinsic.X86Pcmpeqd,     new IntrinsicInfo(X86Instruction.Pcmpeqd,     IntrinsicType.Binary));
            Add(Intrinsic.X86Pcmpeqq,     new IntrinsicInfo(X86Instruction.Pcmpeqq,     IntrinsicType.Binary));
            Add(Intrinsic.X86Pcmpeqw,     new IntrinsicInfo(X86Instruction.Pcmpeqw,     IntrinsicType.Binary));
            Add(Intrinsic.X86Pcmpgtb,     new IntrinsicInfo(X86Instruction.Pcmpgtb,     IntrinsicType.Binary));
            Add(Intrinsic.X86Pcmpgtd,     new IntrinsicInfo(X86Instruction.Pcmpgtd,     IntrinsicType.Binary));
            Add(Intrinsic.X86Pcmpgtq,     new IntrinsicInfo(X86Instruction.Pcmpgtq,     IntrinsicType.Binary));
            Add(Intrinsic.X86Pcmpgtw,     new IntrinsicInfo(X86Instruction.Pcmpgtw,     IntrinsicType.Binary));
            Add(Intrinsic.X86Pmaxsb,      new IntrinsicInfo(X86Instruction.Pmaxsb,      IntrinsicType.Binary));
            Add(Intrinsic.X86Pmaxsd,      new IntrinsicInfo(X86Instruction.Pmaxsd,      IntrinsicType.Binary));
            Add(Intrinsic.X86Pmaxsw,      new IntrinsicInfo(X86Instruction.Pmaxsw,      IntrinsicType.Binary));
            Add(Intrinsic.X86Pmaxub,      new IntrinsicInfo(X86Instruction.Pmaxub,      IntrinsicType.Binary));
            Add(Intrinsic.X86Pmaxud,      new IntrinsicInfo(X86Instruction.Pmaxud,      IntrinsicType.Binary));
            Add(Intrinsic.X86Pmaxuw,      new IntrinsicInfo(X86Instruction.Pmaxuw,      IntrinsicType.Binary));
            Add(Intrinsic.X86Pminsb,      new IntrinsicInfo(X86Instruction.Pminsb,      IntrinsicType.Binary));
            Add(Intrinsic.X86Pminsd,      new IntrinsicInfo(X86Instruction.Pminsd,      IntrinsicType.Binary));
            Add(Intrinsic.X86Pminsw,      new IntrinsicInfo(X86Instruction.Pminsw,      IntrinsicType.Binary));
            Add(Intrinsic.X86Pminub,      new IntrinsicInfo(X86Instruction.Pminub,      IntrinsicType.Binary));
            Add(Intrinsic.X86Pminud,      new IntrinsicInfo(X86Instruction.Pminud,      IntrinsicType.Binary));
            Add(Intrinsic.X86Pminuw,      new IntrinsicInfo(X86Instruction.Pminuw,      IntrinsicType.Binary));
            Add(Intrinsic.X86Pmovsxbw,    new IntrinsicInfo(X86Instruction.Pmovsxbw,    IntrinsicType.Unary));
            Add(Intrinsic.X86Pmovsxdq,    new IntrinsicInfo(X86Instruction.Pmovsxdq,    IntrinsicType.Unary));
            Add(Intrinsic.X86Pmovsxwd,    new IntrinsicInfo(X86Instruction.Pmovsxwd,    IntrinsicType.Unary));
            Add(Intrinsic.X86Pmovzxbw,    new IntrinsicInfo(X86Instruction.Pmovzxbw,    IntrinsicType.Unary));
            Add(Intrinsic.X86Pmovzxdq,    new IntrinsicInfo(X86Instruction.Pmovzxdq,    IntrinsicType.Unary));
            Add(Intrinsic.X86Pmovzxwd,    new IntrinsicInfo(X86Instruction.Pmovzxwd,    IntrinsicType.Unary));
            Add(Intrinsic.X86Pmulld,      new IntrinsicInfo(X86Instruction.Pmulld,      IntrinsicType.Binary));
            Add(Intrinsic.X86Pmullw,      new IntrinsicInfo(X86Instruction.Pmullw,      IntrinsicType.Binary));
            Add(Intrinsic.X86Popcnt,      new IntrinsicInfo(X86Instruction.Popcnt,      IntrinsicType.PopCount));
            Add(Intrinsic.X86Por,         new IntrinsicInfo(X86Instruction.Por,         IntrinsicType.Binary));
            Add(Intrinsic.X86Pshufb,      new IntrinsicInfo(X86Instruction.Pshufb,      IntrinsicType.Binary));
            Add(Intrinsic.X86Pslld,       new IntrinsicInfo(X86Instruction.Pslld,       IntrinsicType.Binary));
            Add(Intrinsic.X86Pslldq,      new IntrinsicInfo(X86Instruction.Pslldq,      IntrinsicType.Binary));
            Add(Intrinsic.X86Psllq,       new IntrinsicInfo(X86Instruction.Psllq,       IntrinsicType.Binary));
            Add(Intrinsic.X86Psllw,       new IntrinsicInfo(X86Instruction.Psllw,       IntrinsicType.Binary));
            Add(Intrinsic.X86Psrad,       new IntrinsicInfo(X86Instruction.Psrad,       IntrinsicType.Binary));
            Add(Intrinsic.X86Psraw,       new IntrinsicInfo(X86Instruction.Psraw,       IntrinsicType.Binary));
            Add(Intrinsic.X86Psrld,       new IntrinsicInfo(X86Instruction.Psrld,       IntrinsicType.Binary));
            Add(Intrinsic.X86Psrlq,       new IntrinsicInfo(X86Instruction.Psrlq,       IntrinsicType.Binary));
            Add(Intrinsic.X86Psrldq,      new IntrinsicInfo(X86Instruction.Psrldq,      IntrinsicType.Binary));
            Add(Intrinsic.X86Psrlw,       new IntrinsicInfo(X86Instruction.Psrlw,       IntrinsicType.Binary));
            Add(Intrinsic.X86Psubb,       new IntrinsicInfo(X86Instruction.Psubb,       IntrinsicType.Binary));
            Add(Intrinsic.X86Psubd,       new IntrinsicInfo(X86Instruction.Psubd,       IntrinsicType.Binary));
            Add(Intrinsic.X86Psubq,       new IntrinsicInfo(X86Instruction.Psubq,       IntrinsicType.Binary));
            Add(Intrinsic.X86Psubw,       new IntrinsicInfo(X86Instruction.Psubw,       IntrinsicType.Binary));
            Add(Intrinsic.X86Punpckhbw,   new IntrinsicInfo(X86Instruction.Punpckhbw,   IntrinsicType.Binary));
            Add(Intrinsic.X86Punpckhdq,   new IntrinsicInfo(X86Instruction.Punpckhdq,   IntrinsicType.Binary));
            Add(Intrinsic.X86Punpckhqdq,  new IntrinsicInfo(X86Instruction.Punpckhqdq,  IntrinsicType.Binary));
            Add(Intrinsic.X86Punpckhwd,   new IntrinsicInfo(X86Instruction.Punpckhwd,   IntrinsicType.Binary));
            Add(Intrinsic.X86Punpcklbw,   new IntrinsicInfo(X86Instruction.Punpcklbw,   IntrinsicType.Binary));
            Add(Intrinsic.X86Punpckldq,   new IntrinsicInfo(X86Instruction.Punpckldq,   IntrinsicType.Binary));
            Add(Intrinsic.X86Punpcklqdq,  new IntrinsicInfo(X86Instruction.Punpcklqdq,  IntrinsicType.Binary));
            Add(Intrinsic.X86Punpcklwd,   new IntrinsicInfo(X86Instruction.Punpcklwd,   IntrinsicType.Binary));
            Add(Intrinsic.X86Pxor,        new IntrinsicInfo(X86Instruction.Pxor,        IntrinsicType.Binary));
            Add(Intrinsic.X86Rcpps,       new IntrinsicInfo(X86Instruction.Rcpps,       IntrinsicType.Unary));
            Add(Intrinsic.X86Rcpss,       new IntrinsicInfo(X86Instruction.Rcpss,       IntrinsicType.Unary));
            Add(Intrinsic.X86Roundpd,     new IntrinsicInfo(X86Instruction.Roundpd,     IntrinsicType.BinaryImm));
            Add(Intrinsic.X86Roundps,     new IntrinsicInfo(X86Instruction.Roundps,     IntrinsicType.BinaryImm));
            Add(Intrinsic.X86Roundsd,     new IntrinsicInfo(X86Instruction.Roundsd,     IntrinsicType.BinaryImm));
            Add(Intrinsic.X86Roundss,     new IntrinsicInfo(X86Instruction.Roundss,     IntrinsicType.BinaryImm));
            Add(Intrinsic.X86Rsqrtps,     new IntrinsicInfo(X86Instruction.Rsqrtps,     IntrinsicType.Unary));
            Add(Intrinsic.X86Rsqrtss,     new IntrinsicInfo(X86Instruction.Rsqrtss,     IntrinsicType.Unary));
            Add(Intrinsic.X86Shufpd,      new IntrinsicInfo(X86Instruction.Shufpd,      IntrinsicType.TernaryImm));
            Add(Intrinsic.X86Shufps,      new IntrinsicInfo(X86Instruction.Shufps,      IntrinsicType.TernaryImm));
            Add(Intrinsic.X86Sqrtpd,      new IntrinsicInfo(X86Instruction.Sqrtpd,      IntrinsicType.Unary));
            Add(Intrinsic.X86Sqrtps,      new IntrinsicInfo(X86Instruction.Sqrtps,      IntrinsicType.Unary));
            Add(Intrinsic.X86Sqrtsd,      new IntrinsicInfo(X86Instruction.Sqrtsd,      IntrinsicType.Unary));
            Add(Intrinsic.X86Sqrtss,      new IntrinsicInfo(X86Instruction.Sqrtss,      IntrinsicType.Unary));
            Add(Intrinsic.X86Subpd,       new IntrinsicInfo(X86Instruction.Subpd,       IntrinsicType.Binary));
            Add(Intrinsic.X86Subps,       new IntrinsicInfo(X86Instruction.Subps,       IntrinsicType.Binary));
            Add(Intrinsic.X86Subsd,       new IntrinsicInfo(X86Instruction.Subsd,       IntrinsicType.Binary));
            Add(Intrinsic.X86Subss,       new IntrinsicInfo(X86Instruction.Subss,       IntrinsicType.Binary));
            Add(Intrinsic.X86Unpckhpd,    new IntrinsicInfo(X86Instruction.Unpckhpd,    IntrinsicType.Binary));
            Add(Intrinsic.X86Unpckhps,    new IntrinsicInfo(X86Instruction.Unpckhps,    IntrinsicType.Binary));
            Add(Intrinsic.X86Unpcklpd,    new IntrinsicInfo(X86Instruction.Unpcklpd,    IntrinsicType.Binary));
            Add(Intrinsic.X86Unpcklps,    new IntrinsicInfo(X86Instruction.Unpcklps,    IntrinsicType.Binary));
            Add(Intrinsic.X86Vcvtph2ps,   new IntrinsicInfo(X86Instruction.Vcvtph2ps,   IntrinsicType.Unary));
            Add(Intrinsic.X86Vcvtps2ph,   new IntrinsicInfo(X86Instruction.Vcvtps2ph,   IntrinsicType.BinaryImm));
            Add(Intrinsic.X86Vfmadd231pd, new IntrinsicInfo(X86Instruction.Vfmadd231pd, IntrinsicType.Fma));
            Add(Intrinsic.X86Vfmadd231ps, new IntrinsicInfo(X86Instruction.Vfmadd231ps, IntrinsicType.Fma));
            Add(Intrinsic.X86Vfmadd231sd, new IntrinsicInfo(X86Instruction.Vfmadd231sd, IntrinsicType.Fma));
            Add(Intrinsic.X86Vfmadd231ss, new IntrinsicInfo(X86Instruction.Vfmadd231ss, IntrinsicType.Fma));
            Add(Intrinsic.X86Vfmsub231pd, new IntrinsicInfo(X86Instruction.Vfmsub231pd, IntrinsicType.Fma));
            Add(Intrinsic.X86Vfmsub231ps, new IntrinsicInfo(X86Instruction.Vfmsub231ps, IntrinsicType.Fma));
            Add(Intrinsic.X86Vfmsub231sd, new IntrinsicInfo(X86Instruction.Vfmsub231sd, IntrinsicType.Fma));
            Add(Intrinsic.X86Vfmsub231ss, new IntrinsicInfo(X86Instruction.Vfmsub231ss, IntrinsicType.Fma));
            Add(Intrinsic.X86Xorpd,       new IntrinsicInfo(X86Instruction.Xorpd,       IntrinsicType.Binary));
            Add(Intrinsic.X86Xorps,       new IntrinsicInfo(X86Instruction.Xorps,       IntrinsicType.Binary));
=======
            Add(Intrinsic.X86Addpd,        new IntrinsicInfo(X86Instruction.Addpd,        IntrinsicType.Binary));
            Add(Intrinsic.X86Addps,        new IntrinsicInfo(X86Instruction.Addps,        IntrinsicType.Binary));
            Add(Intrinsic.X86Addsd,        new IntrinsicInfo(X86Instruction.Addsd,        IntrinsicType.Binary));
            Add(Intrinsic.X86Addss,        new IntrinsicInfo(X86Instruction.Addss,        IntrinsicType.Binary));
            Add(Intrinsic.X86Aesdec,       new IntrinsicInfo(X86Instruction.Aesdec,       IntrinsicType.Binary));
            Add(Intrinsic.X86Aesdeclast,   new IntrinsicInfo(X86Instruction.Aesdeclast,   IntrinsicType.Binary));
            Add(Intrinsic.X86Aesenc,       new IntrinsicInfo(X86Instruction.Aesenc,       IntrinsicType.Binary));
            Add(Intrinsic.X86Aesenclast,   new IntrinsicInfo(X86Instruction.Aesenclast,   IntrinsicType.Binary));
            Add(Intrinsic.X86Aesimc,       new IntrinsicInfo(X86Instruction.Aesimc,       IntrinsicType.Unary));
            Add(Intrinsic.X86Andnpd,       new IntrinsicInfo(X86Instruction.Andnpd,       IntrinsicType.Binary));
            Add(Intrinsic.X86Andnps,       new IntrinsicInfo(X86Instruction.Andnps,       IntrinsicType.Binary));
            Add(Intrinsic.X86Andpd,        new IntrinsicInfo(X86Instruction.Andpd,        IntrinsicType.Binary));
            Add(Intrinsic.X86Andps,        new IntrinsicInfo(X86Instruction.Andps,        IntrinsicType.Binary));
            Add(Intrinsic.X86Blendvpd,     new IntrinsicInfo(X86Instruction.Blendvpd,     IntrinsicType.Ternary));
            Add(Intrinsic.X86Blendvps,     new IntrinsicInfo(X86Instruction.Blendvps,     IntrinsicType.Ternary));
            Add(Intrinsic.X86Cmppd,        new IntrinsicInfo(X86Instruction.Cmppd,        IntrinsicType.TernaryImm));
            Add(Intrinsic.X86Cmpps,        new IntrinsicInfo(X86Instruction.Cmpps,        IntrinsicType.TernaryImm));
            Add(Intrinsic.X86Cmpsd,        new IntrinsicInfo(X86Instruction.Cmpsd,        IntrinsicType.TernaryImm));
            Add(Intrinsic.X86Cmpss,        new IntrinsicInfo(X86Instruction.Cmpss,        IntrinsicType.TernaryImm));
            Add(Intrinsic.X86Comisdeq,     new IntrinsicInfo(X86Instruction.Comisd,       IntrinsicType.Comis_));
            Add(Intrinsic.X86Comisdge,     new IntrinsicInfo(X86Instruction.Comisd,       IntrinsicType.Comis_));
            Add(Intrinsic.X86Comisdlt,     new IntrinsicInfo(X86Instruction.Comisd,       IntrinsicType.Comis_));
            Add(Intrinsic.X86Comisseq,     new IntrinsicInfo(X86Instruction.Comiss,       IntrinsicType.Comis_));
            Add(Intrinsic.X86Comissge,     new IntrinsicInfo(X86Instruction.Comiss,       IntrinsicType.Comis_));
            Add(Intrinsic.X86Comisslt,     new IntrinsicInfo(X86Instruction.Comiss,       IntrinsicType.Comis_));
            Add(Intrinsic.X86Crc32,        new IntrinsicInfo(X86Instruction.Crc32,        IntrinsicType.Crc32));
            Add(Intrinsic.X86Crc32_16,     new IntrinsicInfo(X86Instruction.Crc32_16,     IntrinsicType.Crc32));
            Add(Intrinsic.X86Crc32_8,      new IntrinsicInfo(X86Instruction.Crc32_8,      IntrinsicType.Crc32));
            Add(Intrinsic.X86Cvtdq2pd,     new IntrinsicInfo(X86Instruction.Cvtdq2pd,     IntrinsicType.Unary));
            Add(Intrinsic.X86Cvtdq2ps,     new IntrinsicInfo(X86Instruction.Cvtdq2ps,     IntrinsicType.Unary));
            Add(Intrinsic.X86Cvtpd2dq,     new IntrinsicInfo(X86Instruction.Cvtpd2dq,     IntrinsicType.Unary));
            Add(Intrinsic.X86Cvtpd2ps,     new IntrinsicInfo(X86Instruction.Cvtpd2ps,     IntrinsicType.Unary));
            Add(Intrinsic.X86Cvtps2dq,     new IntrinsicInfo(X86Instruction.Cvtps2dq,     IntrinsicType.Unary));
            Add(Intrinsic.X86Cvtps2pd,     new IntrinsicInfo(X86Instruction.Cvtps2pd,     IntrinsicType.Unary));
            Add(Intrinsic.X86Cvtsd2si,     new IntrinsicInfo(X86Instruction.Cvtsd2si,     IntrinsicType.UnaryToGpr));
            Add(Intrinsic.X86Cvtsd2ss,     new IntrinsicInfo(X86Instruction.Cvtsd2ss,     IntrinsicType.Binary));
            Add(Intrinsic.X86Cvtsi2sd,     new IntrinsicInfo(X86Instruction.Cvtsi2sd,     IntrinsicType.BinaryGpr));
            Add(Intrinsic.X86Cvtsi2si,     new IntrinsicInfo(X86Instruction.Movd,         IntrinsicType.UnaryToGpr));
            Add(Intrinsic.X86Cvtsi2ss,     new IntrinsicInfo(X86Instruction.Cvtsi2ss,     IntrinsicType.BinaryGpr));
            Add(Intrinsic.X86Cvtss2sd,     new IntrinsicInfo(X86Instruction.Cvtss2sd,     IntrinsicType.Binary));
            Add(Intrinsic.X86Cvtss2si,     new IntrinsicInfo(X86Instruction.Cvtss2si,     IntrinsicType.UnaryToGpr));
            Add(Intrinsic.X86Divpd,        new IntrinsicInfo(X86Instruction.Divpd,        IntrinsicType.Binary));
            Add(Intrinsic.X86Divps,        new IntrinsicInfo(X86Instruction.Divps,        IntrinsicType.Binary));
            Add(Intrinsic.X86Divsd,        new IntrinsicInfo(X86Instruction.Divsd,        IntrinsicType.Binary));
            Add(Intrinsic.X86Divss,        new IntrinsicInfo(X86Instruction.Divss,        IntrinsicType.Binary));
            Add(Intrinsic.X86Haddpd,       new IntrinsicInfo(X86Instruction.Haddpd,       IntrinsicType.Binary));
            Add(Intrinsic.X86Haddps,       new IntrinsicInfo(X86Instruction.Haddps,       IntrinsicType.Binary));
            Add(Intrinsic.X86Insertps,     new IntrinsicInfo(X86Instruction.Insertps,     IntrinsicType.TernaryImm));
            Add(Intrinsic.X86Maxpd,        new IntrinsicInfo(X86Instruction.Maxpd,        IntrinsicType.Binary));
            Add(Intrinsic.X86Maxps,        new IntrinsicInfo(X86Instruction.Maxps,        IntrinsicType.Binary));
            Add(Intrinsic.X86Maxsd,        new IntrinsicInfo(X86Instruction.Maxsd,        IntrinsicType.Binary));
            Add(Intrinsic.X86Maxss,        new IntrinsicInfo(X86Instruction.Maxss,        IntrinsicType.Binary));
            Add(Intrinsic.X86Minpd,        new IntrinsicInfo(X86Instruction.Minpd,        IntrinsicType.Binary));
            Add(Intrinsic.X86Minps,        new IntrinsicInfo(X86Instruction.Minps,        IntrinsicType.Binary));
            Add(Intrinsic.X86Minsd,        new IntrinsicInfo(X86Instruction.Minsd,        IntrinsicType.Binary));
            Add(Intrinsic.X86Minss,        new IntrinsicInfo(X86Instruction.Minss,        IntrinsicType.Binary));
            Add(Intrinsic.X86Movhlps,      new IntrinsicInfo(X86Instruction.Movhlps,      IntrinsicType.Binary));
            Add(Intrinsic.X86Movlhps,      new IntrinsicInfo(X86Instruction.Movlhps,      IntrinsicType.Binary));
            Add(Intrinsic.X86Movss,        new IntrinsicInfo(X86Instruction.Movss,        IntrinsicType.Binary));
            Add(Intrinsic.X86Mulpd,        new IntrinsicInfo(X86Instruction.Mulpd,        IntrinsicType.Binary));
            Add(Intrinsic.X86Mulps,        new IntrinsicInfo(X86Instruction.Mulps,        IntrinsicType.Binary));
            Add(Intrinsic.X86Mulsd,        new IntrinsicInfo(X86Instruction.Mulsd,        IntrinsicType.Binary));
            Add(Intrinsic.X86Mulss,        new IntrinsicInfo(X86Instruction.Mulss,        IntrinsicType.Binary));
            Add(Intrinsic.X86Mxcsrmb,      new IntrinsicInfo(X86Instruction.None,         IntrinsicType.Mxcsr)); // Mask bits.
            Add(Intrinsic.X86Mxcsrub,      new IntrinsicInfo(X86Instruction.None,         IntrinsicType.Mxcsr)); // Unmask bits.
            Add(Intrinsic.X86Paddb,        new IntrinsicInfo(X86Instruction.Paddb,        IntrinsicType.Binary));
            Add(Intrinsic.X86Paddd,        new IntrinsicInfo(X86Instruction.Paddd,        IntrinsicType.Binary));
            Add(Intrinsic.X86Paddq,        new IntrinsicInfo(X86Instruction.Paddq,        IntrinsicType.Binary));
            Add(Intrinsic.X86Paddw,        new IntrinsicInfo(X86Instruction.Paddw,        IntrinsicType.Binary));
            Add(Intrinsic.X86Pand,         new IntrinsicInfo(X86Instruction.Pand,         IntrinsicType.Binary));
            Add(Intrinsic.X86Pandn,        new IntrinsicInfo(X86Instruction.Pandn,        IntrinsicType.Binary));
            Add(Intrinsic.X86Pavgb,        new IntrinsicInfo(X86Instruction.Pavgb,        IntrinsicType.Binary));
            Add(Intrinsic.X86Pavgw,        new IntrinsicInfo(X86Instruction.Pavgw,        IntrinsicType.Binary));
            Add(Intrinsic.X86Pblendvb,     new IntrinsicInfo(X86Instruction.Pblendvb,     IntrinsicType.Ternary));
            Add(Intrinsic.X86Pclmulqdq,    new IntrinsicInfo(X86Instruction.Pclmulqdq,    IntrinsicType.TernaryImm));
            Add(Intrinsic.X86Pcmpeqb,      new IntrinsicInfo(X86Instruction.Pcmpeqb,      IntrinsicType.Binary));
            Add(Intrinsic.X86Pcmpeqd,      new IntrinsicInfo(X86Instruction.Pcmpeqd,      IntrinsicType.Binary));
            Add(Intrinsic.X86Pcmpeqq,      new IntrinsicInfo(X86Instruction.Pcmpeqq,      IntrinsicType.Binary));
            Add(Intrinsic.X86Pcmpeqw,      new IntrinsicInfo(X86Instruction.Pcmpeqw,      IntrinsicType.Binary));
            Add(Intrinsic.X86Pcmpgtb,      new IntrinsicInfo(X86Instruction.Pcmpgtb,      IntrinsicType.Binary));
            Add(Intrinsic.X86Pcmpgtd,      new IntrinsicInfo(X86Instruction.Pcmpgtd,      IntrinsicType.Binary));
            Add(Intrinsic.X86Pcmpgtq,      new IntrinsicInfo(X86Instruction.Pcmpgtq,      IntrinsicType.Binary));
            Add(Intrinsic.X86Pcmpgtw,      new IntrinsicInfo(X86Instruction.Pcmpgtw,      IntrinsicType.Binary));
            Add(Intrinsic.X86Pmaxsb,       new IntrinsicInfo(X86Instruction.Pmaxsb,       IntrinsicType.Binary));
            Add(Intrinsic.X86Pmaxsd,       new IntrinsicInfo(X86Instruction.Pmaxsd,       IntrinsicType.Binary));
            Add(Intrinsic.X86Pmaxsw,       new IntrinsicInfo(X86Instruction.Pmaxsw,       IntrinsicType.Binary));
            Add(Intrinsic.X86Pmaxub,       new IntrinsicInfo(X86Instruction.Pmaxub,       IntrinsicType.Binary));
            Add(Intrinsic.X86Pmaxud,       new IntrinsicInfo(X86Instruction.Pmaxud,       IntrinsicType.Binary));
            Add(Intrinsic.X86Pmaxuw,       new IntrinsicInfo(X86Instruction.Pmaxuw,       IntrinsicType.Binary));
            Add(Intrinsic.X86Pminsb,       new IntrinsicInfo(X86Instruction.Pminsb,       IntrinsicType.Binary));
            Add(Intrinsic.X86Pminsd,       new IntrinsicInfo(X86Instruction.Pminsd,       IntrinsicType.Binary));
            Add(Intrinsic.X86Pminsw,       new IntrinsicInfo(X86Instruction.Pminsw,       IntrinsicType.Binary));
            Add(Intrinsic.X86Pminub,       new IntrinsicInfo(X86Instruction.Pminub,       IntrinsicType.Binary));
            Add(Intrinsic.X86Pminud,       new IntrinsicInfo(X86Instruction.Pminud,       IntrinsicType.Binary));
            Add(Intrinsic.X86Pminuw,       new IntrinsicInfo(X86Instruction.Pminuw,       IntrinsicType.Binary));
            Add(Intrinsic.X86Pmovsxbw,     new IntrinsicInfo(X86Instruction.Pmovsxbw,     IntrinsicType.Unary));
            Add(Intrinsic.X86Pmovsxdq,     new IntrinsicInfo(X86Instruction.Pmovsxdq,     IntrinsicType.Unary));
            Add(Intrinsic.X86Pmovsxwd,     new IntrinsicInfo(X86Instruction.Pmovsxwd,     IntrinsicType.Unary));
            Add(Intrinsic.X86Pmovzxbw,     new IntrinsicInfo(X86Instruction.Pmovzxbw,     IntrinsicType.Unary));
            Add(Intrinsic.X86Pmovzxdq,     new IntrinsicInfo(X86Instruction.Pmovzxdq,     IntrinsicType.Unary));
            Add(Intrinsic.X86Pmovzxwd,     new IntrinsicInfo(X86Instruction.Pmovzxwd,     IntrinsicType.Unary));
            Add(Intrinsic.X86Pmulld,       new IntrinsicInfo(X86Instruction.Pmulld,       IntrinsicType.Binary));
            Add(Intrinsic.X86Pmullw,       new IntrinsicInfo(X86Instruction.Pmullw,       IntrinsicType.Binary));
            Add(Intrinsic.X86Popcnt,       new IntrinsicInfo(X86Instruction.Popcnt,       IntrinsicType.PopCount));
            Add(Intrinsic.X86Por,          new IntrinsicInfo(X86Instruction.Por,          IntrinsicType.Binary));
            Add(Intrinsic.X86Pshufb,       new IntrinsicInfo(X86Instruction.Pshufb,       IntrinsicType.Binary));
            Add(Intrinsic.X86Pslld,        new IntrinsicInfo(X86Instruction.Pslld,        IntrinsicType.Binary));
            Add(Intrinsic.X86Pslldq,       new IntrinsicInfo(X86Instruction.Pslldq,       IntrinsicType.Binary));
            Add(Intrinsic.X86Psllq,        new IntrinsicInfo(X86Instruction.Psllq,        IntrinsicType.Binary));
            Add(Intrinsic.X86Psllw,        new IntrinsicInfo(X86Instruction.Psllw,        IntrinsicType.Binary));
            Add(Intrinsic.X86Psrad,        new IntrinsicInfo(X86Instruction.Psrad,        IntrinsicType.Binary));
            Add(Intrinsic.X86Psraw,        new IntrinsicInfo(X86Instruction.Psraw,        IntrinsicType.Binary));
            Add(Intrinsic.X86Psrld,        new IntrinsicInfo(X86Instruction.Psrld,        IntrinsicType.Binary));
            Add(Intrinsic.X86Psrlq,        new IntrinsicInfo(X86Instruction.Psrlq,        IntrinsicType.Binary));
            Add(Intrinsic.X86Psrldq,       new IntrinsicInfo(X86Instruction.Psrldq,       IntrinsicType.Binary));
            Add(Intrinsic.X86Psrlw,        new IntrinsicInfo(X86Instruction.Psrlw,        IntrinsicType.Binary));
            Add(Intrinsic.X86Psubb,        new IntrinsicInfo(X86Instruction.Psubb,        IntrinsicType.Binary));
            Add(Intrinsic.X86Psubd,        new IntrinsicInfo(X86Instruction.Psubd,        IntrinsicType.Binary));
            Add(Intrinsic.X86Psubq,        new IntrinsicInfo(X86Instruction.Psubq,        IntrinsicType.Binary));
            Add(Intrinsic.X86Psubw,        new IntrinsicInfo(X86Instruction.Psubw,        IntrinsicType.Binary));
            Add(Intrinsic.X86Punpckhbw,    new IntrinsicInfo(X86Instruction.Punpckhbw,    IntrinsicType.Binary));
            Add(Intrinsic.X86Punpckhdq,    new IntrinsicInfo(X86Instruction.Punpckhdq,    IntrinsicType.Binary));
            Add(Intrinsic.X86Punpckhqdq,   new IntrinsicInfo(X86Instruction.Punpckhqdq,   IntrinsicType.Binary));
            Add(Intrinsic.X86Punpckhwd,    new IntrinsicInfo(X86Instruction.Punpckhwd,    IntrinsicType.Binary));
            Add(Intrinsic.X86Punpcklbw,    new IntrinsicInfo(X86Instruction.Punpcklbw,    IntrinsicType.Binary));
            Add(Intrinsic.X86Punpckldq,    new IntrinsicInfo(X86Instruction.Punpckldq,    IntrinsicType.Binary));
            Add(Intrinsic.X86Punpcklqdq,   new IntrinsicInfo(X86Instruction.Punpcklqdq,   IntrinsicType.Binary));
            Add(Intrinsic.X86Punpcklwd,    new IntrinsicInfo(X86Instruction.Punpcklwd,    IntrinsicType.Binary));
            Add(Intrinsic.X86Pxor,         new IntrinsicInfo(X86Instruction.Pxor,         IntrinsicType.Binary));
            Add(Intrinsic.X86Rcpps,        new IntrinsicInfo(X86Instruction.Rcpps,        IntrinsicType.Unary));
            Add(Intrinsic.X86Rcpss,        new IntrinsicInfo(X86Instruction.Rcpss,        IntrinsicType.Unary));
            Add(Intrinsic.X86Roundpd,      new IntrinsicInfo(X86Instruction.Roundpd,      IntrinsicType.BinaryImm));
            Add(Intrinsic.X86Roundps,      new IntrinsicInfo(X86Instruction.Roundps,      IntrinsicType.BinaryImm));
            Add(Intrinsic.X86Roundsd,      new IntrinsicInfo(X86Instruction.Roundsd,      IntrinsicType.BinaryImm));
            Add(Intrinsic.X86Roundss,      new IntrinsicInfo(X86Instruction.Roundss,      IntrinsicType.BinaryImm));
            Add(Intrinsic.X86Rsqrtps,      new IntrinsicInfo(X86Instruction.Rsqrtps,      IntrinsicType.Unary));
            Add(Intrinsic.X86Rsqrtss,      new IntrinsicInfo(X86Instruction.Rsqrtss,      IntrinsicType.Unary));
            Add(Intrinsic.X86Shufpd,       new IntrinsicInfo(X86Instruction.Shufpd,       IntrinsicType.TernaryImm));
            Add(Intrinsic.X86Shufps,       new IntrinsicInfo(X86Instruction.Shufps,       IntrinsicType.TernaryImm));
            Add(Intrinsic.X86Sqrtpd,       new IntrinsicInfo(X86Instruction.Sqrtpd,       IntrinsicType.Unary));
            Add(Intrinsic.X86Sqrtps,       new IntrinsicInfo(X86Instruction.Sqrtps,       IntrinsicType.Unary));
            Add(Intrinsic.X86Sqrtsd,       new IntrinsicInfo(X86Instruction.Sqrtsd,       IntrinsicType.Unary));
            Add(Intrinsic.X86Sqrtss,       new IntrinsicInfo(X86Instruction.Sqrtss,       IntrinsicType.Unary));
            Add(Intrinsic.X86Subpd,        new IntrinsicInfo(X86Instruction.Subpd,        IntrinsicType.Binary));
            Add(Intrinsic.X86Subps,        new IntrinsicInfo(X86Instruction.Subps,        IntrinsicType.Binary));
            Add(Intrinsic.X86Subsd,        new IntrinsicInfo(X86Instruction.Subsd,        IntrinsicType.Binary));
            Add(Intrinsic.X86Subss,        new IntrinsicInfo(X86Instruction.Subss,        IntrinsicType.Binary));
            Add(Intrinsic.X86Unpckhpd,     new IntrinsicInfo(X86Instruction.Unpckhpd,     IntrinsicType.Binary));
            Add(Intrinsic.X86Unpckhps,     new IntrinsicInfo(X86Instruction.Unpckhps,     IntrinsicType.Binary));
            Add(Intrinsic.X86Unpcklpd,     new IntrinsicInfo(X86Instruction.Unpcklpd,     IntrinsicType.Binary));
            Add(Intrinsic.X86Unpcklps,     new IntrinsicInfo(X86Instruction.Unpcklps,     IntrinsicType.Binary));
            Add(Intrinsic.X86Vcvtph2ps,    new IntrinsicInfo(X86Instruction.Vcvtph2ps,    IntrinsicType.Unary));
            Add(Intrinsic.X86Vcvtps2ph,    new IntrinsicInfo(X86Instruction.Vcvtps2ph,    IntrinsicType.BinaryImm));
            Add(Intrinsic.X86Vfmadd231pd,  new IntrinsicInfo(X86Instruction.Vfmadd231pd,  IntrinsicType.Fma));
            Add(Intrinsic.X86Vfmadd231ps,  new IntrinsicInfo(X86Instruction.Vfmadd231ps,  IntrinsicType.Fma));
            Add(Intrinsic.X86Vfmadd231sd,  new IntrinsicInfo(X86Instruction.Vfmadd231sd,  IntrinsicType.Fma));
            Add(Intrinsic.X86Vfmadd231ss,  new IntrinsicInfo(X86Instruction.Vfmadd231ss,  IntrinsicType.Fma));
            Add(Intrinsic.X86Vfmsub231pd,  new IntrinsicInfo(X86Instruction.Vfmsub231pd,  IntrinsicType.Fma));
            Add(Intrinsic.X86Vfmsub231ps,  new IntrinsicInfo(X86Instruction.Vfmsub231ps,  IntrinsicType.Fma));
            Add(Intrinsic.X86Vfmsub231sd,  new IntrinsicInfo(X86Instruction.Vfmsub231sd,  IntrinsicType.Fma));
            Add(Intrinsic.X86Vfmsub231ss,  new IntrinsicInfo(X86Instruction.Vfmsub231ss,  IntrinsicType.Fma));
            Add(Intrinsic.X86Vfnmsub231pd, new IntrinsicInfo(X86Instruction.Vfnmsub231pd, IntrinsicType.Fma));
            Add(Intrinsic.X86Vfnmsub231ps, new IntrinsicInfo(X86Instruction.Vfnmsub231ps, IntrinsicType.Fma));
            Add(Intrinsic.X86Vfnmsub231sd, new IntrinsicInfo(X86Instruction.Vfnmsub231sd, IntrinsicType.Fma));
            Add(Intrinsic.X86Vfnmsub231ss, new IntrinsicInfo(X86Instruction.Vfnmsub231ss, IntrinsicType.Fma));
            Add(Intrinsic.X86Xorpd,        new IntrinsicInfo(X86Instruction.Xorpd,        IntrinsicType.Binary));
            Add(Intrinsic.X86Xorps,        new IntrinsicInfo(X86Instruction.Xorps,        IntrinsicType.Binary));
>>>>>>> 4594c3b3
        }

        private static void Add(Intrinsic intrin, IntrinsicInfo info)
        {
            _intrinTable[(int)intrin] = info;
        }

        public static IntrinsicInfo GetInfo(Intrinsic intrin)
        {
            return _intrinTable[(int)intrin];
        }
    }
}<|MERGE_RESOLUTION|>--- conflicted
+++ resolved
@@ -13,171 +13,6 @@
         {
             _intrinTable = new IntrinsicInfo[EnumUtils.GetCount(typeof(Intrinsic))];
 
-<<<<<<< HEAD
-            Add(Intrinsic.X86Addpd,       new IntrinsicInfo(X86Instruction.Addpd,       IntrinsicType.Binary));
-            Add(Intrinsic.X86Addps,       new IntrinsicInfo(X86Instruction.Addps,       IntrinsicType.Binary));
-            Add(Intrinsic.X86Addsd,       new IntrinsicInfo(X86Instruction.Addsd,       IntrinsicType.Binary));
-            Add(Intrinsic.X86Addss,       new IntrinsicInfo(X86Instruction.Addss,       IntrinsicType.Binary));
-            Add(Intrinsic.X86Aesdec,      new IntrinsicInfo(X86Instruction.Aesdec,      IntrinsicType.Binary));
-            Add(Intrinsic.X86Aesdeclast,  new IntrinsicInfo(X86Instruction.Aesdeclast,  IntrinsicType.Binary));
-            Add(Intrinsic.X86Aesenc,      new IntrinsicInfo(X86Instruction.Aesenc,      IntrinsicType.Binary));
-            Add(Intrinsic.X86Aesenclast,  new IntrinsicInfo(X86Instruction.Aesenclast,  IntrinsicType.Binary));
-            Add(Intrinsic.X86Aesimc,      new IntrinsicInfo(X86Instruction.Aesimc,      IntrinsicType.Unary));
-            Add(Intrinsic.X86Andnpd,      new IntrinsicInfo(X86Instruction.Andnpd,      IntrinsicType.Binary));
-            Add(Intrinsic.X86Andnps,      new IntrinsicInfo(X86Instruction.Andnps,      IntrinsicType.Binary));
-            Add(Intrinsic.X86Andpd,       new IntrinsicInfo(X86Instruction.Andpd,       IntrinsicType.Binary));
-            Add(Intrinsic.X86Andps,       new IntrinsicInfo(X86Instruction.Andps,       IntrinsicType.Binary));
-            Add(Intrinsic.X86Blendvpd,    new IntrinsicInfo(X86Instruction.Blendvpd,    IntrinsicType.Ternary));
-            Add(Intrinsic.X86Blendvps,    new IntrinsicInfo(X86Instruction.Blendvps,    IntrinsicType.Ternary));
-            Add(Intrinsic.X86Cmppd,       new IntrinsicInfo(X86Instruction.Cmppd,       IntrinsicType.TernaryImm));
-            Add(Intrinsic.X86Cmpps,       new IntrinsicInfo(X86Instruction.Cmpps,       IntrinsicType.TernaryImm));
-            Add(Intrinsic.X86Cmpsd,       new IntrinsicInfo(X86Instruction.Cmpsd,       IntrinsicType.TernaryImm));
-            Add(Intrinsic.X86Cmpss,       new IntrinsicInfo(X86Instruction.Cmpss,       IntrinsicType.TernaryImm));
-            Add(Intrinsic.X86Comisdeq,    new IntrinsicInfo(X86Instruction.Comisd,      IntrinsicType.Comis_));
-            Add(Intrinsic.X86Comisdge,    new IntrinsicInfo(X86Instruction.Comisd,      IntrinsicType.Comis_));
-            Add(Intrinsic.X86Comisdlt,    new IntrinsicInfo(X86Instruction.Comisd,      IntrinsicType.Comis_));
-            Add(Intrinsic.X86Comisseq,    new IntrinsicInfo(X86Instruction.Comiss,      IntrinsicType.Comis_));
-            Add(Intrinsic.X86Comissge,    new IntrinsicInfo(X86Instruction.Comiss,      IntrinsicType.Comis_));
-            Add(Intrinsic.X86Comisslt,    new IntrinsicInfo(X86Instruction.Comiss,      IntrinsicType.Comis_));
-            Add(Intrinsic.X86Crc32,       new IntrinsicInfo(X86Instruction.Crc32,       IntrinsicType.Crc32));
-            Add(Intrinsic.X86Crc32_16,    new IntrinsicInfo(X86Instruction.Crc32_16,    IntrinsicType.Crc32));
-            Add(Intrinsic.X86Crc32_8,     new IntrinsicInfo(X86Instruction.Crc32_8,     IntrinsicType.Crc32));
-            Add(Intrinsic.X86Cvtdq2pd,    new IntrinsicInfo(X86Instruction.Cvtdq2pd,    IntrinsicType.Unary));
-            Add(Intrinsic.X86Cvtdq2ps,    new IntrinsicInfo(X86Instruction.Cvtdq2ps,    IntrinsicType.Unary));
-            Add(Intrinsic.X86Cvtpd2dq,    new IntrinsicInfo(X86Instruction.Cvtpd2dq,    IntrinsicType.Unary));
-            Add(Intrinsic.X86Cvtpd2ps,    new IntrinsicInfo(X86Instruction.Cvtpd2ps,    IntrinsicType.Unary));
-            Add(Intrinsic.X86Cvtps2dq,    new IntrinsicInfo(X86Instruction.Cvtps2dq,    IntrinsicType.Unary));
-            Add(Intrinsic.X86Cvtps2pd,    new IntrinsicInfo(X86Instruction.Cvtps2pd,    IntrinsicType.Unary));
-            Add(Intrinsic.X86Cvtsd2si,    new IntrinsicInfo(X86Instruction.Cvtsd2si,    IntrinsicType.UnaryToGpr));
-            Add(Intrinsic.X86Cvtsd2ss,    new IntrinsicInfo(X86Instruction.Cvtsd2ss,    IntrinsicType.Binary));
-            Add(Intrinsic.X86Cvtsi2sd,    new IntrinsicInfo(X86Instruction.Cvtsi2sd,    IntrinsicType.BinaryGpr));
-            Add(Intrinsic.X86Cvtsi2si,    new IntrinsicInfo(X86Instruction.Movd,        IntrinsicType.UnaryToGpr));
-            Add(Intrinsic.X86Cvtsi2ss,    new IntrinsicInfo(X86Instruction.Cvtsi2ss,    IntrinsicType.BinaryGpr));
-            Add(Intrinsic.X86Cvtss2sd,    new IntrinsicInfo(X86Instruction.Cvtss2sd,    IntrinsicType.Binary));
-            Add(Intrinsic.X86Cvtss2si,    new IntrinsicInfo(X86Instruction.Cvtss2si,    IntrinsicType.UnaryToGpr));
-            Add(Intrinsic.X86Divpd,       new IntrinsicInfo(X86Instruction.Divpd,       IntrinsicType.Binary));
-            Add(Intrinsic.X86Divps,       new IntrinsicInfo(X86Instruction.Divps,       IntrinsicType.Binary));
-            Add(Intrinsic.X86Divsd,       new IntrinsicInfo(X86Instruction.Divsd,       IntrinsicType.Binary));
-            Add(Intrinsic.X86Divss,       new IntrinsicInfo(X86Instruction.Divss,       IntrinsicType.Binary));
-            Add(Intrinsic.X86Haddpd,      new IntrinsicInfo(X86Instruction.Haddpd,      IntrinsicType.Binary));
-            Add(Intrinsic.X86Haddps,      new IntrinsicInfo(X86Instruction.Haddps,      IntrinsicType.Binary));
-            Add(Intrinsic.X86Insertps,    new IntrinsicInfo(X86Instruction.Insertps,    IntrinsicType.TernaryImm));
-            Add(Intrinsic.X86Maxpd,       new IntrinsicInfo(X86Instruction.Maxpd,       IntrinsicType.Binary));
-            Add(Intrinsic.X86Maxps,       new IntrinsicInfo(X86Instruction.Maxps,       IntrinsicType.Binary));
-            Add(Intrinsic.X86Maxsd,       new IntrinsicInfo(X86Instruction.Maxsd,       IntrinsicType.Binary));
-            Add(Intrinsic.X86Maxss,       new IntrinsicInfo(X86Instruction.Maxss,       IntrinsicType.Binary));
-            Add(Intrinsic.X86Minpd,       new IntrinsicInfo(X86Instruction.Minpd,       IntrinsicType.Binary));
-            Add(Intrinsic.X86Minps,       new IntrinsicInfo(X86Instruction.Minps,       IntrinsicType.Binary));
-            Add(Intrinsic.X86Minsd,       new IntrinsicInfo(X86Instruction.Minsd,       IntrinsicType.Binary));
-            Add(Intrinsic.X86Minss,       new IntrinsicInfo(X86Instruction.Minss,       IntrinsicType.Binary));
-            Add(Intrinsic.X86Movhlps,     new IntrinsicInfo(X86Instruction.Movhlps,     IntrinsicType.Binary));
-            Add(Intrinsic.X86Movlhps,     new IntrinsicInfo(X86Instruction.Movlhps,     IntrinsicType.Binary));
-            Add(Intrinsic.X86Movss,       new IntrinsicInfo(X86Instruction.Movss,       IntrinsicType.Binary));
-            Add(Intrinsic.X86Mulpd,       new IntrinsicInfo(X86Instruction.Mulpd,       IntrinsicType.Binary));
-            Add(Intrinsic.X86Mulps,       new IntrinsicInfo(X86Instruction.Mulps,       IntrinsicType.Binary));
-            Add(Intrinsic.X86Mulsd,       new IntrinsicInfo(X86Instruction.Mulsd,       IntrinsicType.Binary));
-            Add(Intrinsic.X86Mulss,       new IntrinsicInfo(X86Instruction.Mulss,       IntrinsicType.Binary));
-            Add(Intrinsic.X86Mxcsrmb,     new IntrinsicInfo(X86Instruction.None,        IntrinsicType.Mxcsr)); // Mask bits.
-            Add(Intrinsic.X86Mxcsrub,     new IntrinsicInfo(X86Instruction.None,        IntrinsicType.Mxcsr)); // Unmask bits.
-            Add(Intrinsic.X86Paddb,       new IntrinsicInfo(X86Instruction.Paddb,       IntrinsicType.Binary));
-            Add(Intrinsic.X86Paddd,       new IntrinsicInfo(X86Instruction.Paddd,       IntrinsicType.Binary));
-            Add(Intrinsic.X86Paddq,       new IntrinsicInfo(X86Instruction.Paddq,       IntrinsicType.Binary));
-            Add(Intrinsic.X86Paddw,       new IntrinsicInfo(X86Instruction.Paddw,       IntrinsicType.Binary));
-            Add(Intrinsic.X86Pand,        new IntrinsicInfo(X86Instruction.Pand,        IntrinsicType.Binary));
-            Add(Intrinsic.X86Pandn,       new IntrinsicInfo(X86Instruction.Pandn,       IntrinsicType.Binary));
-            Add(Intrinsic.X86Pavgb,       new IntrinsicInfo(X86Instruction.Pavgb,       IntrinsicType.Binary));
-            Add(Intrinsic.X86Pavgw,       new IntrinsicInfo(X86Instruction.Pavgw,       IntrinsicType.Binary));
-            Add(Intrinsic.X86Pblendvb,    new IntrinsicInfo(X86Instruction.Pblendvb,    IntrinsicType.Ternary));
-            Add(Intrinsic.X86Pclmulqdq,   new IntrinsicInfo(X86Instruction.Pclmulqdq,   IntrinsicType.TernaryImm));
-            Add(Intrinsic.X86Pcmpeqb,     new IntrinsicInfo(X86Instruction.Pcmpeqb,     IntrinsicType.Binary));
-            Add(Intrinsic.X86Pcmpeqd,     new IntrinsicInfo(X86Instruction.Pcmpeqd,     IntrinsicType.Binary));
-            Add(Intrinsic.X86Pcmpeqq,     new IntrinsicInfo(X86Instruction.Pcmpeqq,     IntrinsicType.Binary));
-            Add(Intrinsic.X86Pcmpeqw,     new IntrinsicInfo(X86Instruction.Pcmpeqw,     IntrinsicType.Binary));
-            Add(Intrinsic.X86Pcmpgtb,     new IntrinsicInfo(X86Instruction.Pcmpgtb,     IntrinsicType.Binary));
-            Add(Intrinsic.X86Pcmpgtd,     new IntrinsicInfo(X86Instruction.Pcmpgtd,     IntrinsicType.Binary));
-            Add(Intrinsic.X86Pcmpgtq,     new IntrinsicInfo(X86Instruction.Pcmpgtq,     IntrinsicType.Binary));
-            Add(Intrinsic.X86Pcmpgtw,     new IntrinsicInfo(X86Instruction.Pcmpgtw,     IntrinsicType.Binary));
-            Add(Intrinsic.X86Pmaxsb,      new IntrinsicInfo(X86Instruction.Pmaxsb,      IntrinsicType.Binary));
-            Add(Intrinsic.X86Pmaxsd,      new IntrinsicInfo(X86Instruction.Pmaxsd,      IntrinsicType.Binary));
-            Add(Intrinsic.X86Pmaxsw,      new IntrinsicInfo(X86Instruction.Pmaxsw,      IntrinsicType.Binary));
-            Add(Intrinsic.X86Pmaxub,      new IntrinsicInfo(X86Instruction.Pmaxub,      IntrinsicType.Binary));
-            Add(Intrinsic.X86Pmaxud,      new IntrinsicInfo(X86Instruction.Pmaxud,      IntrinsicType.Binary));
-            Add(Intrinsic.X86Pmaxuw,      new IntrinsicInfo(X86Instruction.Pmaxuw,      IntrinsicType.Binary));
-            Add(Intrinsic.X86Pminsb,      new IntrinsicInfo(X86Instruction.Pminsb,      IntrinsicType.Binary));
-            Add(Intrinsic.X86Pminsd,      new IntrinsicInfo(X86Instruction.Pminsd,      IntrinsicType.Binary));
-            Add(Intrinsic.X86Pminsw,      new IntrinsicInfo(X86Instruction.Pminsw,      IntrinsicType.Binary));
-            Add(Intrinsic.X86Pminub,      new IntrinsicInfo(X86Instruction.Pminub,      IntrinsicType.Binary));
-            Add(Intrinsic.X86Pminud,      new IntrinsicInfo(X86Instruction.Pminud,      IntrinsicType.Binary));
-            Add(Intrinsic.X86Pminuw,      new IntrinsicInfo(X86Instruction.Pminuw,      IntrinsicType.Binary));
-            Add(Intrinsic.X86Pmovsxbw,    new IntrinsicInfo(X86Instruction.Pmovsxbw,    IntrinsicType.Unary));
-            Add(Intrinsic.X86Pmovsxdq,    new IntrinsicInfo(X86Instruction.Pmovsxdq,    IntrinsicType.Unary));
-            Add(Intrinsic.X86Pmovsxwd,    new IntrinsicInfo(X86Instruction.Pmovsxwd,    IntrinsicType.Unary));
-            Add(Intrinsic.X86Pmovzxbw,    new IntrinsicInfo(X86Instruction.Pmovzxbw,    IntrinsicType.Unary));
-            Add(Intrinsic.X86Pmovzxdq,    new IntrinsicInfo(X86Instruction.Pmovzxdq,    IntrinsicType.Unary));
-            Add(Intrinsic.X86Pmovzxwd,    new IntrinsicInfo(X86Instruction.Pmovzxwd,    IntrinsicType.Unary));
-            Add(Intrinsic.X86Pmulld,      new IntrinsicInfo(X86Instruction.Pmulld,      IntrinsicType.Binary));
-            Add(Intrinsic.X86Pmullw,      new IntrinsicInfo(X86Instruction.Pmullw,      IntrinsicType.Binary));
-            Add(Intrinsic.X86Popcnt,      new IntrinsicInfo(X86Instruction.Popcnt,      IntrinsicType.PopCount));
-            Add(Intrinsic.X86Por,         new IntrinsicInfo(X86Instruction.Por,         IntrinsicType.Binary));
-            Add(Intrinsic.X86Pshufb,      new IntrinsicInfo(X86Instruction.Pshufb,      IntrinsicType.Binary));
-            Add(Intrinsic.X86Pslld,       new IntrinsicInfo(X86Instruction.Pslld,       IntrinsicType.Binary));
-            Add(Intrinsic.X86Pslldq,      new IntrinsicInfo(X86Instruction.Pslldq,      IntrinsicType.Binary));
-            Add(Intrinsic.X86Psllq,       new IntrinsicInfo(X86Instruction.Psllq,       IntrinsicType.Binary));
-            Add(Intrinsic.X86Psllw,       new IntrinsicInfo(X86Instruction.Psllw,       IntrinsicType.Binary));
-            Add(Intrinsic.X86Psrad,       new IntrinsicInfo(X86Instruction.Psrad,       IntrinsicType.Binary));
-            Add(Intrinsic.X86Psraw,       new IntrinsicInfo(X86Instruction.Psraw,       IntrinsicType.Binary));
-            Add(Intrinsic.X86Psrld,       new IntrinsicInfo(X86Instruction.Psrld,       IntrinsicType.Binary));
-            Add(Intrinsic.X86Psrlq,       new IntrinsicInfo(X86Instruction.Psrlq,       IntrinsicType.Binary));
-            Add(Intrinsic.X86Psrldq,      new IntrinsicInfo(X86Instruction.Psrldq,      IntrinsicType.Binary));
-            Add(Intrinsic.X86Psrlw,       new IntrinsicInfo(X86Instruction.Psrlw,       IntrinsicType.Binary));
-            Add(Intrinsic.X86Psubb,       new IntrinsicInfo(X86Instruction.Psubb,       IntrinsicType.Binary));
-            Add(Intrinsic.X86Psubd,       new IntrinsicInfo(X86Instruction.Psubd,       IntrinsicType.Binary));
-            Add(Intrinsic.X86Psubq,       new IntrinsicInfo(X86Instruction.Psubq,       IntrinsicType.Binary));
-            Add(Intrinsic.X86Psubw,       new IntrinsicInfo(X86Instruction.Psubw,       IntrinsicType.Binary));
-            Add(Intrinsic.X86Punpckhbw,   new IntrinsicInfo(X86Instruction.Punpckhbw,   IntrinsicType.Binary));
-            Add(Intrinsic.X86Punpckhdq,   new IntrinsicInfo(X86Instruction.Punpckhdq,   IntrinsicType.Binary));
-            Add(Intrinsic.X86Punpckhqdq,  new IntrinsicInfo(X86Instruction.Punpckhqdq,  IntrinsicType.Binary));
-            Add(Intrinsic.X86Punpckhwd,   new IntrinsicInfo(X86Instruction.Punpckhwd,   IntrinsicType.Binary));
-            Add(Intrinsic.X86Punpcklbw,   new IntrinsicInfo(X86Instruction.Punpcklbw,   IntrinsicType.Binary));
-            Add(Intrinsic.X86Punpckldq,   new IntrinsicInfo(X86Instruction.Punpckldq,   IntrinsicType.Binary));
-            Add(Intrinsic.X86Punpcklqdq,  new IntrinsicInfo(X86Instruction.Punpcklqdq,  IntrinsicType.Binary));
-            Add(Intrinsic.X86Punpcklwd,   new IntrinsicInfo(X86Instruction.Punpcklwd,   IntrinsicType.Binary));
-            Add(Intrinsic.X86Pxor,        new IntrinsicInfo(X86Instruction.Pxor,        IntrinsicType.Binary));
-            Add(Intrinsic.X86Rcpps,       new IntrinsicInfo(X86Instruction.Rcpps,       IntrinsicType.Unary));
-            Add(Intrinsic.X86Rcpss,       new IntrinsicInfo(X86Instruction.Rcpss,       IntrinsicType.Unary));
-            Add(Intrinsic.X86Roundpd,     new IntrinsicInfo(X86Instruction.Roundpd,     IntrinsicType.BinaryImm));
-            Add(Intrinsic.X86Roundps,     new IntrinsicInfo(X86Instruction.Roundps,     IntrinsicType.BinaryImm));
-            Add(Intrinsic.X86Roundsd,     new IntrinsicInfo(X86Instruction.Roundsd,     IntrinsicType.BinaryImm));
-            Add(Intrinsic.X86Roundss,     new IntrinsicInfo(X86Instruction.Roundss,     IntrinsicType.BinaryImm));
-            Add(Intrinsic.X86Rsqrtps,     new IntrinsicInfo(X86Instruction.Rsqrtps,     IntrinsicType.Unary));
-            Add(Intrinsic.X86Rsqrtss,     new IntrinsicInfo(X86Instruction.Rsqrtss,     IntrinsicType.Unary));
-            Add(Intrinsic.X86Shufpd,      new IntrinsicInfo(X86Instruction.Shufpd,      IntrinsicType.TernaryImm));
-            Add(Intrinsic.X86Shufps,      new IntrinsicInfo(X86Instruction.Shufps,      IntrinsicType.TernaryImm));
-            Add(Intrinsic.X86Sqrtpd,      new IntrinsicInfo(X86Instruction.Sqrtpd,      IntrinsicType.Unary));
-            Add(Intrinsic.X86Sqrtps,      new IntrinsicInfo(X86Instruction.Sqrtps,      IntrinsicType.Unary));
-            Add(Intrinsic.X86Sqrtsd,      new IntrinsicInfo(X86Instruction.Sqrtsd,      IntrinsicType.Unary));
-            Add(Intrinsic.X86Sqrtss,      new IntrinsicInfo(X86Instruction.Sqrtss,      IntrinsicType.Unary));
-            Add(Intrinsic.X86Subpd,       new IntrinsicInfo(X86Instruction.Subpd,       IntrinsicType.Binary));
-            Add(Intrinsic.X86Subps,       new IntrinsicInfo(X86Instruction.Subps,       IntrinsicType.Binary));
-            Add(Intrinsic.X86Subsd,       new IntrinsicInfo(X86Instruction.Subsd,       IntrinsicType.Binary));
-            Add(Intrinsic.X86Subss,       new IntrinsicInfo(X86Instruction.Subss,       IntrinsicType.Binary));
-            Add(Intrinsic.X86Unpckhpd,    new IntrinsicInfo(X86Instruction.Unpckhpd,    IntrinsicType.Binary));
-            Add(Intrinsic.X86Unpckhps,    new IntrinsicInfo(X86Instruction.Unpckhps,    IntrinsicType.Binary));
-            Add(Intrinsic.X86Unpcklpd,    new IntrinsicInfo(X86Instruction.Unpcklpd,    IntrinsicType.Binary));
-            Add(Intrinsic.X86Unpcklps,    new IntrinsicInfo(X86Instruction.Unpcklps,    IntrinsicType.Binary));
-            Add(Intrinsic.X86Vcvtph2ps,   new IntrinsicInfo(X86Instruction.Vcvtph2ps,   IntrinsicType.Unary));
-            Add(Intrinsic.X86Vcvtps2ph,   new IntrinsicInfo(X86Instruction.Vcvtps2ph,   IntrinsicType.BinaryImm));
-            Add(Intrinsic.X86Vfmadd231pd, new IntrinsicInfo(X86Instruction.Vfmadd231pd, IntrinsicType.Fma));
-            Add(Intrinsic.X86Vfmadd231ps, new IntrinsicInfo(X86Instruction.Vfmadd231ps, IntrinsicType.Fma));
-            Add(Intrinsic.X86Vfmadd231sd, new IntrinsicInfo(X86Instruction.Vfmadd231sd, IntrinsicType.Fma));
-            Add(Intrinsic.X86Vfmadd231ss, new IntrinsicInfo(X86Instruction.Vfmadd231ss, IntrinsicType.Fma));
-            Add(Intrinsic.X86Vfmsub231pd, new IntrinsicInfo(X86Instruction.Vfmsub231pd, IntrinsicType.Fma));
-            Add(Intrinsic.X86Vfmsub231ps, new IntrinsicInfo(X86Instruction.Vfmsub231ps, IntrinsicType.Fma));
-            Add(Intrinsic.X86Vfmsub231sd, new IntrinsicInfo(X86Instruction.Vfmsub231sd, IntrinsicType.Fma));
-            Add(Intrinsic.X86Vfmsub231ss, new IntrinsicInfo(X86Instruction.Vfmsub231ss, IntrinsicType.Fma));
-            Add(Intrinsic.X86Xorpd,       new IntrinsicInfo(X86Instruction.Xorpd,       IntrinsicType.Binary));
-            Add(Intrinsic.X86Xorps,       new IntrinsicInfo(X86Instruction.Xorps,       IntrinsicType.Binary));
-=======
             Add(Intrinsic.X86Addpd,        new IntrinsicInfo(X86Instruction.Addpd,        IntrinsicType.Binary));
             Add(Intrinsic.X86Addps,        new IntrinsicInfo(X86Instruction.Addps,        IntrinsicType.Binary));
             Add(Intrinsic.X86Addsd,        new IntrinsicInfo(X86Instruction.Addsd,        IntrinsicType.Binary));
@@ -345,7 +180,6 @@
             Add(Intrinsic.X86Vfnmsub231ss, new IntrinsicInfo(X86Instruction.Vfnmsub231ss, IntrinsicType.Fma));
             Add(Intrinsic.X86Xorpd,        new IntrinsicInfo(X86Instruction.Xorpd,        IntrinsicType.Binary));
             Add(Intrinsic.X86Xorps,        new IntrinsicInfo(X86Instruction.Xorps,        IntrinsicType.Binary));
->>>>>>> 4594c3b3
         }
 
         private static void Add(Intrinsic intrin, IntrinsicInfo info)
