using ARMeilleure.IntermediateRepresentation;
using ARMeilleure.Translation.PTC;
using System;
using System.Diagnostics;
using System.IO;

namespace ARMeilleure.CodeGen.X86
{
    class Assembler
    {
        private const int BadOp       = 0;
        private const int OpModRMBits = 24;

        private const byte RexPrefix  = 0x40;
        private const byte RexWPrefix = 0x48;
        private const byte LockPrefix = 0xf0;

        private const int MaxRegNumber = 15;

        [Flags]
        private enum InstructionFlags
        {
            None     = 0,
            RegOnly  = 1 << 0,
            Reg8Src  = 1 << 1,
            Reg8Dest = 1 << 2,
            RexW     = 1 << 3,
            Vex      = 1 << 4,

            PrefixBit  = 16,
            PrefixMask = 7 << PrefixBit,
            Prefix66   = 1 << PrefixBit,
            PrefixF3   = 2 << PrefixBit,
            PrefixF2   = 4 << PrefixBit
        }

        private struct InstructionInfo
        {
            public int OpRMR     { get; }
            public int OpRMImm8  { get; }
            public int OpRMImm32 { get; }
            public int OpRImm64  { get; }
            public int OpRRM     { get; }

            public InstructionFlags Flags { get; }

            public InstructionInfo(
                int              opRMR,
                int              opRMImm8,
                int              opRMImm32,
                int              opRImm64,
                int              opRRM,
                InstructionFlags flags)
            {
                OpRMR     = opRMR;
                OpRMImm8  = opRMImm8;
                OpRMImm32 = opRMImm32;
                OpRImm64  = opRImm64;
                OpRRM     = opRRM;
                Flags     = flags;
            }
        }

        private static InstructionInfo[] _instTable;

        private Stream _stream;

        private PtcInfo _ptcInfo;
        private bool    _ptcDisabled;

        static Assembler()
        {
            _instTable = new InstructionInfo[(int)X86Instruction.Count];

<<<<<<< HEAD
            //  Name                                            RM/R        RM/I8       RM/I32      R/I64       R/RM        Flags
            Add(X86Instruction.Add,         new InstructionInfo(0x00000001, 0x00000083, 0x00000081, BadOp,      0x00000003, InstructionFlags.None));
            Add(X86Instruction.Addpd,       new InstructionInfo(BadOp,      BadOp,      BadOp,      BadOp,      0x00000f58, InstructionFlags.Vex | InstructionFlags.Prefix66));
            Add(X86Instruction.Addps,       new InstructionInfo(BadOp,      BadOp,      BadOp,      BadOp,      0x00000f58, InstructionFlags.Vex));
            Add(X86Instruction.Addsd,       new InstructionInfo(BadOp,      BadOp,      BadOp,      BadOp,      0x00000f58, InstructionFlags.Vex | InstructionFlags.PrefixF2));
            Add(X86Instruction.Addss,       new InstructionInfo(BadOp,      BadOp,      BadOp,      BadOp,      0x00000f58, InstructionFlags.Vex | InstructionFlags.PrefixF3));
            Add(X86Instruction.Aesdec,      new InstructionInfo(BadOp,      BadOp,      BadOp,      BadOp,      0x000f38de, InstructionFlags.Vex | InstructionFlags.Prefix66));
            Add(X86Instruction.Aesdeclast,  new InstructionInfo(BadOp,      BadOp,      BadOp,      BadOp,      0x000f38df, InstructionFlags.Vex | InstructionFlags.Prefix66));
            Add(X86Instruction.Aesenc,      new InstructionInfo(BadOp,      BadOp,      BadOp,      BadOp,      0x000f38dc, InstructionFlags.Vex | InstructionFlags.Prefix66));
            Add(X86Instruction.Aesenclast,  new InstructionInfo(BadOp,      BadOp,      BadOp,      BadOp,      0x000f38dd, InstructionFlags.Vex | InstructionFlags.Prefix66));
            Add(X86Instruction.Aesimc,      new InstructionInfo(BadOp,      BadOp,      BadOp,      BadOp,      0x000f38db, InstructionFlags.Vex | InstructionFlags.Prefix66));
            Add(X86Instruction.And,         new InstructionInfo(0x00000021, 0x04000083, 0x04000081, BadOp,      0x00000023, InstructionFlags.None));
            Add(X86Instruction.Andnpd,      new InstructionInfo(BadOp,      BadOp,      BadOp,      BadOp,      0x00000f55, InstructionFlags.Vex | InstructionFlags.Prefix66));
            Add(X86Instruction.Andnps,      new InstructionInfo(BadOp,      BadOp,      BadOp,      BadOp,      0x00000f55, InstructionFlags.Vex));
            Add(X86Instruction.Andpd,       new InstructionInfo(BadOp,      BadOp,      BadOp,      BadOp,      0x00000f54, InstructionFlags.Vex | InstructionFlags.Prefix66));
            Add(X86Instruction.Andps,       new InstructionInfo(BadOp,      BadOp,      BadOp,      BadOp,      0x00000f54, InstructionFlags.Vex));
            Add(X86Instruction.Blendvpd,    new InstructionInfo(BadOp,      BadOp,      BadOp,      BadOp,      0x000f3815, InstructionFlags.Prefix66));
            Add(X86Instruction.Blendvps,    new InstructionInfo(BadOp,      BadOp,      BadOp,      BadOp,      0x000f3814, InstructionFlags.Prefix66));
            Add(X86Instruction.Bsr,         new InstructionInfo(BadOp,      BadOp,      BadOp,      BadOp,      0x00000fbd, InstructionFlags.None));
            Add(X86Instruction.Bswap,       new InstructionInfo(0x00000fc8, BadOp,      BadOp,      BadOp,      BadOp,      InstructionFlags.RegOnly));
            Add(X86Instruction.Call,        new InstructionInfo(0x020000ff, BadOp,      BadOp,      BadOp,      BadOp,      InstructionFlags.None));
            Add(X86Instruction.Cmovcc,      new InstructionInfo(BadOp,      BadOp,      BadOp,      BadOp,      0x00000f40, InstructionFlags.None));
            Add(X86Instruction.Cmp,         new InstructionInfo(0x00000039, 0x07000083, 0x07000081, BadOp,      0x0000003b, InstructionFlags.None));
            Add(X86Instruction.Cmppd,       new InstructionInfo(BadOp,      BadOp,      BadOp,      BadOp,      0x00000fc2, InstructionFlags.Vex | InstructionFlags.Prefix66));
            Add(X86Instruction.Cmpps,       new InstructionInfo(BadOp,      BadOp,      BadOp,      BadOp,      0x00000fc2, InstructionFlags.Vex));
            Add(X86Instruction.Cmpsd,       new InstructionInfo(BadOp,      BadOp,      BadOp,      BadOp,      0x00000fc2, InstructionFlags.Vex | InstructionFlags.PrefixF2));
            Add(X86Instruction.Cmpss,       new InstructionInfo(BadOp,      BadOp,      BadOp,      BadOp,      0x00000fc2, InstructionFlags.Vex | InstructionFlags.PrefixF3));
            Add(X86Instruction.Cmpxchg,     new InstructionInfo(0x00000fb1, BadOp,      BadOp,      BadOp,      BadOp,      InstructionFlags.None));
            Add(X86Instruction.Cmpxchg16b,  new InstructionInfo(0x01000fc7, BadOp,      BadOp,      BadOp,      BadOp,      InstructionFlags.RexW));
            Add(X86Instruction.Cmpxchg8,    new InstructionInfo(0x00000fb0, BadOp,      BadOp,      BadOp,      BadOp,      InstructionFlags.Reg8Src));
            Add(X86Instruction.Comisd,      new InstructionInfo(BadOp,      BadOp,      BadOp,      BadOp,      0x00000f2f, InstructionFlags.Vex | InstructionFlags.Prefix66));
            Add(X86Instruction.Comiss,      new InstructionInfo(BadOp,      BadOp,      BadOp,      BadOp,      0x00000f2f, InstructionFlags.Vex));
            Add(X86Instruction.Crc32,       new InstructionInfo(BadOp,      BadOp,      BadOp,      BadOp,      0x000f38f1, InstructionFlags.PrefixF2));
            Add(X86Instruction.Crc32_16,    new InstructionInfo(BadOp,      BadOp,      BadOp,      BadOp,      0x000f38f1, InstructionFlags.PrefixF2 | InstructionFlags.Prefix66));
            Add(X86Instruction.Crc32_8,     new InstructionInfo(BadOp,      BadOp,      BadOp,      BadOp,      0x000f38f0, InstructionFlags.PrefixF2 | InstructionFlags.Reg8Src));
            Add(X86Instruction.Cvtdq2pd,    new InstructionInfo(BadOp,      BadOp,      BadOp,      BadOp,      0x00000fe6, InstructionFlags.Vex | InstructionFlags.PrefixF3));
            Add(X86Instruction.Cvtdq2ps,    new InstructionInfo(BadOp,      BadOp,      BadOp,      BadOp,      0x00000f5b, InstructionFlags.Vex));
            Add(X86Instruction.Cvtpd2dq,    new InstructionInfo(BadOp,      BadOp,      BadOp,      BadOp,      0x00000fe6, InstructionFlags.Vex | InstructionFlags.PrefixF2));
            Add(X86Instruction.Cvtpd2ps,    new InstructionInfo(BadOp,      BadOp,      BadOp,      BadOp,      0x00000f5a, InstructionFlags.Vex | InstructionFlags.Prefix66));
            Add(X86Instruction.Cvtps2dq,    new InstructionInfo(BadOp,      BadOp,      BadOp,      BadOp,      0x00000f5b, InstructionFlags.Vex | InstructionFlags.Prefix66));
            Add(X86Instruction.Cvtps2pd,    new InstructionInfo(BadOp,      BadOp,      BadOp,      BadOp,      0x00000f5a, InstructionFlags.Vex));
            Add(X86Instruction.Cvtsd2si,    new InstructionInfo(BadOp,      BadOp,      BadOp,      BadOp,      0x00000f2d, InstructionFlags.Vex | InstructionFlags.PrefixF2));
            Add(X86Instruction.Cvtsd2ss,    new InstructionInfo(BadOp,      BadOp,      BadOp,      BadOp,      0x00000f5a, InstructionFlags.Vex | InstructionFlags.PrefixF2));
            Add(X86Instruction.Cvtsi2sd,    new InstructionInfo(BadOp,      BadOp,      BadOp,      BadOp,      0x00000f2a, InstructionFlags.Vex | InstructionFlags.PrefixF2));
            Add(X86Instruction.Cvtsi2ss,    new InstructionInfo(BadOp,      BadOp,      BadOp,      BadOp,      0x00000f2a, InstructionFlags.Vex | InstructionFlags.PrefixF3));
            Add(X86Instruction.Cvtss2sd,    new InstructionInfo(BadOp,      BadOp,      BadOp,      BadOp,      0x00000f5a, InstructionFlags.Vex | InstructionFlags.PrefixF3));
            Add(X86Instruction.Cvtss2si,    new InstructionInfo(BadOp,      BadOp,      BadOp,      BadOp,      0x00000f2d, InstructionFlags.Vex | InstructionFlags.PrefixF3));
            Add(X86Instruction.Div,         new InstructionInfo(BadOp,      BadOp,      BadOp,      BadOp,      0x060000f7, InstructionFlags.None));
            Add(X86Instruction.Divpd,       new InstructionInfo(BadOp,      BadOp,      BadOp,      BadOp,      0x00000f5e, InstructionFlags.Vex | InstructionFlags.Prefix66));
            Add(X86Instruction.Divps,       new InstructionInfo(BadOp,      BadOp,      BadOp,      BadOp,      0x00000f5e, InstructionFlags.Vex));
            Add(X86Instruction.Divsd,       new InstructionInfo(BadOp,      BadOp,      BadOp,      BadOp,      0x00000f5e, InstructionFlags.Vex | InstructionFlags.PrefixF2));
            Add(X86Instruction.Divss,       new InstructionInfo(BadOp,      BadOp,      BadOp,      BadOp,      0x00000f5e, InstructionFlags.Vex | InstructionFlags.PrefixF3));
            Add(X86Instruction.Haddpd,      new InstructionInfo(BadOp,      BadOp,      BadOp,      BadOp,      0x00000f7c, InstructionFlags.Vex | InstructionFlags.Prefix66));
            Add(X86Instruction.Haddps,      new InstructionInfo(BadOp,      BadOp,      BadOp,      BadOp,      0x00000f7c, InstructionFlags.Vex | InstructionFlags.PrefixF2));
            Add(X86Instruction.Idiv,        new InstructionInfo(BadOp,      BadOp,      BadOp,      BadOp,      0x070000f7, InstructionFlags.None));
            Add(X86Instruction.Imul,        new InstructionInfo(BadOp,      0x0000006b, 0x00000069, BadOp,      0x00000faf, InstructionFlags.None));
            Add(X86Instruction.Imul128,     new InstructionInfo(BadOp,      BadOp,      BadOp,      BadOp,      0x050000f7, InstructionFlags.None));
            Add(X86Instruction.Insertps,    new InstructionInfo(BadOp,      BadOp,      BadOp,      BadOp,      0x000f3a21, InstructionFlags.Vex | InstructionFlags.Prefix66));
            Add(X86Instruction.Jmp,         new InstructionInfo(0x040000ff, BadOp,      BadOp,      BadOp,      BadOp,      InstructionFlags.None));
            Add(X86Instruction.Ldmxcsr,     new InstructionInfo(0x02000fae, BadOp,      BadOp,      BadOp,      BadOp,      InstructionFlags.Vex));
            Add(X86Instruction.Lea,         new InstructionInfo(BadOp,      BadOp,      BadOp,      BadOp,      0x0000008d, InstructionFlags.None));
            Add(X86Instruction.Maxpd,       new InstructionInfo(BadOp,      BadOp,      BadOp,      BadOp,      0x00000f5f, InstructionFlags.Vex | InstructionFlags.Prefix66));
            Add(X86Instruction.Maxps,       new InstructionInfo(BadOp,      BadOp,      BadOp,      BadOp,      0x00000f5f, InstructionFlags.Vex));
            Add(X86Instruction.Maxsd,       new InstructionInfo(BadOp,      BadOp,      BadOp,      BadOp,      0x00000f5f, InstructionFlags.Vex | InstructionFlags.PrefixF2));
            Add(X86Instruction.Maxss,       new InstructionInfo(BadOp,      BadOp,      BadOp,      BadOp,      0x00000f5f, InstructionFlags.Vex | InstructionFlags.PrefixF3));
            Add(X86Instruction.Minpd,       new InstructionInfo(BadOp,      BadOp,      BadOp,      BadOp,      0x00000f5d, InstructionFlags.Vex | InstructionFlags.Prefix66));
            Add(X86Instruction.Minps,       new InstructionInfo(BadOp,      BadOp,      BadOp,      BadOp,      0x00000f5d, InstructionFlags.Vex));
            Add(X86Instruction.Minsd,       new InstructionInfo(BadOp,      BadOp,      BadOp,      BadOp,      0x00000f5d, InstructionFlags.Vex | InstructionFlags.PrefixF2));
            Add(X86Instruction.Minss,       new InstructionInfo(BadOp,      BadOp,      BadOp,      BadOp,      0x00000f5d, InstructionFlags.Vex | InstructionFlags.PrefixF3));
            Add(X86Instruction.Mov,         new InstructionInfo(0x00000089, BadOp,      0x000000c7, 0x000000b8, 0x0000008b, InstructionFlags.None));
            Add(X86Instruction.Mov16,       new InstructionInfo(0x00000089, BadOp,      0x000000c7, BadOp,      0x0000008b, InstructionFlags.Prefix66));
            Add(X86Instruction.Mov8,        new InstructionInfo(0x00000088, 0x000000c6, BadOp,      BadOp,      0x0000008a, InstructionFlags.Reg8Src | InstructionFlags.Reg8Dest));
            Add(X86Instruction.Movd,        new InstructionInfo(0x00000f7e, BadOp,      BadOp,      BadOp,      0x00000f6e, InstructionFlags.Vex | InstructionFlags.Prefix66));
            Add(X86Instruction.Movdqu,      new InstructionInfo(0x00000f7f, BadOp,      BadOp,      BadOp,      0x00000f6f, InstructionFlags.Vex | InstructionFlags.PrefixF3));
            Add(X86Instruction.Movhlps,     new InstructionInfo(BadOp,      BadOp,      BadOp,      BadOp,      0x00000f12, InstructionFlags.Vex));
            Add(X86Instruction.Movlhps,     new InstructionInfo(BadOp,      BadOp,      BadOp,      BadOp,      0x00000f16, InstructionFlags.Vex));
            Add(X86Instruction.Movq,        new InstructionInfo(BadOp,      BadOp,      BadOp,      BadOp,      0x00000f7e, InstructionFlags.Vex | InstructionFlags.PrefixF3));
            Add(X86Instruction.Movsd,       new InstructionInfo(0x00000f11, BadOp,      BadOp,      BadOp,      0x00000f10, InstructionFlags.Vex | InstructionFlags.PrefixF2));
            Add(X86Instruction.Movss,       new InstructionInfo(0x00000f11, BadOp,      BadOp,      BadOp,      0x00000f10, InstructionFlags.Vex | InstructionFlags.PrefixF3));
            Add(X86Instruction.Movsx16,     new InstructionInfo(BadOp,      BadOp,      BadOp,      BadOp,      0x00000fbf, InstructionFlags.None));
            Add(X86Instruction.Movsx32,     new InstructionInfo(BadOp,      BadOp,      BadOp,      BadOp,      0x00000063, InstructionFlags.None));
            Add(X86Instruction.Movsx8,      new InstructionInfo(BadOp,      BadOp,      BadOp,      BadOp,      0x00000fbe, InstructionFlags.Reg8Src));
            Add(X86Instruction.Movzx16,     new InstructionInfo(BadOp,      BadOp,      BadOp,      BadOp,      0x00000fb7, InstructionFlags.None));
            Add(X86Instruction.Movzx8,      new InstructionInfo(BadOp,      BadOp,      BadOp,      BadOp,      0x00000fb6, InstructionFlags.Reg8Src));
            Add(X86Instruction.Mul128,      new InstructionInfo(BadOp,      BadOp,      BadOp,      BadOp,      0x040000f7, InstructionFlags.None));
            Add(X86Instruction.Mulpd,       new InstructionInfo(BadOp,      BadOp,      BadOp,      BadOp,      0x00000f59, InstructionFlags.Vex | InstructionFlags.Prefix66));
            Add(X86Instruction.Mulps,       new InstructionInfo(BadOp,      BadOp,      BadOp,      BadOp,      0x00000f59, InstructionFlags.Vex));
            Add(X86Instruction.Mulsd,       new InstructionInfo(BadOp,      BadOp,      BadOp,      BadOp,      0x00000f59, InstructionFlags.Vex | InstructionFlags.PrefixF2));
            Add(X86Instruction.Mulss,       new InstructionInfo(BadOp,      BadOp,      BadOp,      BadOp,      0x00000f59, InstructionFlags.Vex | InstructionFlags.PrefixF3));
            Add(X86Instruction.Neg,         new InstructionInfo(0x030000f7, BadOp,      BadOp,      BadOp,      BadOp,      InstructionFlags.None));
            Add(X86Instruction.Not,         new InstructionInfo(0x020000f7, BadOp,      BadOp,      BadOp,      BadOp,      InstructionFlags.None));
            Add(X86Instruction.Or,          new InstructionInfo(0x00000009, 0x01000083, 0x01000081, BadOp,      0x0000000b, InstructionFlags.None));
            Add(X86Instruction.Paddb,       new InstructionInfo(BadOp,      BadOp,      BadOp,      BadOp,      0x00000ffc, InstructionFlags.Vex | InstructionFlags.Prefix66));
            Add(X86Instruction.Paddd,       new InstructionInfo(BadOp,      BadOp,      BadOp,      BadOp,      0x00000ffe, InstructionFlags.Vex | InstructionFlags.Prefix66));
            Add(X86Instruction.Paddq,       new InstructionInfo(BadOp,      BadOp,      BadOp,      BadOp,      0x00000fd4, InstructionFlags.Vex | InstructionFlags.Prefix66));
            Add(X86Instruction.Paddw,       new InstructionInfo(BadOp,      BadOp,      BadOp,      BadOp,      0x00000ffd, InstructionFlags.Vex | InstructionFlags.Prefix66));
            Add(X86Instruction.Pand,        new InstructionInfo(BadOp,      BadOp,      BadOp,      BadOp,      0x00000fdb, InstructionFlags.Vex | InstructionFlags.Prefix66));
            Add(X86Instruction.Pandn,       new InstructionInfo(BadOp,      BadOp,      BadOp,      BadOp,      0x00000fdf, InstructionFlags.Vex | InstructionFlags.Prefix66));
            Add(X86Instruction.Pavgb,       new InstructionInfo(BadOp,      BadOp,      BadOp,      BadOp,      0x00000fe0, InstructionFlags.Vex | InstructionFlags.Prefix66));
            Add(X86Instruction.Pavgw,       new InstructionInfo(BadOp,      BadOp,      BadOp,      BadOp,      0x00000fe3, InstructionFlags.Vex | InstructionFlags.Prefix66));
            Add(X86Instruction.Pblendvb,    new InstructionInfo(BadOp,      BadOp,      BadOp,      BadOp,      0x000f3810, InstructionFlags.Prefix66));
            Add(X86Instruction.Pclmulqdq,   new InstructionInfo(BadOp,      BadOp,      BadOp,      BadOp,      0x000f3a44, InstructionFlags.Vex | InstructionFlags.Prefix66));
            Add(X86Instruction.Pcmpeqb,     new InstructionInfo(BadOp,      BadOp,      BadOp,      BadOp,      0x00000f74, InstructionFlags.Vex | InstructionFlags.Prefix66));
            Add(X86Instruction.Pcmpeqd,     new InstructionInfo(BadOp,      BadOp,      BadOp,      BadOp,      0x00000f76, InstructionFlags.Vex | InstructionFlags.Prefix66));
            Add(X86Instruction.Pcmpeqq,     new InstructionInfo(BadOp,      BadOp,      BadOp,      BadOp,      0x000f3829, InstructionFlags.Vex | InstructionFlags.Prefix66));
            Add(X86Instruction.Pcmpeqw,     new InstructionInfo(BadOp,      BadOp,      BadOp,      BadOp,      0x00000f75, InstructionFlags.Vex | InstructionFlags.Prefix66));
            Add(X86Instruction.Pcmpgtb,     new InstructionInfo(BadOp,      BadOp,      BadOp,      BadOp,      0x00000f64, InstructionFlags.Vex | InstructionFlags.Prefix66));
            Add(X86Instruction.Pcmpgtd,     new InstructionInfo(BadOp,      BadOp,      BadOp,      BadOp,      0x00000f66, InstructionFlags.Vex | InstructionFlags.Prefix66));
            Add(X86Instruction.Pcmpgtq,     new InstructionInfo(BadOp,      BadOp,      BadOp,      BadOp,      0x000f3837, InstructionFlags.Vex | InstructionFlags.Prefix66));
            Add(X86Instruction.Pcmpgtw,     new InstructionInfo(BadOp,      BadOp,      BadOp,      BadOp,      0x00000f65, InstructionFlags.Vex | InstructionFlags.Prefix66));
            Add(X86Instruction.Pextrb,      new InstructionInfo(0x000f3a14, BadOp,      BadOp,      BadOp,      BadOp,      InstructionFlags.Vex | InstructionFlags.Prefix66));
            Add(X86Instruction.Pextrd,      new InstructionInfo(0x000f3a16, BadOp,      BadOp,      BadOp,      BadOp,      InstructionFlags.Vex | InstructionFlags.Prefix66));
            Add(X86Instruction.Pextrq,      new InstructionInfo(0x000f3a16, BadOp,      BadOp,      BadOp,      BadOp,      InstructionFlags.Vex | InstructionFlags.RexW | InstructionFlags.Prefix66));
            Add(X86Instruction.Pextrw,      new InstructionInfo(BadOp,      BadOp,      BadOp,      BadOp,      0x00000fc5, InstructionFlags.Vex | InstructionFlags.Prefix66));
            Add(X86Instruction.Pinsrb,      new InstructionInfo(BadOp,      BadOp,      BadOp,      BadOp,      0x000f3a20, InstructionFlags.Vex | InstructionFlags.Prefix66));
            Add(X86Instruction.Pinsrd,      new InstructionInfo(BadOp,      BadOp,      BadOp,      BadOp,      0x000f3a22, InstructionFlags.Vex | InstructionFlags.Prefix66));
            Add(X86Instruction.Pinsrq,      new InstructionInfo(BadOp,      BadOp,      BadOp,      BadOp,      0x000f3a22, InstructionFlags.Vex | InstructionFlags.RexW | InstructionFlags.Prefix66));
            Add(X86Instruction.Pinsrw,      new InstructionInfo(BadOp,      BadOp,      BadOp,      BadOp,      0x00000fc4, InstructionFlags.Vex | InstructionFlags.Prefix66));
            Add(X86Instruction.Pmaxsb,      new InstructionInfo(BadOp,      BadOp,      BadOp,      BadOp,      0x000f383c, InstructionFlags.Vex | InstructionFlags.Prefix66));
            Add(X86Instruction.Pmaxsd,      new InstructionInfo(BadOp,      BadOp,      BadOp,      BadOp,      0x000f383d, InstructionFlags.Vex | InstructionFlags.Prefix66));
            Add(X86Instruction.Pmaxsw,      new InstructionInfo(BadOp,      BadOp,      BadOp,      BadOp,      0x00000fee, InstructionFlags.Vex | InstructionFlags.Prefix66));
            Add(X86Instruction.Pmaxub,      new InstructionInfo(BadOp,      BadOp,      BadOp,      BadOp,      0x00000fde, InstructionFlags.Vex | InstructionFlags.Prefix66));
            Add(X86Instruction.Pmaxud,      new InstructionInfo(BadOp,      BadOp,      BadOp,      BadOp,      0x000f383f, InstructionFlags.Vex | InstructionFlags.Prefix66));
            Add(X86Instruction.Pmaxuw,      new InstructionInfo(BadOp,      BadOp,      BadOp,      BadOp,      0x000f383e, InstructionFlags.Vex | InstructionFlags.Prefix66));
            Add(X86Instruction.Pminsb,      new InstructionInfo(BadOp,      BadOp,      BadOp,      BadOp,      0x000f3838, InstructionFlags.Vex | InstructionFlags.Prefix66));
            Add(X86Instruction.Pminsd,      new InstructionInfo(BadOp,      BadOp,      BadOp,      BadOp,      0x000f3839, InstructionFlags.Vex | InstructionFlags.Prefix66));
            Add(X86Instruction.Pminsw,      new InstructionInfo(BadOp,      BadOp,      BadOp,      BadOp,      0x00000fea, InstructionFlags.Vex | InstructionFlags.Prefix66));
            Add(X86Instruction.Pminub,      new InstructionInfo(BadOp,      BadOp,      BadOp,      BadOp,      0x00000fda, InstructionFlags.Vex | InstructionFlags.Prefix66));
            Add(X86Instruction.Pminud,      new InstructionInfo(BadOp,      BadOp,      BadOp,      BadOp,      0x000f383b, InstructionFlags.Vex | InstructionFlags.Prefix66));
            Add(X86Instruction.Pminuw,      new InstructionInfo(BadOp,      BadOp,      BadOp,      BadOp,      0x000f383a, InstructionFlags.Vex | InstructionFlags.Prefix66));
            Add(X86Instruction.Pmovsxbw,    new InstructionInfo(BadOp,      BadOp,      BadOp,      BadOp,      0x000f3820, InstructionFlags.Vex | InstructionFlags.Prefix66));
            Add(X86Instruction.Pmovsxdq,    new InstructionInfo(BadOp,      BadOp,      BadOp,      BadOp,      0x000f3825, InstructionFlags.Vex | InstructionFlags.Prefix66));
            Add(X86Instruction.Pmovsxwd,    new InstructionInfo(BadOp,      BadOp,      BadOp,      BadOp,      0x000f3823, InstructionFlags.Vex | InstructionFlags.Prefix66));
            Add(X86Instruction.Pmovzxbw,    new InstructionInfo(BadOp,      BadOp,      BadOp,      BadOp,      0x000f3830, InstructionFlags.Vex | InstructionFlags.Prefix66));
            Add(X86Instruction.Pmovzxdq,    new InstructionInfo(BadOp,      BadOp,      BadOp,      BadOp,      0x000f3835, InstructionFlags.Vex | InstructionFlags.Prefix66));
            Add(X86Instruction.Pmovzxwd,    new InstructionInfo(BadOp,      BadOp,      BadOp,      BadOp,      0x000f3833, InstructionFlags.Vex | InstructionFlags.Prefix66));
            Add(X86Instruction.Pmulld,      new InstructionInfo(BadOp,      BadOp,      BadOp,      BadOp,      0x000f3840, InstructionFlags.Vex | InstructionFlags.Prefix66));
            Add(X86Instruction.Pmullw,      new InstructionInfo(BadOp,      BadOp,      BadOp,      BadOp,      0x00000fd5, InstructionFlags.Vex | InstructionFlags.Prefix66));
            Add(X86Instruction.Pop,         new InstructionInfo(0x0000008f, BadOp,      BadOp,      BadOp,      BadOp,      InstructionFlags.None));
            Add(X86Instruction.Popcnt,      new InstructionInfo(BadOp,      BadOp,      BadOp,      BadOp,      0x00000fb8, InstructionFlags.PrefixF3));
            Add(X86Instruction.Por,         new InstructionInfo(BadOp,      BadOp,      BadOp,      BadOp,      0x00000feb, InstructionFlags.Vex | InstructionFlags.Prefix66));
            Add(X86Instruction.Pshufb,      new InstructionInfo(BadOp,      BadOp,      BadOp,      BadOp,      0x000f3800, InstructionFlags.Vex | InstructionFlags.Prefix66));
            Add(X86Instruction.Pshufd,      new InstructionInfo(BadOp,      BadOp,      BadOp,      BadOp,      0x00000f70, InstructionFlags.Vex | InstructionFlags.Prefix66));
            Add(X86Instruction.Pslld,       new InstructionInfo(BadOp,      0x06000f72, BadOp,      BadOp,      0x00000ff2, InstructionFlags.Vex | InstructionFlags.Prefix66));
            Add(X86Instruction.Pslldq,      new InstructionInfo(BadOp,      0x07000f73, BadOp,      BadOp,      BadOp,      InstructionFlags.Vex | InstructionFlags.Prefix66));
            Add(X86Instruction.Psllq,       new InstructionInfo(BadOp,      0x06000f73, BadOp,      BadOp,      0x00000ff3, InstructionFlags.Vex | InstructionFlags.Prefix66));
            Add(X86Instruction.Psllw,       new InstructionInfo(BadOp,      0x06000f71, BadOp,      BadOp,      0x00000ff1, InstructionFlags.Vex | InstructionFlags.Prefix66));
            Add(X86Instruction.Psrad,       new InstructionInfo(BadOp,      0x04000f72, BadOp,      BadOp,      0x00000fe2, InstructionFlags.Vex | InstructionFlags.Prefix66));
            Add(X86Instruction.Psraw,       new InstructionInfo(BadOp,      0x04000f71, BadOp,      BadOp,      0x00000fe1, InstructionFlags.Vex | InstructionFlags.Prefix66));
            Add(X86Instruction.Psrld,       new InstructionInfo(BadOp,      0x02000f72, BadOp,      BadOp,      0x00000fd2, InstructionFlags.Vex | InstructionFlags.Prefix66));
            Add(X86Instruction.Psrlq,       new InstructionInfo(BadOp,      0x02000f73, BadOp,      BadOp,      0x00000fd3, InstructionFlags.Vex | InstructionFlags.Prefix66));
            Add(X86Instruction.Psrldq,      new InstructionInfo(BadOp,      0x03000f73, BadOp,      BadOp,      BadOp,      InstructionFlags.Vex | InstructionFlags.Prefix66));
            Add(X86Instruction.Psrlw,       new InstructionInfo(BadOp,      0x02000f71, BadOp,      BadOp,      0x00000fd1, InstructionFlags.Vex | InstructionFlags.Prefix66));
            Add(X86Instruction.Psubb,       new InstructionInfo(BadOp,      BadOp,      BadOp,      BadOp,      0x00000ff8, InstructionFlags.Vex | InstructionFlags.Prefix66));
            Add(X86Instruction.Psubd,       new InstructionInfo(BadOp,      BadOp,      BadOp,      BadOp,      0x00000ffa, InstructionFlags.Vex | InstructionFlags.Prefix66));
            Add(X86Instruction.Psubq,       new InstructionInfo(BadOp,      BadOp,      BadOp,      BadOp,      0x00000ffb, InstructionFlags.Vex | InstructionFlags.Prefix66));
            Add(X86Instruction.Psubw,       new InstructionInfo(BadOp,      BadOp,      BadOp,      BadOp,      0x00000ff9, InstructionFlags.Vex | InstructionFlags.Prefix66));
            Add(X86Instruction.Punpckhbw,   new InstructionInfo(BadOp,      BadOp,      BadOp,      BadOp,      0x00000f68, InstructionFlags.Vex | InstructionFlags.Prefix66));
            Add(X86Instruction.Punpckhdq,   new InstructionInfo(BadOp,      BadOp,      BadOp,      BadOp,      0x00000f6a, InstructionFlags.Vex | InstructionFlags.Prefix66));
            Add(X86Instruction.Punpckhqdq,  new InstructionInfo(BadOp,      BadOp,      BadOp,      BadOp,      0x00000f6d, InstructionFlags.Vex | InstructionFlags.Prefix66));
            Add(X86Instruction.Punpckhwd,   new InstructionInfo(BadOp,      BadOp,      BadOp,      BadOp,      0x00000f69, InstructionFlags.Vex | InstructionFlags.Prefix66));
            Add(X86Instruction.Punpcklbw,   new InstructionInfo(BadOp,      BadOp,      BadOp,      BadOp,      0x00000f60, InstructionFlags.Vex | InstructionFlags.Prefix66));
            Add(X86Instruction.Punpckldq,   new InstructionInfo(BadOp,      BadOp,      BadOp,      BadOp,      0x00000f62, InstructionFlags.Vex | InstructionFlags.Prefix66));
            Add(X86Instruction.Punpcklqdq,  new InstructionInfo(BadOp,      BadOp,      BadOp,      BadOp,      0x00000f6c, InstructionFlags.Vex | InstructionFlags.Prefix66));
            Add(X86Instruction.Punpcklwd,   new InstructionInfo(BadOp,      BadOp,      BadOp,      BadOp,      0x00000f61, InstructionFlags.Vex | InstructionFlags.Prefix66));
            Add(X86Instruction.Push,        new InstructionInfo(BadOp,      0x0000006a, 0x00000068, BadOp,      0x060000ff, InstructionFlags.None));
            Add(X86Instruction.Pxor,        new InstructionInfo(BadOp,      BadOp,      BadOp,      BadOp,      0x00000fef, InstructionFlags.Vex | InstructionFlags.Prefix66));
            Add(X86Instruction.Rcpps,       new InstructionInfo(BadOp,      BadOp,      BadOp,      BadOp,      0x00000f53, InstructionFlags.Vex));
            Add(X86Instruction.Rcpss,       new InstructionInfo(BadOp,      BadOp,      BadOp,      BadOp,      0x00000f53, InstructionFlags.Vex | InstructionFlags.PrefixF3));
            Add(X86Instruction.Ror,         new InstructionInfo(0x010000d3, 0x010000c1, BadOp,      BadOp,      BadOp,      InstructionFlags.None));
            Add(X86Instruction.Roundpd,     new InstructionInfo(BadOp,      BadOp,      BadOp,      BadOp,      0x000f3a09, InstructionFlags.Vex | InstructionFlags.Prefix66));
            Add(X86Instruction.Roundps,     new InstructionInfo(BadOp,      BadOp,      BadOp,      BadOp,      0x000f3a08, InstructionFlags.Vex | InstructionFlags.Prefix66));
            Add(X86Instruction.Roundsd,     new InstructionInfo(BadOp,      BadOp,      BadOp,      BadOp,      0x000f3a0b, InstructionFlags.Vex | InstructionFlags.Prefix66));
            Add(X86Instruction.Roundss,     new InstructionInfo(BadOp,      BadOp,      BadOp,      BadOp,      0x000f3a0a, InstructionFlags.Vex | InstructionFlags.Prefix66));
            Add(X86Instruction.Rsqrtps,     new InstructionInfo(BadOp,      BadOp,      BadOp,      BadOp,      0x00000f52, InstructionFlags.Vex));
            Add(X86Instruction.Rsqrtss,     new InstructionInfo(BadOp,      BadOp,      BadOp,      BadOp,      0x00000f52, InstructionFlags.Vex | InstructionFlags.PrefixF3));
            Add(X86Instruction.Sar,         new InstructionInfo(0x070000d3, 0x070000c1, BadOp,      BadOp,      BadOp,      InstructionFlags.None));
            Add(X86Instruction.Setcc,       new InstructionInfo(BadOp,      BadOp,      BadOp,      BadOp,      0x00000f90, InstructionFlags.Reg8Dest));
            Add(X86Instruction.Shl,         new InstructionInfo(0x040000d3, 0x040000c1, BadOp,      BadOp,      BadOp,      InstructionFlags.None));
            Add(X86Instruction.Shr,         new InstructionInfo(0x050000d3, 0x050000c1, BadOp,      BadOp,      BadOp,      InstructionFlags.None));
            Add(X86Instruction.Shufpd,      new InstructionInfo(BadOp,      BadOp,      BadOp,      BadOp,      0x00000fc6, InstructionFlags.Vex | InstructionFlags.Prefix66));
            Add(X86Instruction.Shufps,      new InstructionInfo(BadOp,      BadOp,      BadOp,      BadOp,      0x00000fc6, InstructionFlags.Vex));
            Add(X86Instruction.Sqrtpd,      new InstructionInfo(BadOp,      BadOp,      BadOp,      BadOp,      0x00000f51, InstructionFlags.Vex | InstructionFlags.Prefix66));
            Add(X86Instruction.Sqrtps,      new InstructionInfo(BadOp,      BadOp,      BadOp,      BadOp,      0x00000f51, InstructionFlags.Vex));
            Add(X86Instruction.Sqrtsd,      new InstructionInfo(BadOp,      BadOp,      BadOp,      BadOp,      0x00000f51, InstructionFlags.Vex | InstructionFlags.PrefixF2));
            Add(X86Instruction.Sqrtss,      new InstructionInfo(BadOp,      BadOp,      BadOp,      BadOp,      0x00000f51, InstructionFlags.Vex | InstructionFlags.PrefixF3));
            Add(X86Instruction.Stmxcsr,     new InstructionInfo(0x03000fae, BadOp,      BadOp,      BadOp,      BadOp,      InstructionFlags.Vex));
            Add(X86Instruction.Sub,         new InstructionInfo(0x00000029, 0x05000083, 0x05000081, BadOp,      0x0000002b, InstructionFlags.None));
            Add(X86Instruction.Subpd,       new InstructionInfo(BadOp,      BadOp,      BadOp,      BadOp,      0x00000f5c, InstructionFlags.Vex | InstructionFlags.Prefix66));
            Add(X86Instruction.Subps,       new InstructionInfo(BadOp,      BadOp,      BadOp,      BadOp,      0x00000f5c, InstructionFlags.Vex));
            Add(X86Instruction.Subsd,       new InstructionInfo(BadOp,      BadOp,      BadOp,      BadOp,      0x00000f5c, InstructionFlags.Vex | InstructionFlags.PrefixF2));
            Add(X86Instruction.Subss,       new InstructionInfo(BadOp,      BadOp,      BadOp,      BadOp,      0x00000f5c, InstructionFlags.Vex | InstructionFlags.PrefixF3));
            Add(X86Instruction.Test,        new InstructionInfo(0x00000085, BadOp,      0x000000f7, BadOp,      BadOp,      InstructionFlags.None));
            Add(X86Instruction.Unpckhpd,    new InstructionInfo(BadOp,      BadOp,      BadOp,      BadOp,      0x00000f15, InstructionFlags.Vex | InstructionFlags.Prefix66));
            Add(X86Instruction.Unpckhps,    new InstructionInfo(BadOp,      BadOp,      BadOp,      BadOp,      0x00000f15, InstructionFlags.Vex));
            Add(X86Instruction.Unpcklpd,    new InstructionInfo(BadOp,      BadOp,      BadOp,      BadOp,      0x00000f14, InstructionFlags.Vex | InstructionFlags.Prefix66));
            Add(X86Instruction.Unpcklps,    new InstructionInfo(BadOp,      BadOp,      BadOp,      BadOp,      0x00000f14, InstructionFlags.Vex));
            Add(X86Instruction.Vblendvpd,   new InstructionInfo(BadOp,      BadOp,      BadOp,      BadOp,      0x000f3a4b, InstructionFlags.Vex | InstructionFlags.Prefix66));
            Add(X86Instruction.Vblendvps,   new InstructionInfo(BadOp,      BadOp,      BadOp,      BadOp,      0x000f3a4a, InstructionFlags.Vex | InstructionFlags.Prefix66));
            Add(X86Instruction.Vcvtph2ps,   new InstructionInfo(BadOp,      BadOp,      BadOp,      BadOp,      0x000f3813, InstructionFlags.Vex | InstructionFlags.Prefix66));
            Add(X86Instruction.Vcvtps2ph,   new InstructionInfo(0x000f3a1d, BadOp,      BadOp,      BadOp,      BadOp,      InstructionFlags.Vex | InstructionFlags.Prefix66));
            Add(X86Instruction.Vfmadd231ps, new InstructionInfo(BadOp,      BadOp,      BadOp,      BadOp,      0x000f38b8, InstructionFlags.Vex | InstructionFlags.Prefix66));
            Add(X86Instruction.Vfmadd231pd, new InstructionInfo(BadOp,      BadOp,      BadOp,      BadOp,      0x000f38b8, InstructionFlags.Vex | InstructionFlags.Prefix66 | InstructionFlags.RexW));
            Add(X86Instruction.Vfmadd231ss, new InstructionInfo(BadOp,      BadOp,      BadOp,      BadOp,      0x000f38b9, InstructionFlags.Vex | InstructionFlags.Prefix66));
            Add(X86Instruction.Vfmadd231sd, new InstructionInfo(BadOp,      BadOp,      BadOp,      BadOp,      0x000f38b9, InstructionFlags.Vex | InstructionFlags.Prefix66 | InstructionFlags.RexW));
            Add(X86Instruction.Vfmsub231ps, new InstructionInfo(BadOp,      BadOp,      BadOp,      BadOp,      0x000f38ba, InstructionFlags.Vex | InstructionFlags.Prefix66));
            Add(X86Instruction.Vfmsub231pd, new InstructionInfo(BadOp,      BadOp,      BadOp,      BadOp,      0x000f38ba, InstructionFlags.Vex | InstructionFlags.Prefix66 | InstructionFlags.RexW));
            Add(X86Instruction.Vfmsub231ss, new InstructionInfo(BadOp,      BadOp,      BadOp,      BadOp,      0x000f38bb, InstructionFlags.Vex | InstructionFlags.Prefix66));
            Add(X86Instruction.Vfmsub231sd, new InstructionInfo(BadOp,      BadOp,      BadOp,      BadOp,      0x000f38bb, InstructionFlags.Vex | InstructionFlags.Prefix66 | InstructionFlags.RexW));
            Add(X86Instruction.Vpblendvb,   new InstructionInfo(BadOp,      BadOp,      BadOp,      BadOp,      0x000f3a4c, InstructionFlags.Vex | InstructionFlags.Prefix66));
            Add(X86Instruction.Xor,         new InstructionInfo(0x00000031, 0x06000083, 0x06000081, BadOp,      0x00000033, InstructionFlags.None));
            Add(X86Instruction.Xorpd,       new InstructionInfo(BadOp,      BadOp,      BadOp,      BadOp,      0x00000f57, InstructionFlags.Vex | InstructionFlags.Prefix66));
            Add(X86Instruction.Xorps,       new InstructionInfo(BadOp,      BadOp,      BadOp,      BadOp,      0x00000f57, InstructionFlags.Vex));
=======
            //  Name                                             RM/R        RM/I8       RM/I32      R/I64       R/RM        Flags
            Add(X86Instruction.Add,          new InstructionInfo(0x00000001, 0x00000083, 0x00000081, BadOp,      0x00000003, InstructionFlags.None));
            Add(X86Instruction.Addpd,        new InstructionInfo(BadOp,      BadOp,      BadOp,      BadOp,      0x00000f58, InstructionFlags.Vex | InstructionFlags.Prefix66));
            Add(X86Instruction.Addps,        new InstructionInfo(BadOp,      BadOp,      BadOp,      BadOp,      0x00000f58, InstructionFlags.Vex));
            Add(X86Instruction.Addsd,        new InstructionInfo(BadOp,      BadOp,      BadOp,      BadOp,      0x00000f58, InstructionFlags.Vex | InstructionFlags.PrefixF2));
            Add(X86Instruction.Addss,        new InstructionInfo(BadOp,      BadOp,      BadOp,      BadOp,      0x00000f58, InstructionFlags.Vex | InstructionFlags.PrefixF3));
            Add(X86Instruction.Aesdec,       new InstructionInfo(BadOp,      BadOp,      BadOp,      BadOp,      0x000f38de, InstructionFlags.Vex | InstructionFlags.Prefix66));
            Add(X86Instruction.Aesdeclast,   new InstructionInfo(BadOp,      BadOp,      BadOp,      BadOp,      0x000f38df, InstructionFlags.Vex | InstructionFlags.Prefix66));
            Add(X86Instruction.Aesenc,       new InstructionInfo(BadOp,      BadOp,      BadOp,      BadOp,      0x000f38dc, InstructionFlags.Vex | InstructionFlags.Prefix66));
            Add(X86Instruction.Aesenclast,   new InstructionInfo(BadOp,      BadOp,      BadOp,      BadOp,      0x000f38dd, InstructionFlags.Vex | InstructionFlags.Prefix66));
            Add(X86Instruction.Aesimc,       new InstructionInfo(BadOp,      BadOp,      BadOp,      BadOp,      0x000f38db, InstructionFlags.Vex | InstructionFlags.Prefix66));
            Add(X86Instruction.And,          new InstructionInfo(0x00000021, 0x04000083, 0x04000081, BadOp,      0x00000023, InstructionFlags.None));
            Add(X86Instruction.Andnpd,       new InstructionInfo(BadOp,      BadOp,      BadOp,      BadOp,      0x00000f55, InstructionFlags.Vex | InstructionFlags.Prefix66));
            Add(X86Instruction.Andnps,       new InstructionInfo(BadOp,      BadOp,      BadOp,      BadOp,      0x00000f55, InstructionFlags.Vex));
            Add(X86Instruction.Andpd,        new InstructionInfo(BadOp,      BadOp,      BadOp,      BadOp,      0x00000f54, InstructionFlags.Vex | InstructionFlags.Prefix66));
            Add(X86Instruction.Andps,        new InstructionInfo(BadOp,      BadOp,      BadOp,      BadOp,      0x00000f54, InstructionFlags.Vex));
            Add(X86Instruction.Blendvpd,     new InstructionInfo(BadOp,      BadOp,      BadOp,      BadOp,      0x000f3815, InstructionFlags.Prefix66));
            Add(X86Instruction.Blendvps,     new InstructionInfo(BadOp,      BadOp,      BadOp,      BadOp,      0x000f3814, InstructionFlags.Prefix66));
            Add(X86Instruction.Bsr,          new InstructionInfo(BadOp,      BadOp,      BadOp,      BadOp,      0x00000fbd, InstructionFlags.None));
            Add(X86Instruction.Bswap,        new InstructionInfo(0x00000fc8, BadOp,      BadOp,      BadOp,      BadOp,      InstructionFlags.RegOnly));
            Add(X86Instruction.Call,         new InstructionInfo(0x020000ff, BadOp,      BadOp,      BadOp,      BadOp,      InstructionFlags.None));
            Add(X86Instruction.Cmovcc,       new InstructionInfo(BadOp,      BadOp,      BadOp,      BadOp,      0x00000f40, InstructionFlags.None));
            Add(X86Instruction.Cmp,          new InstructionInfo(0x00000039, 0x07000083, 0x07000081, BadOp,      0x0000003b, InstructionFlags.None));
            Add(X86Instruction.Cmppd,        new InstructionInfo(BadOp,      BadOp,      BadOp,      BadOp,      0x00000fc2, InstructionFlags.Vex | InstructionFlags.Prefix66));
            Add(X86Instruction.Cmpps,        new InstructionInfo(BadOp,      BadOp,      BadOp,      BadOp,      0x00000fc2, InstructionFlags.Vex));
            Add(X86Instruction.Cmpsd,        new InstructionInfo(BadOp,      BadOp,      BadOp,      BadOp,      0x00000fc2, InstructionFlags.Vex | InstructionFlags.PrefixF2));
            Add(X86Instruction.Cmpss,        new InstructionInfo(BadOp,      BadOp,      BadOp,      BadOp,      0x00000fc2, InstructionFlags.Vex | InstructionFlags.PrefixF3));
            Add(X86Instruction.Cmpxchg,      new InstructionInfo(0x00000fb1, BadOp,      BadOp,      BadOp,      BadOp,      InstructionFlags.None));
            Add(X86Instruction.Cmpxchg16b,   new InstructionInfo(0x01000fc7, BadOp,      BadOp,      BadOp,      BadOp,      InstructionFlags.RexW));
            Add(X86Instruction.Cmpxchg8,     new InstructionInfo(0x00000fb0, BadOp,      BadOp,      BadOp,      BadOp,      InstructionFlags.Reg8Src));
            Add(X86Instruction.Comisd,       new InstructionInfo(BadOp,      BadOp,      BadOp,      BadOp,      0x00000f2f, InstructionFlags.Vex | InstructionFlags.Prefix66));
            Add(X86Instruction.Comiss,       new InstructionInfo(BadOp,      BadOp,      BadOp,      BadOp,      0x00000f2f, InstructionFlags.Vex));
            Add(X86Instruction.Crc32,        new InstructionInfo(BadOp,      BadOp,      BadOp,      BadOp,      0x000f38f1, InstructionFlags.PrefixF2));
            Add(X86Instruction.Crc32_16,     new InstructionInfo(BadOp,      BadOp,      BadOp,      BadOp,      0x000f38f1, InstructionFlags.PrefixF2 | InstructionFlags.Prefix66));
            Add(X86Instruction.Crc32_8,      new InstructionInfo(BadOp,      BadOp,      BadOp,      BadOp,      0x000f38f0, InstructionFlags.PrefixF2 | InstructionFlags.Reg8Src));
            Add(X86Instruction.Cvtdq2pd,     new InstructionInfo(BadOp,      BadOp,      BadOp,      BadOp,      0x00000fe6, InstructionFlags.Vex | InstructionFlags.PrefixF3));
            Add(X86Instruction.Cvtdq2ps,     new InstructionInfo(BadOp,      BadOp,      BadOp,      BadOp,      0x00000f5b, InstructionFlags.Vex));
            Add(X86Instruction.Cvtpd2dq,     new InstructionInfo(BadOp,      BadOp,      BadOp,      BadOp,      0x00000fe6, InstructionFlags.Vex | InstructionFlags.PrefixF2));
            Add(X86Instruction.Cvtpd2ps,     new InstructionInfo(BadOp,      BadOp,      BadOp,      BadOp,      0x00000f5a, InstructionFlags.Vex | InstructionFlags.Prefix66));
            Add(X86Instruction.Cvtps2dq,     new InstructionInfo(BadOp,      BadOp,      BadOp,      BadOp,      0x00000f5b, InstructionFlags.Vex | InstructionFlags.Prefix66));
            Add(X86Instruction.Cvtps2pd,     new InstructionInfo(BadOp,      BadOp,      BadOp,      BadOp,      0x00000f5a, InstructionFlags.Vex));
            Add(X86Instruction.Cvtsd2si,     new InstructionInfo(BadOp,      BadOp,      BadOp,      BadOp,      0x00000f2d, InstructionFlags.Vex | InstructionFlags.PrefixF2));
            Add(X86Instruction.Cvtsd2ss,     new InstructionInfo(BadOp,      BadOp,      BadOp,      BadOp,      0x00000f5a, InstructionFlags.Vex | InstructionFlags.PrefixF2));
            Add(X86Instruction.Cvtsi2sd,     new InstructionInfo(BadOp,      BadOp,      BadOp,      BadOp,      0x00000f2a, InstructionFlags.Vex | InstructionFlags.PrefixF2));
            Add(X86Instruction.Cvtsi2ss,     new InstructionInfo(BadOp,      BadOp,      BadOp,      BadOp,      0x00000f2a, InstructionFlags.Vex | InstructionFlags.PrefixF3));
            Add(X86Instruction.Cvtss2sd,     new InstructionInfo(BadOp,      BadOp,      BadOp,      BadOp,      0x00000f5a, InstructionFlags.Vex | InstructionFlags.PrefixF3));
            Add(X86Instruction.Cvtss2si,     new InstructionInfo(BadOp,      BadOp,      BadOp,      BadOp,      0x00000f2d, InstructionFlags.Vex | InstructionFlags.PrefixF3));
            Add(X86Instruction.Div,          new InstructionInfo(BadOp,      BadOp,      BadOp,      BadOp,      0x060000f7, InstructionFlags.None));
            Add(X86Instruction.Divpd,        new InstructionInfo(BadOp,      BadOp,      BadOp,      BadOp,      0x00000f5e, InstructionFlags.Vex | InstructionFlags.Prefix66));
            Add(X86Instruction.Divps,        new InstructionInfo(BadOp,      BadOp,      BadOp,      BadOp,      0x00000f5e, InstructionFlags.Vex));
            Add(X86Instruction.Divsd,        new InstructionInfo(BadOp,      BadOp,      BadOp,      BadOp,      0x00000f5e, InstructionFlags.Vex | InstructionFlags.PrefixF2));
            Add(X86Instruction.Divss,        new InstructionInfo(BadOp,      BadOp,      BadOp,      BadOp,      0x00000f5e, InstructionFlags.Vex | InstructionFlags.PrefixF3));
            Add(X86Instruction.Haddpd,       new InstructionInfo(BadOp,      BadOp,      BadOp,      BadOp,      0x00000f7c, InstructionFlags.Vex | InstructionFlags.Prefix66));
            Add(X86Instruction.Haddps,       new InstructionInfo(BadOp,      BadOp,      BadOp,      BadOp,      0x00000f7c, InstructionFlags.Vex | InstructionFlags.PrefixF2));
            Add(X86Instruction.Idiv,         new InstructionInfo(BadOp,      BadOp,      BadOp,      BadOp,      0x070000f7, InstructionFlags.None));
            Add(X86Instruction.Imul,         new InstructionInfo(BadOp,      0x0000006b, 0x00000069, BadOp,      0x00000faf, InstructionFlags.None));
            Add(X86Instruction.Imul128,      new InstructionInfo(BadOp,      BadOp,      BadOp,      BadOp,      0x050000f7, InstructionFlags.None));
            Add(X86Instruction.Insertps,     new InstructionInfo(BadOp,      BadOp,      BadOp,      BadOp,      0x000f3a21, InstructionFlags.Vex | InstructionFlags.Prefix66));
            Add(X86Instruction.Jmp,          new InstructionInfo(0x040000ff, BadOp,      BadOp,      BadOp,      BadOp,      InstructionFlags.None));
            Add(X86Instruction.Ldmxcsr,      new InstructionInfo(0x02000fae, BadOp,      BadOp,      BadOp,      BadOp,      InstructionFlags.Vex));
            Add(X86Instruction.Lea,          new InstructionInfo(BadOp,      BadOp,      BadOp,      BadOp,      0x0000008d, InstructionFlags.None));
            Add(X86Instruction.Maxpd,        new InstructionInfo(BadOp,      BadOp,      BadOp,      BadOp,      0x00000f5f, InstructionFlags.Vex | InstructionFlags.Prefix66));
            Add(X86Instruction.Maxps,        new InstructionInfo(BadOp,      BadOp,      BadOp,      BadOp,      0x00000f5f, InstructionFlags.Vex));
            Add(X86Instruction.Maxsd,        new InstructionInfo(BadOp,      BadOp,      BadOp,      BadOp,      0x00000f5f, InstructionFlags.Vex | InstructionFlags.PrefixF2));
            Add(X86Instruction.Maxss,        new InstructionInfo(BadOp,      BadOp,      BadOp,      BadOp,      0x00000f5f, InstructionFlags.Vex | InstructionFlags.PrefixF3));
            Add(X86Instruction.Minpd,        new InstructionInfo(BadOp,      BadOp,      BadOp,      BadOp,      0x00000f5d, InstructionFlags.Vex | InstructionFlags.Prefix66));
            Add(X86Instruction.Minps,        new InstructionInfo(BadOp,      BadOp,      BadOp,      BadOp,      0x00000f5d, InstructionFlags.Vex));
            Add(X86Instruction.Minsd,        new InstructionInfo(BadOp,      BadOp,      BadOp,      BadOp,      0x00000f5d, InstructionFlags.Vex | InstructionFlags.PrefixF2));
            Add(X86Instruction.Minss,        new InstructionInfo(BadOp,      BadOp,      BadOp,      BadOp,      0x00000f5d, InstructionFlags.Vex | InstructionFlags.PrefixF3));
            Add(X86Instruction.Mov,          new InstructionInfo(0x00000089, BadOp,      0x000000c7, 0x000000b8, 0x0000008b, InstructionFlags.None));
            Add(X86Instruction.Mov16,        new InstructionInfo(0x00000089, BadOp,      0x000000c7, BadOp,      0x0000008b, InstructionFlags.Prefix66));
            Add(X86Instruction.Mov8,         new InstructionInfo(0x00000088, 0x000000c6, BadOp,      BadOp,      0x0000008a, InstructionFlags.Reg8Src | InstructionFlags.Reg8Dest));
            Add(X86Instruction.Movd,         new InstructionInfo(0x00000f7e, BadOp,      BadOp,      BadOp,      0x00000f6e, InstructionFlags.Vex | InstructionFlags.Prefix66));
            Add(X86Instruction.Movdqu,       new InstructionInfo(0x00000f7f, BadOp,      BadOp,      BadOp,      0x00000f6f, InstructionFlags.Vex | InstructionFlags.PrefixF3));
            Add(X86Instruction.Movhlps,      new InstructionInfo(BadOp,      BadOp,      BadOp,      BadOp,      0x00000f12, InstructionFlags.Vex));
            Add(X86Instruction.Movlhps,      new InstructionInfo(BadOp,      BadOp,      BadOp,      BadOp,      0x00000f16, InstructionFlags.Vex));
            Add(X86Instruction.Movq,         new InstructionInfo(BadOp,      BadOp,      BadOp,      BadOp,      0x00000f7e, InstructionFlags.Vex | InstructionFlags.PrefixF3));
            Add(X86Instruction.Movsd,        new InstructionInfo(0x00000f11, BadOp,      BadOp,      BadOp,      0x00000f10, InstructionFlags.Vex | InstructionFlags.PrefixF2));
            Add(X86Instruction.Movss,        new InstructionInfo(0x00000f11, BadOp,      BadOp,      BadOp,      0x00000f10, InstructionFlags.Vex | InstructionFlags.PrefixF3));
            Add(X86Instruction.Movsx16,      new InstructionInfo(BadOp,      BadOp,      BadOp,      BadOp,      0x00000fbf, InstructionFlags.None));
            Add(X86Instruction.Movsx32,      new InstructionInfo(BadOp,      BadOp,      BadOp,      BadOp,      0x00000063, InstructionFlags.None));
            Add(X86Instruction.Movsx8,       new InstructionInfo(BadOp,      BadOp,      BadOp,      BadOp,      0x00000fbe, InstructionFlags.Reg8Src));
            Add(X86Instruction.Movzx16,      new InstructionInfo(BadOp,      BadOp,      BadOp,      BadOp,      0x00000fb7, InstructionFlags.None));
            Add(X86Instruction.Movzx8,       new InstructionInfo(BadOp,      BadOp,      BadOp,      BadOp,      0x00000fb6, InstructionFlags.Reg8Src));
            Add(X86Instruction.Mul128,       new InstructionInfo(BadOp,      BadOp,      BadOp,      BadOp,      0x040000f7, InstructionFlags.None));
            Add(X86Instruction.Mulpd,        new InstructionInfo(BadOp,      BadOp,      BadOp,      BadOp,      0x00000f59, InstructionFlags.Vex | InstructionFlags.Prefix66));
            Add(X86Instruction.Mulps,        new InstructionInfo(BadOp,      BadOp,      BadOp,      BadOp,      0x00000f59, InstructionFlags.Vex));
            Add(X86Instruction.Mulsd,        new InstructionInfo(BadOp,      BadOp,      BadOp,      BadOp,      0x00000f59, InstructionFlags.Vex | InstructionFlags.PrefixF2));
            Add(X86Instruction.Mulss,        new InstructionInfo(BadOp,      BadOp,      BadOp,      BadOp,      0x00000f59, InstructionFlags.Vex | InstructionFlags.PrefixF3));
            Add(X86Instruction.Neg,          new InstructionInfo(0x030000f7, BadOp,      BadOp,      BadOp,      BadOp,      InstructionFlags.None));
            Add(X86Instruction.Not,          new InstructionInfo(0x020000f7, BadOp,      BadOp,      BadOp,      BadOp,      InstructionFlags.None));
            Add(X86Instruction.Or,           new InstructionInfo(0x00000009, 0x01000083, 0x01000081, BadOp,      0x0000000b, InstructionFlags.None));
            Add(X86Instruction.Paddb,        new InstructionInfo(BadOp,      BadOp,      BadOp,      BadOp,      0x00000ffc, InstructionFlags.Vex | InstructionFlags.Prefix66));
            Add(X86Instruction.Paddd,        new InstructionInfo(BadOp,      BadOp,      BadOp,      BadOp,      0x00000ffe, InstructionFlags.Vex | InstructionFlags.Prefix66));
            Add(X86Instruction.Paddq,        new InstructionInfo(BadOp,      BadOp,      BadOp,      BadOp,      0x00000fd4, InstructionFlags.Vex | InstructionFlags.Prefix66));
            Add(X86Instruction.Paddw,        new InstructionInfo(BadOp,      BadOp,      BadOp,      BadOp,      0x00000ffd, InstructionFlags.Vex | InstructionFlags.Prefix66));
            Add(X86Instruction.Pand,         new InstructionInfo(BadOp,      BadOp,      BadOp,      BadOp,      0x00000fdb, InstructionFlags.Vex | InstructionFlags.Prefix66));
            Add(X86Instruction.Pandn,        new InstructionInfo(BadOp,      BadOp,      BadOp,      BadOp,      0x00000fdf, InstructionFlags.Vex | InstructionFlags.Prefix66));
            Add(X86Instruction.Pavgb,        new InstructionInfo(BadOp,      BadOp,      BadOp,      BadOp,      0x00000fe0, InstructionFlags.Vex | InstructionFlags.Prefix66));
            Add(X86Instruction.Pavgw,        new InstructionInfo(BadOp,      BadOp,      BadOp,      BadOp,      0x00000fe3, InstructionFlags.Vex | InstructionFlags.Prefix66));
            Add(X86Instruction.Pblendvb,     new InstructionInfo(BadOp,      BadOp,      BadOp,      BadOp,      0x000f3810, InstructionFlags.Prefix66));
            Add(X86Instruction.Pclmulqdq,    new InstructionInfo(BadOp,      BadOp,      BadOp,      BadOp,      0x000f3a44, InstructionFlags.Vex | InstructionFlags.Prefix66));
            Add(X86Instruction.Pcmpeqb,      new InstructionInfo(BadOp,      BadOp,      BadOp,      BadOp,      0x00000f74, InstructionFlags.Vex | InstructionFlags.Prefix66));
            Add(X86Instruction.Pcmpeqd,      new InstructionInfo(BadOp,      BadOp,      BadOp,      BadOp,      0x00000f76, InstructionFlags.Vex | InstructionFlags.Prefix66));
            Add(X86Instruction.Pcmpeqq,      new InstructionInfo(BadOp,      BadOp,      BadOp,      BadOp,      0x000f3829, InstructionFlags.Vex | InstructionFlags.Prefix66));
            Add(X86Instruction.Pcmpeqw,      new InstructionInfo(BadOp,      BadOp,      BadOp,      BadOp,      0x00000f75, InstructionFlags.Vex | InstructionFlags.Prefix66));
            Add(X86Instruction.Pcmpgtb,      new InstructionInfo(BadOp,      BadOp,      BadOp,      BadOp,      0x00000f64, InstructionFlags.Vex | InstructionFlags.Prefix66));
            Add(X86Instruction.Pcmpgtd,      new InstructionInfo(BadOp,      BadOp,      BadOp,      BadOp,      0x00000f66, InstructionFlags.Vex | InstructionFlags.Prefix66));
            Add(X86Instruction.Pcmpgtq,      new InstructionInfo(BadOp,      BadOp,      BadOp,      BadOp,      0x000f3837, InstructionFlags.Vex | InstructionFlags.Prefix66));
            Add(X86Instruction.Pcmpgtw,      new InstructionInfo(BadOp,      BadOp,      BadOp,      BadOp,      0x00000f65, InstructionFlags.Vex | InstructionFlags.Prefix66));
            Add(X86Instruction.Pextrb,       new InstructionInfo(0x000f3a14, BadOp,      BadOp,      BadOp,      BadOp,      InstructionFlags.Vex | InstructionFlags.Prefix66));
            Add(X86Instruction.Pextrd,       new InstructionInfo(0x000f3a16, BadOp,      BadOp,      BadOp,      BadOp,      InstructionFlags.Vex | InstructionFlags.Prefix66));
            Add(X86Instruction.Pextrq,       new InstructionInfo(0x000f3a16, BadOp,      BadOp,      BadOp,      BadOp,      InstructionFlags.Vex | InstructionFlags.RexW | InstructionFlags.Prefix66));
            Add(X86Instruction.Pextrw,       new InstructionInfo(BadOp,      BadOp,      BadOp,      BadOp,      0x00000fc5, InstructionFlags.Vex | InstructionFlags.Prefix66));
            Add(X86Instruction.Pinsrb,       new InstructionInfo(BadOp,      BadOp,      BadOp,      BadOp,      0x000f3a20, InstructionFlags.Vex | InstructionFlags.Prefix66));
            Add(X86Instruction.Pinsrd,       new InstructionInfo(BadOp,      BadOp,      BadOp,      BadOp,      0x000f3a22, InstructionFlags.Vex | InstructionFlags.Prefix66));
            Add(X86Instruction.Pinsrq,       new InstructionInfo(BadOp,      BadOp,      BadOp,      BadOp,      0x000f3a22, InstructionFlags.Vex | InstructionFlags.RexW | InstructionFlags.Prefix66));
            Add(X86Instruction.Pinsrw,       new InstructionInfo(BadOp,      BadOp,      BadOp,      BadOp,      0x00000fc4, InstructionFlags.Vex | InstructionFlags.Prefix66));
            Add(X86Instruction.Pmaxsb,       new InstructionInfo(BadOp,      BadOp,      BadOp,      BadOp,      0x000f383c, InstructionFlags.Vex | InstructionFlags.Prefix66));
            Add(X86Instruction.Pmaxsd,       new InstructionInfo(BadOp,      BadOp,      BadOp,      BadOp,      0x000f383d, InstructionFlags.Vex | InstructionFlags.Prefix66));
            Add(X86Instruction.Pmaxsw,       new InstructionInfo(BadOp,      BadOp,      BadOp,      BadOp,      0x00000fee, InstructionFlags.Vex | InstructionFlags.Prefix66));
            Add(X86Instruction.Pmaxub,       new InstructionInfo(BadOp,      BadOp,      BadOp,      BadOp,      0x00000fde, InstructionFlags.Vex | InstructionFlags.Prefix66));
            Add(X86Instruction.Pmaxud,       new InstructionInfo(BadOp,      BadOp,      BadOp,      BadOp,      0x000f383f, InstructionFlags.Vex | InstructionFlags.Prefix66));
            Add(X86Instruction.Pmaxuw,       new InstructionInfo(BadOp,      BadOp,      BadOp,      BadOp,      0x000f383e, InstructionFlags.Vex | InstructionFlags.Prefix66));
            Add(X86Instruction.Pminsb,       new InstructionInfo(BadOp,      BadOp,      BadOp,      BadOp,      0x000f3838, InstructionFlags.Vex | InstructionFlags.Prefix66));
            Add(X86Instruction.Pminsd,       new InstructionInfo(BadOp,      BadOp,      BadOp,      BadOp,      0x000f3839, InstructionFlags.Vex | InstructionFlags.Prefix66));
            Add(X86Instruction.Pminsw,       new InstructionInfo(BadOp,      BadOp,      BadOp,      BadOp,      0x00000fea, InstructionFlags.Vex | InstructionFlags.Prefix66));
            Add(X86Instruction.Pminub,       new InstructionInfo(BadOp,      BadOp,      BadOp,      BadOp,      0x00000fda, InstructionFlags.Vex | InstructionFlags.Prefix66));
            Add(X86Instruction.Pminud,       new InstructionInfo(BadOp,      BadOp,      BadOp,      BadOp,      0x000f383b, InstructionFlags.Vex | InstructionFlags.Prefix66));
            Add(X86Instruction.Pminuw,       new InstructionInfo(BadOp,      BadOp,      BadOp,      BadOp,      0x000f383a, InstructionFlags.Vex | InstructionFlags.Prefix66));
            Add(X86Instruction.Pmovsxbw,     new InstructionInfo(BadOp,      BadOp,      BadOp,      BadOp,      0x000f3820, InstructionFlags.Vex | InstructionFlags.Prefix66));
            Add(X86Instruction.Pmovsxdq,     new InstructionInfo(BadOp,      BadOp,      BadOp,      BadOp,      0x000f3825, InstructionFlags.Vex | InstructionFlags.Prefix66));
            Add(X86Instruction.Pmovsxwd,     new InstructionInfo(BadOp,      BadOp,      BadOp,      BadOp,      0x000f3823, InstructionFlags.Vex | InstructionFlags.Prefix66));
            Add(X86Instruction.Pmovzxbw,     new InstructionInfo(BadOp,      BadOp,      BadOp,      BadOp,      0x000f3830, InstructionFlags.Vex | InstructionFlags.Prefix66));
            Add(X86Instruction.Pmovzxdq,     new InstructionInfo(BadOp,      BadOp,      BadOp,      BadOp,      0x000f3835, InstructionFlags.Vex | InstructionFlags.Prefix66));
            Add(X86Instruction.Pmovzxwd,     new InstructionInfo(BadOp,      BadOp,      BadOp,      BadOp,      0x000f3833, InstructionFlags.Vex | InstructionFlags.Prefix66));
            Add(X86Instruction.Pmulld,       new InstructionInfo(BadOp,      BadOp,      BadOp,      BadOp,      0x000f3840, InstructionFlags.Vex | InstructionFlags.Prefix66));
            Add(X86Instruction.Pmullw,       new InstructionInfo(BadOp,      BadOp,      BadOp,      BadOp,      0x00000fd5, InstructionFlags.Vex | InstructionFlags.Prefix66));
            Add(X86Instruction.Pop,          new InstructionInfo(0x0000008f, BadOp,      BadOp,      BadOp,      BadOp,      InstructionFlags.None));
            Add(X86Instruction.Popcnt,       new InstructionInfo(BadOp,      BadOp,      BadOp,      BadOp,      0x00000fb8, InstructionFlags.PrefixF3));
            Add(X86Instruction.Por,          new InstructionInfo(BadOp,      BadOp,      BadOp,      BadOp,      0x00000feb, InstructionFlags.Vex | InstructionFlags.Prefix66));
            Add(X86Instruction.Pshufb,       new InstructionInfo(BadOp,      BadOp,      BadOp,      BadOp,      0x000f3800, InstructionFlags.Vex | InstructionFlags.Prefix66));
            Add(X86Instruction.Pshufd,       new InstructionInfo(BadOp,      BadOp,      BadOp,      BadOp,      0x00000f70, InstructionFlags.Vex | InstructionFlags.Prefix66));
            Add(X86Instruction.Pslld,        new InstructionInfo(BadOp,      0x06000f72, BadOp,      BadOp,      0x00000ff2, InstructionFlags.Vex | InstructionFlags.Prefix66));
            Add(X86Instruction.Pslldq,       new InstructionInfo(BadOp,      0x07000f73, BadOp,      BadOp,      BadOp,      InstructionFlags.Vex | InstructionFlags.Prefix66));
            Add(X86Instruction.Psllq,        new InstructionInfo(BadOp,      0x06000f73, BadOp,      BadOp,      0x00000ff3, InstructionFlags.Vex | InstructionFlags.Prefix66));
            Add(X86Instruction.Psllw,        new InstructionInfo(BadOp,      0x06000f71, BadOp,      BadOp,      0x00000ff1, InstructionFlags.Vex | InstructionFlags.Prefix66));
            Add(X86Instruction.Psrad,        new InstructionInfo(BadOp,      0x04000f72, BadOp,      BadOp,      0x00000fe2, InstructionFlags.Vex | InstructionFlags.Prefix66));
            Add(X86Instruction.Psraw,        new InstructionInfo(BadOp,      0x04000f71, BadOp,      BadOp,      0x00000fe1, InstructionFlags.Vex | InstructionFlags.Prefix66));
            Add(X86Instruction.Psrld,        new InstructionInfo(BadOp,      0x02000f72, BadOp,      BadOp,      0x00000fd2, InstructionFlags.Vex | InstructionFlags.Prefix66));
            Add(X86Instruction.Psrlq,        new InstructionInfo(BadOp,      0x02000f73, BadOp,      BadOp,      0x00000fd3, InstructionFlags.Vex | InstructionFlags.Prefix66));
            Add(X86Instruction.Psrldq,       new InstructionInfo(BadOp,      0x03000f73, BadOp,      BadOp,      BadOp,      InstructionFlags.Vex | InstructionFlags.Prefix66));
            Add(X86Instruction.Psrlw,        new InstructionInfo(BadOp,      0x02000f71, BadOp,      BadOp,      0x00000fd1, InstructionFlags.Vex | InstructionFlags.Prefix66));
            Add(X86Instruction.Psubb,        new InstructionInfo(BadOp,      BadOp,      BadOp,      BadOp,      0x00000ff8, InstructionFlags.Vex | InstructionFlags.Prefix66));
            Add(X86Instruction.Psubd,        new InstructionInfo(BadOp,      BadOp,      BadOp,      BadOp,      0x00000ffa, InstructionFlags.Vex | InstructionFlags.Prefix66));
            Add(X86Instruction.Psubq,        new InstructionInfo(BadOp,      BadOp,      BadOp,      BadOp,      0x00000ffb, InstructionFlags.Vex | InstructionFlags.Prefix66));
            Add(X86Instruction.Psubw,        new InstructionInfo(BadOp,      BadOp,      BadOp,      BadOp,      0x00000ff9, InstructionFlags.Vex | InstructionFlags.Prefix66));
            Add(X86Instruction.Punpckhbw,    new InstructionInfo(BadOp,      BadOp,      BadOp,      BadOp,      0x00000f68, InstructionFlags.Vex | InstructionFlags.Prefix66));
            Add(X86Instruction.Punpckhdq,    new InstructionInfo(BadOp,      BadOp,      BadOp,      BadOp,      0x00000f6a, InstructionFlags.Vex | InstructionFlags.Prefix66));
            Add(X86Instruction.Punpckhqdq,   new InstructionInfo(BadOp,      BadOp,      BadOp,      BadOp,      0x00000f6d, InstructionFlags.Vex | InstructionFlags.Prefix66));
            Add(X86Instruction.Punpckhwd,    new InstructionInfo(BadOp,      BadOp,      BadOp,      BadOp,      0x00000f69, InstructionFlags.Vex | InstructionFlags.Prefix66));
            Add(X86Instruction.Punpcklbw,    new InstructionInfo(BadOp,      BadOp,      BadOp,      BadOp,      0x00000f60, InstructionFlags.Vex | InstructionFlags.Prefix66));
            Add(X86Instruction.Punpckldq,    new InstructionInfo(BadOp,      BadOp,      BadOp,      BadOp,      0x00000f62, InstructionFlags.Vex | InstructionFlags.Prefix66));
            Add(X86Instruction.Punpcklqdq,   new InstructionInfo(BadOp,      BadOp,      BadOp,      BadOp,      0x00000f6c, InstructionFlags.Vex | InstructionFlags.Prefix66));
            Add(X86Instruction.Punpcklwd,    new InstructionInfo(BadOp,      BadOp,      BadOp,      BadOp,      0x00000f61, InstructionFlags.Vex | InstructionFlags.Prefix66));
            Add(X86Instruction.Push,         new InstructionInfo(BadOp,      0x0000006a, 0x00000068, BadOp,      0x060000ff, InstructionFlags.None));
            Add(X86Instruction.Pxor,         new InstructionInfo(BadOp,      BadOp,      BadOp,      BadOp,      0x00000fef, InstructionFlags.Vex | InstructionFlags.Prefix66));
            Add(X86Instruction.Rcpps,        new InstructionInfo(BadOp,      BadOp,      BadOp,      BadOp,      0x00000f53, InstructionFlags.Vex));
            Add(X86Instruction.Rcpss,        new InstructionInfo(BadOp,      BadOp,      BadOp,      BadOp,      0x00000f53, InstructionFlags.Vex | InstructionFlags.PrefixF3));
            Add(X86Instruction.Ror,          new InstructionInfo(0x010000d3, 0x010000c1, BadOp,      BadOp,      BadOp,      InstructionFlags.None));
            Add(X86Instruction.Roundpd,      new InstructionInfo(BadOp,      BadOp,      BadOp,      BadOp,      0x000f3a09, InstructionFlags.Vex | InstructionFlags.Prefix66));
            Add(X86Instruction.Roundps,      new InstructionInfo(BadOp,      BadOp,      BadOp,      BadOp,      0x000f3a08, InstructionFlags.Vex | InstructionFlags.Prefix66));
            Add(X86Instruction.Roundsd,      new InstructionInfo(BadOp,      BadOp,      BadOp,      BadOp,      0x000f3a0b, InstructionFlags.Vex | InstructionFlags.Prefix66));
            Add(X86Instruction.Roundss,      new InstructionInfo(BadOp,      BadOp,      BadOp,      BadOp,      0x000f3a0a, InstructionFlags.Vex | InstructionFlags.Prefix66));
            Add(X86Instruction.Rsqrtps,      new InstructionInfo(BadOp,      BadOp,      BadOp,      BadOp,      0x00000f52, InstructionFlags.Vex));
            Add(X86Instruction.Rsqrtss,      new InstructionInfo(BadOp,      BadOp,      BadOp,      BadOp,      0x00000f52, InstructionFlags.Vex | InstructionFlags.PrefixF3));
            Add(X86Instruction.Sar,          new InstructionInfo(0x070000d3, 0x070000c1, BadOp,      BadOp,      BadOp,      InstructionFlags.None));
            Add(X86Instruction.Setcc,        new InstructionInfo(BadOp,      BadOp,      BadOp,      BadOp,      0x00000f90, InstructionFlags.Reg8Dest));
            Add(X86Instruction.Shl,          new InstructionInfo(0x040000d3, 0x040000c1, BadOp,      BadOp,      BadOp,      InstructionFlags.None));
            Add(X86Instruction.Shr,          new InstructionInfo(0x050000d3, 0x050000c1, BadOp,      BadOp,      BadOp,      InstructionFlags.None));
            Add(X86Instruction.Shufpd,       new InstructionInfo(BadOp,      BadOp,      BadOp,      BadOp,      0x00000fc6, InstructionFlags.Vex | InstructionFlags.Prefix66));
            Add(X86Instruction.Shufps,       new InstructionInfo(BadOp,      BadOp,      BadOp,      BadOp,      0x00000fc6, InstructionFlags.Vex));
            Add(X86Instruction.Sqrtpd,       new InstructionInfo(BadOp,      BadOp,      BadOp,      BadOp,      0x00000f51, InstructionFlags.Vex | InstructionFlags.Prefix66));
            Add(X86Instruction.Sqrtps,       new InstructionInfo(BadOp,      BadOp,      BadOp,      BadOp,      0x00000f51, InstructionFlags.Vex));
            Add(X86Instruction.Sqrtsd,       new InstructionInfo(BadOp,      BadOp,      BadOp,      BadOp,      0x00000f51, InstructionFlags.Vex | InstructionFlags.PrefixF2));
            Add(X86Instruction.Sqrtss,       new InstructionInfo(BadOp,      BadOp,      BadOp,      BadOp,      0x00000f51, InstructionFlags.Vex | InstructionFlags.PrefixF3));
            Add(X86Instruction.Stmxcsr,      new InstructionInfo(0x03000fae, BadOp,      BadOp,      BadOp,      BadOp,      InstructionFlags.Vex));
            Add(X86Instruction.Sub,          new InstructionInfo(0x00000029, 0x05000083, 0x05000081, BadOp,      0x0000002b, InstructionFlags.None));
            Add(X86Instruction.Subpd,        new InstructionInfo(BadOp,      BadOp,      BadOp,      BadOp,      0x00000f5c, InstructionFlags.Vex | InstructionFlags.Prefix66));
            Add(X86Instruction.Subps,        new InstructionInfo(BadOp,      BadOp,      BadOp,      BadOp,      0x00000f5c, InstructionFlags.Vex));
            Add(X86Instruction.Subsd,        new InstructionInfo(BadOp,      BadOp,      BadOp,      BadOp,      0x00000f5c, InstructionFlags.Vex | InstructionFlags.PrefixF2));
            Add(X86Instruction.Subss,        new InstructionInfo(BadOp,      BadOp,      BadOp,      BadOp,      0x00000f5c, InstructionFlags.Vex | InstructionFlags.PrefixF3));
            Add(X86Instruction.Test,         new InstructionInfo(0x00000085, BadOp,      0x000000f7, BadOp,      BadOp,      InstructionFlags.None));
            Add(X86Instruction.Unpckhpd,     new InstructionInfo(BadOp,      BadOp,      BadOp,      BadOp,      0x00000f15, InstructionFlags.Vex | InstructionFlags.Prefix66));
            Add(X86Instruction.Unpckhps,     new InstructionInfo(BadOp,      BadOp,      BadOp,      BadOp,      0x00000f15, InstructionFlags.Vex));
            Add(X86Instruction.Unpcklpd,     new InstructionInfo(BadOp,      BadOp,      BadOp,      BadOp,      0x00000f14, InstructionFlags.Vex | InstructionFlags.Prefix66));
            Add(X86Instruction.Unpcklps,     new InstructionInfo(BadOp,      BadOp,      BadOp,      BadOp,      0x00000f14, InstructionFlags.Vex));
            Add(X86Instruction.Vblendvpd,    new InstructionInfo(BadOp,      BadOp,      BadOp,      BadOp,      0x000f3a4b, InstructionFlags.Vex | InstructionFlags.Prefix66));
            Add(X86Instruction.Vblendvps,    new InstructionInfo(BadOp,      BadOp,      BadOp,      BadOp,      0x000f3a4a, InstructionFlags.Vex | InstructionFlags.Prefix66));
            Add(X86Instruction.Vcvtph2ps,    new InstructionInfo(BadOp,      BadOp,      BadOp,      BadOp,      0x000f3813, InstructionFlags.Vex | InstructionFlags.Prefix66));
            Add(X86Instruction.Vcvtps2ph,    new InstructionInfo(0x000f3a1d, BadOp,      BadOp,      BadOp,      BadOp,      InstructionFlags.Vex | InstructionFlags.Prefix66));
            Add(X86Instruction.Vfmadd231ps,  new InstructionInfo(BadOp,      BadOp,      BadOp,      BadOp,      0x000f38bc, InstructionFlags.Vex | InstructionFlags.Prefix66));
            Add(X86Instruction.Vfmadd231pd,  new InstructionInfo(BadOp,      BadOp,      BadOp,      BadOp,      0x000f38bc, InstructionFlags.Vex | InstructionFlags.Prefix66 | InstructionFlags.RexW));
            Add(X86Instruction.Vfmadd231ss,  new InstructionInfo(BadOp,      BadOp,      BadOp,      BadOp,      0x000f38bd, InstructionFlags.Vex | InstructionFlags.Prefix66));
            Add(X86Instruction.Vfmadd231sd,  new InstructionInfo(BadOp,      BadOp,      BadOp,      BadOp,      0x000f38bd, InstructionFlags.Vex | InstructionFlags.Prefix66 | InstructionFlags.RexW));
            Add(X86Instruction.Vfmsub231ps,  new InstructionInfo(BadOp,      BadOp,      BadOp,      BadOp,      0x000f38ba, InstructionFlags.Vex | InstructionFlags.Prefix66));
            Add(X86Instruction.Vfmsub231pd,  new InstructionInfo(BadOp,      BadOp,      BadOp,      BadOp,      0x000f38ba, InstructionFlags.Vex | InstructionFlags.Prefix66 | InstructionFlags.RexW));
            Add(X86Instruction.Vfmsub231ss,  new InstructionInfo(BadOp,      BadOp,      BadOp,      BadOp,      0x000f38bb, InstructionFlags.Vex | InstructionFlags.Prefix66));
            Add(X86Instruction.Vfmsub231sd,  new InstructionInfo(BadOp,      BadOp,      BadOp,      BadOp,      0x000f38bb, InstructionFlags.Vex | InstructionFlags.Prefix66 | InstructionFlags.RexW));
            Add(X86Instruction.Vfnmsub231ps, new InstructionInfo(BadOp,      BadOp,      BadOp,      BadOp,      0x000f38be, InstructionFlags.Vex | InstructionFlags.Prefix66));
            Add(X86Instruction.Vfnmsub231pd, new InstructionInfo(BadOp,      BadOp,      BadOp,      BadOp,      0x000f38be, InstructionFlags.Vex | InstructionFlags.Prefix66 | InstructionFlags.RexW));
            Add(X86Instruction.Vfnmsub231ss, new InstructionInfo(BadOp,      BadOp,      BadOp,      BadOp,      0x000f38bf, InstructionFlags.Vex | InstructionFlags.Prefix66));
            Add(X86Instruction.Vfnmsub231sd, new InstructionInfo(BadOp,      BadOp,      BadOp,      BadOp,      0x000f38bf, InstructionFlags.Vex | InstructionFlags.Prefix66 | InstructionFlags.RexW));
            Add(X86Instruction.Vpblendvb,    new InstructionInfo(BadOp,      BadOp,      BadOp,      BadOp,      0x000f3a4c, InstructionFlags.Vex | InstructionFlags.Prefix66));
            Add(X86Instruction.Xor,          new InstructionInfo(0x00000031, 0x06000083, 0x06000081, BadOp,      0x00000033, InstructionFlags.None));
            Add(X86Instruction.Xorpd,        new InstructionInfo(BadOp,      BadOp,      BadOp,      BadOp,      0x00000f57, InstructionFlags.Vex | InstructionFlags.Prefix66));
            Add(X86Instruction.Xorps,        new InstructionInfo(BadOp,      BadOp,      BadOp,      BadOp,      0x00000f57, InstructionFlags.Vex));
>>>>>>> 4594c3b3
        }

        private static void Add(X86Instruction inst, InstructionInfo info)
        {
            _instTable[(int)inst] = info;
        }

        public Assembler(Stream stream, PtcInfo ptcInfo = null)
        {
            _stream = stream;

            _ptcInfo     = ptcInfo;
            _ptcDisabled = ptcInfo == null;
        }

        public void Add(Operand dest, Operand source, OperandType type)
        {
            WriteInstruction(dest, source, type, X86Instruction.Add);
        }

        public void Addsd(Operand dest, Operand src1, Operand src2)
        {
            WriteInstruction(dest, src1, src2, X86Instruction.Addsd);
        }

        public void Addss(Operand dest, Operand src1, Operand src2)
        {
            WriteInstruction(dest, src1, src2, X86Instruction.Addss);
        }

        public void And(Operand dest, Operand source, OperandType type)
        {
            WriteInstruction(dest, source, type, X86Instruction.And);
        }

        public void Bsr(Operand dest, Operand source, OperandType type)
        {
            WriteInstruction(dest, source, type, X86Instruction.Bsr);
        }

        public void Bswap(Operand dest)
        {
            WriteInstruction(dest, null, dest.Type, X86Instruction.Bswap);
        }

        public void Call(Operand dest)
        {
            WriteInstruction(dest, null, OperandType.None, X86Instruction.Call);
        }

        public void Cdq()
        {
            WriteByte(0x99);
        }

        public void Cmovcc(Operand dest, Operand source, OperandType type, X86Condition condition)
        {
            InstructionInfo info = _instTable[(int)X86Instruction.Cmovcc];

            WriteOpCode(dest, null, source, type, info.Flags, info.OpRRM | (int)condition, rrm: true);
        }

        public void Cmp(Operand src1, Operand src2, OperandType type)
        {
            WriteInstruction(src1, src2, type, X86Instruction.Cmp);
        }

        public void Cqo()
        {
            WriteByte(0x48);
            WriteByte(0x99);
        }

        public void Cmpxchg(MemoryOperand memOp, Operand src)
        {
            WriteByte(LockPrefix);

            WriteInstruction(memOp, src, src.Type, X86Instruction.Cmpxchg);
        }

        public void Cmpxchg16(MemoryOperand memOp, Operand src)
        {
            WriteByte(LockPrefix);
            WriteByte(0x66);

            WriteInstruction(memOp, src, src.Type, X86Instruction.Cmpxchg);
        }

        public void Cmpxchg16b(MemoryOperand memOp)
        {
            WriteByte(LockPrefix);

            WriteInstruction(memOp, null, OperandType.None, X86Instruction.Cmpxchg16b);
        }

        public void Cmpxchg8(MemoryOperand memOp, Operand src)
        {
            WriteByte(LockPrefix);

            WriteInstruction(memOp, src, src.Type, X86Instruction.Cmpxchg8);
        }

        public void Comisd(Operand src1, Operand src2)
        {
            WriteInstruction(src1, null, src2, X86Instruction.Comisd);
        }

        public void Comiss(Operand src1, Operand src2)
        {
            WriteInstruction(src1, null, src2, X86Instruction.Comiss);
        }

        public void Cvtsd2ss(Operand dest, Operand src1, Operand src2)
        {
            WriteInstruction(dest, src1, src2, X86Instruction.Cvtsd2ss);
        }

        public void Cvtsi2sd(Operand dest, Operand src1, Operand src2, OperandType type)
        {
            WriteInstruction(dest, src1, src2, X86Instruction.Cvtsi2sd, type);
        }

        public void Cvtsi2ss(Operand dest, Operand src1, Operand src2, OperandType type)
        {
            WriteInstruction(dest, src1, src2, X86Instruction.Cvtsi2ss, type);
        }

        public void Cvtss2sd(Operand dest, Operand src1, Operand src2)
        {
            WriteInstruction(dest, src1, src2, X86Instruction.Cvtss2sd);
        }

        public void Div(Operand source)
        {
            WriteInstruction(null, source, source.Type, X86Instruction.Div);
        }

        public void Divsd(Operand dest, Operand src1, Operand src2)
        {
            WriteInstruction(dest, src1, src2, X86Instruction.Divsd);
        }

        public void Divss(Operand dest, Operand src1, Operand src2)
        {
            WriteInstruction(dest, src1, src2, X86Instruction.Divss);
        }

        public void Idiv(Operand source)
        {
            WriteInstruction(null, source, source.Type, X86Instruction.Idiv);
        }

        public void Imul(Operand source)
        {
            WriteInstruction(null, source, source.Type, X86Instruction.Imul128);
        }

        public void Imul(Operand dest, Operand source, OperandType type)
        {
            if (source.Kind != OperandKind.Register)
            {
                throw new ArgumentException($"Invalid source operand kind \"{source.Kind}\".");
            }

            WriteInstruction(dest, source, type, X86Instruction.Imul);
        }

        public void Imul(Operand dest, Operand src1, Operand src2, OperandType type)
        {
            InstructionInfo info = _instTable[(int)X86Instruction.Imul];

            if (src2.Kind != OperandKind.Constant)
            {
                throw new ArgumentException($"Invalid source 2 operand kind \"{src2.Kind}\".");
            }

            if (IsImm8(src2.Value, src2.Type) && info.OpRMImm8 != BadOp)
            {
                WriteOpCode(dest, null, src1, type, info.Flags, info.OpRMImm8, rrm: true);

                WriteByte(src2.AsByte());
            }
            else if (IsImm32(src2.Value, src2.Type) && info.OpRMImm32 != BadOp)
            {
                WriteOpCode(dest, null, src1, type, info.Flags, info.OpRMImm32, rrm: true);

                WriteInt32(src2.AsInt32());
            }
            else
            {
                throw new ArgumentException($"Failed to encode constant 0x{src2.Value:X}.");
            }
        }

        public void Insertps(Operand dest, Operand src1, Operand src2, byte imm)
        {
            WriteInstruction(dest, src1, src2, X86Instruction.Insertps);

            WriteByte(imm);
        }

        public void Jcc(X86Condition condition, long offset)
        {
            if (_ptcDisabled && ConstFitsOnS8(offset))
            {
                WriteByte((byte)(0x70 | (int)condition));

                WriteByte((byte)offset);
            }
            else if (ConstFitsOnS32(offset))
            {
                WriteByte(0x0f);
                WriteByte((byte)(0x80 | (int)condition));

                WriteInt32((int)offset);
            }
            else
            {
                throw new ArgumentOutOfRangeException(nameof(offset));
            }
        }

        public void Jmp(long offset)
        {
            if (_ptcDisabled && ConstFitsOnS8(offset))
            {
                WriteByte(0xeb);

                WriteByte((byte)offset);
            }
            else if (ConstFitsOnS32(offset))
            {
                WriteByte(0xe9);

                WriteInt32((int)offset);
            }
            else
            {
                throw new ArgumentOutOfRangeException(nameof(offset));
            }
        }

        public void Jmp(Operand dest)
        {
            WriteInstruction(dest, null, OperandType.None, X86Instruction.Jmp);
        }

        public void Ldmxcsr(Operand dest)
        {
            WriteInstruction(dest, null, OperandType.I32, X86Instruction.Ldmxcsr);
        }

        public void Lea(Operand dest, Operand source, OperandType type)
        {
            WriteInstruction(dest, source, type, X86Instruction.Lea);
        }

        public void Mov(Operand dest, Operand source, OperandType type)
        {
            WriteInstruction(dest, source, type, X86Instruction.Mov);
        }

        public void Mov16(Operand dest, Operand source)
        {
            WriteInstruction(dest, source, OperandType.None, X86Instruction.Mov16);
        }

        public void Mov8(Operand dest, Operand source)
        {
            WriteInstruction(dest, source, OperandType.None, X86Instruction.Mov8);
        }

        public void Movd(Operand dest, Operand source)
        {
            InstructionInfo info = _instTable[(int)X86Instruction.Movd];

            if (source.Type.IsInteger() || source.Kind == OperandKind.Memory)
            {
                WriteOpCode(dest, null, source, OperandType.None, info.Flags, info.OpRRM, rrm: true);
            }
            else
            {
                WriteOpCode(dest, null, source, OperandType.None, info.Flags, info.OpRMR);
            }
        }

        public void Movdqu(Operand dest, Operand source)
        {
            WriteInstruction(dest, null, source, X86Instruction.Movdqu);
        }

        public void Movhlps(Operand dest, Operand src1, Operand src2)
        {
            WriteInstruction(dest, src1, src2, X86Instruction.Movhlps);
        }

        public void Movlhps(Operand dest, Operand src1, Operand src2)
        {
            WriteInstruction(dest, src1, src2, X86Instruction.Movlhps);
        }

        public void Movq(Operand dest, Operand source)
        {
            InstructionInfo info = _instTable[(int)X86Instruction.Movd];

            InstructionFlags flags = info.Flags | InstructionFlags.RexW;

            if (source.Type.IsInteger() || source.Kind == OperandKind.Memory)
            {
                WriteOpCode(dest, null, source, OperandType.None, flags, info.OpRRM, rrm: true);
            }
            else if (dest.Type.IsInteger() || dest.Kind == OperandKind.Memory)
            {
                WriteOpCode(dest, null, source, OperandType.None, flags, info.OpRMR);
            }
            else
            {
                WriteInstruction(dest, source, OperandType.None, X86Instruction.Movq);
            }
        }

        public void Movsd(Operand dest, Operand src1, Operand src2)
        {
            WriteInstruction(dest, src1, src2, X86Instruction.Movsd);
        }

        public void Movss(Operand dest, Operand src1, Operand src2)
        {
            WriteInstruction(dest, src1, src2, X86Instruction.Movss);
        }

        public void Movsx16(Operand dest, Operand source, OperandType type)
        {
            WriteInstruction(dest, source, type, X86Instruction.Movsx16);
        }

        public void Movsx32(Operand dest, Operand source, OperandType type)
        {
            WriteInstruction(dest, source, type, X86Instruction.Movsx32);
        }

        public void Movsx8(Operand dest, Operand source, OperandType type)
        {
            WriteInstruction(dest, source, type, X86Instruction.Movsx8);
        }

        public void Movzx16(Operand dest, Operand source, OperandType type)
        {
            WriteInstruction(dest, source, type, X86Instruction.Movzx16);
        }

        public void Movzx8(Operand dest, Operand source, OperandType type)
        {
            WriteInstruction(dest, source, type, X86Instruction.Movzx8);
        }

        public void Mul(Operand source)
        {
            WriteInstruction(null, source, source.Type, X86Instruction.Mul128);
        }

        public void Mulsd(Operand dest, Operand src1, Operand src2)
        {
            WriteInstruction(dest, src1, src2, X86Instruction.Mulsd);
        }

        public void Mulss(Operand dest, Operand src1, Operand src2)
        {
            WriteInstruction(dest, src1, src2, X86Instruction.Mulss);
        }

        public void Neg(Operand dest)
        {
            WriteInstruction(dest, null, dest.Type, X86Instruction.Neg);
        }

        public void Not(Operand dest)
        {
            WriteInstruction(dest, null, dest.Type, X86Instruction.Not);
        }

        public void Or(Operand dest, Operand source, OperandType type)
        {
            WriteInstruction(dest, source, type, X86Instruction.Or);
        }

        public void Pclmulqdq(Operand dest, Operand source, byte imm)
        {
            WriteInstruction(dest, null, source, X86Instruction.Pclmulqdq);

            WriteByte(imm);
        }

        public void Pcmpeqw(Operand dest, Operand src1, Operand src2)
        {
            WriteInstruction(dest, src1, src2, X86Instruction.Pcmpeqw);
        }

        public void Pextrb(Operand dest, Operand source, byte imm)
        {
            WriteInstruction(dest, null, source, X86Instruction.Pextrb);

            WriteByte(imm);
        }

        public void Pextrd(Operand dest, Operand source, byte imm)
        {
            WriteInstruction(dest, null, source, X86Instruction.Pextrd);

            WriteByte(imm);
        }

        public void Pextrq(Operand dest, Operand source, byte imm)
        {
            WriteInstruction(dest, null, source, X86Instruction.Pextrq);

            WriteByte(imm);
        }

        public void Pextrw(Operand dest, Operand source, byte imm)
        {
            WriteInstruction(dest, null, source, X86Instruction.Pextrw);

            WriteByte(imm);
        }

        public void Pinsrb(Operand dest, Operand src1, Operand src2, byte imm)
        {
            WriteInstruction(dest, src1, src2, X86Instruction.Pinsrb);

            WriteByte(imm);
        }

        public void Pinsrd(Operand dest, Operand src1, Operand src2, byte imm)
        {
            WriteInstruction(dest, src1, src2, X86Instruction.Pinsrd);

            WriteByte(imm);
        }

        public void Pinsrq(Operand dest, Operand src1, Operand src2, byte imm)
        {
            WriteInstruction(dest, src1, src2, X86Instruction.Pinsrq);

            WriteByte(imm);
        }

        public void Pinsrw(Operand dest, Operand src1, Operand src2, byte imm)
        {
            WriteInstruction(dest, src1, src2, X86Instruction.Pinsrw);

            WriteByte(imm);
        }

        public void Pop(Operand dest)
        {
            if (dest.Kind == OperandKind.Register)
            {
                WriteCompactInst(dest, 0x58);
            }
            else
            {
                WriteInstruction(dest, null, dest.Type, X86Instruction.Pop);
            }
        }

        public void Popcnt(Operand dest, Operand source, OperandType type)
        {
            WriteInstruction(dest, source, type, X86Instruction.Popcnt);
        }

        public void Pshufd(Operand dest, Operand source, byte imm)
        {
            WriteInstruction(dest, null, source, X86Instruction.Pshufd);

            WriteByte(imm);
        }

        public void Push(Operand source)
        {
            if (source.Kind == OperandKind.Register)
            {
                WriteCompactInst(source, 0x50);
            }
            else
            {
                WriteInstruction(null, source, source.Type, X86Instruction.Push);
            }
        }

        public void Return()
        {
            WriteByte(0xc3);
        }

        public void Ror(Operand dest, Operand source, OperandType type)
        {
            WriteShiftInst(dest, source, type, X86Instruction.Ror);
        }

        public void Sar(Operand dest, Operand source, OperandType type)
        {
            WriteShiftInst(dest, source, type, X86Instruction.Sar);
        }

        public void Shl(Operand dest, Operand source, OperandType type)
        {
            WriteShiftInst(dest, source, type, X86Instruction.Shl);
        }

        public void Shr(Operand dest, Operand source, OperandType type)
        {
            WriteShiftInst(dest, source, type, X86Instruction.Shr);
        }

        public void Setcc(Operand dest, X86Condition condition)
        {
            InstructionInfo info = _instTable[(int)X86Instruction.Setcc];

            WriteOpCode(dest, null, null, OperandType.None, info.Flags, info.OpRRM | (int)condition);
        }

        public void Stmxcsr(Operand dest)
        {
            WriteInstruction(dest, null, OperandType.I32, X86Instruction.Stmxcsr);
        }

        public void Sub(Operand dest, Operand source, OperandType type)
        {
            WriteInstruction(dest, source, type, X86Instruction.Sub);
        }

        public void Subsd(Operand dest, Operand src1, Operand src2)
        {
            WriteInstruction(dest, src1, src2, X86Instruction.Subsd);
        }

        public void Subss(Operand dest, Operand src1, Operand src2)
        {
            WriteInstruction(dest, src1, src2, X86Instruction.Subss);
        }

        public void Test(Operand src1, Operand src2, OperandType type)
        {
            WriteInstruction(src1, src2, type, X86Instruction.Test);
        }

        public void Xor(Operand dest, Operand source, OperandType type)
        {
            WriteInstruction(dest, source, type, X86Instruction.Xor);
        }

        public void Xorps(Operand dest, Operand src1, Operand src2)
        {
            WriteInstruction(dest, src1, src2, X86Instruction.Xorps);
        }

        public void WriteInstruction(
            X86Instruction inst,
            Operand dest,
            Operand source,
            OperandType type = OperandType.None)
        {
            WriteInstruction(dest, null, source, inst, type);
        }

        public void WriteInstruction(X86Instruction inst, Operand dest, Operand src1, Operand src2)
        {
            if (src2.Kind == OperandKind.Constant)
            {
                WriteInstruction(src1, dest, src2, inst);
            }
            else
            {
                WriteInstruction(dest, src1, src2, inst);
            }
        }

        public void WriteInstruction(
            X86Instruction inst,
            Operand dest,
            Operand src1,
            Operand src2,
            OperandType type)
        {
            WriteInstruction(dest, src1, src2, inst, type);
        }

        public void WriteInstruction(X86Instruction inst, Operand dest, Operand source, byte imm)
        {
            WriteInstruction(dest, null, source, inst);

            WriteByte(imm);
        }

        public void WriteInstruction(
            X86Instruction inst,
            Operand dest,
            Operand src1,
            Operand src2,
            Operand src3)
        {
            // 3+ operands can only be encoded with the VEX encoding scheme.
            Debug.Assert(HardwareCapabilities.SupportsVexEncoding);

            WriteInstruction(dest, src1, src2, inst);

            WriteByte((byte)(src3.AsByte() << 4));
        }

        public void WriteInstruction(
            X86Instruction inst,
            Operand dest,
            Operand src1,
            Operand src2,
            byte imm)
        {
            WriteInstruction(dest, src1, src2, inst);

            WriteByte(imm);
        }

        private void WriteShiftInst(Operand dest, Operand source, OperandType type, X86Instruction inst)
        {
            if (source.Kind == OperandKind.Register)
            {
                X86Register shiftReg = (X86Register)source.GetRegister().Index;

                Debug.Assert(shiftReg == X86Register.Rcx, $"Invalid shift register \"{shiftReg}\".");

                source = null;
            }
            else if (source.Kind == OperandKind.Constant)
            {
                source = source.With((uint)source.Value & (dest.Type == OperandType.I32 ? 0x1f : 0x3f));
            }

            WriteInstruction(dest, source, type, inst);
        }

        private void WriteInstruction(Operand dest, Operand source, OperandType type, X86Instruction inst)
        {
            InstructionInfo info = _instTable[(int)inst];

            if (source != null)
            {
                if (source.Kind == OperandKind.Constant)
                {
                    ulong imm = source.Value;

                    if (inst == X86Instruction.Mov8)
                    {
                        WriteOpCode(dest, null, null, type, info.Flags, info.OpRMImm8);

                        WriteByte((byte)imm);
                    }
                    else if (inst == X86Instruction.Mov16)
                    {
                        WriteOpCode(dest, null, null, type, info.Flags, info.OpRMImm32);

                        WriteInt16((short)imm);
                    }
                    else if (IsImm8(imm, type) && info.OpRMImm8 != BadOp)
                    {
                        WriteOpCode(dest, null, null, type, info.Flags, info.OpRMImm8);

                        WriteByte((byte)imm);
                    }
                    else if (!source.Relocatable && IsImm32(imm, type) && info.OpRMImm32 != BadOp)
                    {
                        WriteOpCode(dest, null, null, type, info.Flags, info.OpRMImm32);

                        WriteInt32((int)imm);
                    }
                    else if (dest != null && dest.Kind == OperandKind.Register && info.OpRImm64 != BadOp)
                    {
                        int? index = source.PtcIndex;

                        int rexPrefix = GetRexPrefix(dest, source, type, rrm: false);

                        if (rexPrefix != 0)
                        {
                            WriteByte((byte)rexPrefix);
                        }

                        WriteByte((byte)(info.OpRImm64 + (dest.GetRegister().Index & 0b111)));

                        if (_ptcInfo != null && index != null)
                        {
                            _ptcInfo.WriteRelocEntry(new RelocEntry((int)_stream.Position, (int)index));
                        }

                        WriteUInt64(imm);
                    }
                    else
                    {
                        throw new ArgumentException($"Failed to encode constant 0x{imm:X}.");
                    }
                }
                else if (source.Kind == OperandKind.Register && info.OpRMR != BadOp)
                {
                    WriteOpCode(dest, null, source, type, info.Flags, info.OpRMR);
                }
                else if (info.OpRRM != BadOp)
                {
                    WriteOpCode(dest, null, source, type, info.Flags, info.OpRRM, rrm: true);
                }
                else
                {
                    throw new ArgumentException($"Invalid source operand kind \"{source.Kind}\".");
                }
            }
            else if (info.OpRRM != BadOp)
            {
                WriteOpCode(dest, null, source, type, info.Flags, info.OpRRM, rrm: true);
            }
            else if (info.OpRMR != BadOp)
            {
                WriteOpCode(dest, null, source, type, info.Flags, info.OpRMR);
            }
            else
            {
                throw new ArgumentNullException(nameof(source));
            }
        }

        private void WriteInstruction(
            Operand dest,
            Operand src1,
            Operand src2,
            X86Instruction inst,
            OperandType type = OperandType.None)
        {
            InstructionInfo info = _instTable[(int)inst];

            if (src2 != null)
            {
                if (src2.Kind == OperandKind.Constant)
                {
                    ulong imm = src2.Value;

                    if ((byte)imm == imm && info.OpRMImm8 != BadOp)
                    {
                        WriteOpCode(dest, src1, null, type, info.Flags, info.OpRMImm8);

                        WriteByte((byte)imm);
                    }
                    else
                    {
                        throw new ArgumentException($"Failed to encode constant 0x{imm:X}.");
                    }
                }
                else if (src2.Kind == OperandKind.Register && info.OpRMR != BadOp)
                {
                    WriteOpCode(dest, src1, src2, type, info.Flags, info.OpRMR);
                }
                else if (info.OpRRM != BadOp)
                {
                    WriteOpCode(dest, src1, src2, type, info.Flags, info.OpRRM, rrm: true);
                }
                else
                {
                    throw new ArgumentException($"Invalid source operand kind \"{src2.Kind}\".");
                }
            }
            else if (info.OpRRM != BadOp)
            {
                WriteOpCode(dest, src1, src2, type, info.Flags, info.OpRRM, rrm: true);
            }
            else if (info.OpRMR != BadOp)
            {
                WriteOpCode(dest, src1, src2, type, info.Flags, info.OpRMR);
            }
            else
            {
                throw new ArgumentNullException(nameof(src2));
            }
        }

        private void WriteOpCode(
            Operand dest,
            Operand src1,
            Operand src2,
            OperandType type,
            InstructionFlags flags,
            int opCode,
            bool rrm = false)
        {
            int rexPrefix = GetRexPrefix(dest, src2, type, rrm);

            if ((flags & InstructionFlags.RexW) != 0)
            {
                rexPrefix |= RexWPrefix;
            }

            int modRM = (opCode >> OpModRMBits) << 3;

            MemoryOperand memOp = null;

            if (dest != null)
            {
                if (dest.Kind == OperandKind.Register)
                {
                    int regIndex = dest.GetRegister().Index;

                    modRM |= (regIndex & 0b111) << (rrm ? 3 : 0);

                    if ((flags & InstructionFlags.Reg8Dest) != 0 && regIndex >= 4)
                    {
                        rexPrefix |= RexPrefix;
                    }
                }
                else if (dest.Kind == OperandKind.Memory)
                {
                    memOp = dest as MemoryOperand;
                }
                else
                {
                    throw new ArgumentException("Invalid destination operand kind \"" + dest.Kind + "\".");
                }
            }

            if (src2 != null)
            {
                if (src2.Kind == OperandKind.Register)
                {
                    int regIndex = src2.GetRegister().Index;

                    modRM |= (regIndex & 0b111) << (rrm ? 0 : 3);

                    if ((flags & InstructionFlags.Reg8Src) != 0 && regIndex >= 4)
                    {
                        rexPrefix |= RexPrefix;
                    }
                }
                else if (src2.Kind == OperandKind.Memory && memOp == null)
                {
                    memOp = src2 as MemoryOperand;
                }
                else
                {
                    throw new ArgumentException("Invalid source operand kind \"" + src2.Kind + "\".");
                }
            }

            bool needsSibByte      = false;
            bool needsDisplacement = false;

            int sib = 0;

            if (memOp != null)
            {
                // Either source or destination is a memory operand.
                Register baseReg = memOp.BaseAddress.GetRegister();

                X86Register baseRegLow = (X86Register)(baseReg.Index & 0b111);

                needsSibByte      = memOp.Index != null     || baseRegLow == X86Register.Rsp;
                needsDisplacement = memOp.Displacement != 0 || baseRegLow == X86Register.Rbp;

                if (needsDisplacement)
                {
                    if (ConstFitsOnS8(memOp.Displacement))
                    {
                        modRM |= 0x40;
                    }
                    else /* if (ConstFitsOnS32(memOp.Displacement)) */
                    {
                        modRM |= 0x80;
                    }
                }

                if (baseReg.Index >= 8)
                {
                    Debug.Assert((uint)baseReg.Index <= MaxRegNumber);

                    rexPrefix |= RexPrefix | (baseReg.Index >> 3);
                }

                if (needsSibByte)
                {
                    sib = (int)baseRegLow;

                    if (memOp.Index != null)
                    {
                        int indexReg = memOp.Index.GetRegister().Index;

                        Debug.Assert(indexReg != (int)X86Register.Rsp, "Using RSP as index register on the memory operand is not allowed.");

                        if (indexReg >= 8)
                        {
                            Debug.Assert((uint)indexReg <= MaxRegNumber);

                            rexPrefix |= RexPrefix | (indexReg >> 3) << 1;
                        }

                        sib |= (indexReg & 0b111) << 3;
                    }
                    else
                    {
                        sib |= 0b100 << 3;
                    }

                    sib |= (int)memOp.Scale << 6;

                    modRM |= 0b100;
                }
                else
                {
                    modRM |= (int)baseRegLow;
                }
            }
            else
            {
                // Source and destination are registers.
                modRM |= 0xc0;
            }

            Debug.Assert(opCode != BadOp, "Invalid opcode value.");

            if ((flags & InstructionFlags.Vex) != 0 && HardwareCapabilities.SupportsVexEncoding)
            {
                // In a vex encoding, only one prefix can be active at a time. The active prefix is encoded in the second byte using two bits.

                int vexByte2 = (flags & InstructionFlags.PrefixMask) switch
                {
                    InstructionFlags.Prefix66 => 1,
                    InstructionFlags.PrefixF3 => 2,
                    InstructionFlags.PrefixF2 => 3,
                    _ => 0
                };

                if (src1 != null)
                {
                    vexByte2 |= (src1.GetRegister().Index ^ 0xf) << 3;
                }
                else
                {
                    vexByte2 |= 0b1111 << 3;
                }

                ushort opCodeHigh = (ushort)(opCode >> 8);

                if ((rexPrefix & 0b1011) == 0 && opCodeHigh == 0xf)
                {
                    // Two-byte form.
                    WriteByte(0xc5);

                    vexByte2 |= (~rexPrefix & 4) << 5;

                    WriteByte((byte)vexByte2);
                }
                else
                {
                    // Three-byte form.
                    WriteByte(0xc4);

                    int vexByte1 = (~rexPrefix & 7) << 5;

                    switch (opCodeHigh)
                    {
                        case 0xf:   vexByte1 |= 1; break;
                        case 0xf38: vexByte1 |= 2; break;
                        case 0xf3a: vexByte1 |= 3; break;

                        default: Debug.Assert(false, $"Failed to VEX encode opcode 0x{opCode:X}."); break;
                    }

                    vexByte2 |= (rexPrefix & 8) << 4;

                    WriteByte((byte)vexByte1);
                    WriteByte((byte)vexByte2);
                }

                opCode &= 0xff;
            }
            else
            {
                if (flags.HasFlag(InstructionFlags.Prefix66))
                {
                    WriteByte(0x66);
                }

                if (flags.HasFlag(InstructionFlags.PrefixF2))
                {
                    WriteByte(0xf2);
                }

                if (flags.HasFlag(InstructionFlags.PrefixF3))
                {
                    WriteByte(0xf3);
                }

                if (rexPrefix != 0)
                {
                    WriteByte((byte)rexPrefix);
                }
            }

            if (dest != null && (flags & InstructionFlags.RegOnly) != 0)
            {
                opCode += dest.GetRegister().Index & 7;
            }

            if ((opCode & 0xff0000) != 0)
            {
                WriteByte((byte)(opCode >> 16));
            }

            if ((opCode & 0xff00) != 0)
            {
                WriteByte((byte)(opCode >> 8));
            }

            WriteByte((byte)opCode);

            if ((flags & InstructionFlags.RegOnly) == 0)
            {
                WriteByte((byte)modRM);

                if (needsSibByte)
                {
                    WriteByte((byte)sib);
                }

                if (needsDisplacement)
                {
                    if (ConstFitsOnS8(memOp.Displacement))
                    {
                        WriteByte((byte)memOp.Displacement);
                    }
                    else /* if (ConstFitsOnS32(memOp.Displacement)) */
                    {
                        WriteInt32(memOp.Displacement);
                    }
                }
            }
        }

        private void WriteCompactInst(Operand operand, int opCode)
        {
            int regIndex = operand.GetRegister().Index;

            if (regIndex >= 8)
            {
                WriteByte(0x41);
            }

            WriteByte((byte)(opCode + (regIndex & 0b111)));
        }

        private static int GetRexPrefix(Operand dest, Operand source, OperandType type, bool rrm)
        {
            int rexPrefix = 0;

            if (Is64Bits(type))
            {
                rexPrefix = RexWPrefix;
            }

            void SetRegisterHighBit(Register reg, int bit)
            {
                if (reg.Index >= 8)
                {
                    rexPrefix |= RexPrefix | (reg.Index >> 3) << bit;
                }
            }

            if (dest != null && dest.Kind == OperandKind.Register)
            {
                SetRegisterHighBit(dest.GetRegister(), rrm ? 2 : 0);
            }

            if (source != null && source.Kind == OperandKind.Register)
            {
                SetRegisterHighBit(source.GetRegister(), rrm ? 0 : 2);
            }

            return rexPrefix;
        }

        private static bool Is64Bits(OperandType type)
        {
            return type == OperandType.I64 || type == OperandType.FP64;
        }

        private static bool IsImm8(ulong immediate, OperandType type)
        {
            long value = type == OperandType.I32 ? (int)immediate : (long)immediate;

            return ConstFitsOnS8(value);
        }

        private static bool IsImm32(ulong immediate, OperandType type)
        {
            long value = type == OperandType.I32 ? (int)immediate : (long)immediate;

            return ConstFitsOnS32(value);
        }

        public static int GetJccLength(long offset, bool ptcDisabled = true)
        {
            if (ptcDisabled && ConstFitsOnS8(offset < 0 ? offset - 2 : offset))
            {
                return 2;
            }
            else if (ConstFitsOnS32(offset < 0 ? offset - 6 : offset))
            {
                return 6;
            }
            else
            {
                throw new ArgumentOutOfRangeException(nameof(offset));
            }
        }

        public static int GetJmpLength(long offset, bool ptcDisabled = true)
        {
            if (ptcDisabled && ConstFitsOnS8(offset < 0 ? offset - 2 : offset))
            {
                return 2;
            }
            else if (ConstFitsOnS32(offset < 0 ? offset - 5 : offset))
            {
                return 5;
            }
            else
            {
                throw new ArgumentOutOfRangeException(nameof(offset));
            }
        }

        private static bool ConstFitsOnS8(long value)
        {
            return value == (sbyte)value;
        }

        private static bool ConstFitsOnS32(long value)
        {
            return value == (int)value;
        }

        private void WriteInt16(short value)
        {
            WriteUInt16((ushort)value);
        }

        private void WriteInt32(int value)
        {
            WriteUInt32((uint)value);
        }

        private void WriteByte(byte value)
        {
            _stream.WriteByte(value);
        }

        private void WriteUInt16(ushort value)
        {
            _stream.WriteByte((byte)(value >> 0));
            _stream.WriteByte((byte)(value >> 8));
        }

        private void WriteUInt32(uint value)
        {
            _stream.WriteByte((byte)(value >> 0));
            _stream.WriteByte((byte)(value >> 8));
            _stream.WriteByte((byte)(value >> 16));
            _stream.WriteByte((byte)(value >> 24));
        }

        private void WriteUInt64(ulong value)
        {
            _stream.WriteByte((byte)(value >> 0));
            _stream.WriteByte((byte)(value >> 8));
            _stream.WriteByte((byte)(value >> 16));
            _stream.WriteByte((byte)(value >> 24));
            _stream.WriteByte((byte)(value >> 32));
            _stream.WriteByte((byte)(value >> 40));
            _stream.WriteByte((byte)(value >> 48));
            _stream.WriteByte((byte)(value >> 56));
        }
    }
}<|MERGE_RESOLUTION|>--- conflicted
+++ resolved
@@ -72,221 +72,6 @@
         {
             _instTable = new InstructionInfo[(int)X86Instruction.Count];
 
-<<<<<<< HEAD
-            //  Name                                            RM/R        RM/I8       RM/I32      R/I64       R/RM        Flags
-            Add(X86Instruction.Add,         new InstructionInfo(0x00000001, 0x00000083, 0x00000081, BadOp,      0x00000003, InstructionFlags.None));
-            Add(X86Instruction.Addpd,       new InstructionInfo(BadOp,      BadOp,      BadOp,      BadOp,      0x00000f58, InstructionFlags.Vex | InstructionFlags.Prefix66));
-            Add(X86Instruction.Addps,       new InstructionInfo(BadOp,      BadOp,      BadOp,      BadOp,      0x00000f58, InstructionFlags.Vex));
-            Add(X86Instruction.Addsd,       new InstructionInfo(BadOp,      BadOp,      BadOp,      BadOp,      0x00000f58, InstructionFlags.Vex | InstructionFlags.PrefixF2));
-            Add(X86Instruction.Addss,       new InstructionInfo(BadOp,      BadOp,      BadOp,      BadOp,      0x00000f58, InstructionFlags.Vex | InstructionFlags.PrefixF3));
-            Add(X86Instruction.Aesdec,      new InstructionInfo(BadOp,      BadOp,      BadOp,      BadOp,      0x000f38de, InstructionFlags.Vex | InstructionFlags.Prefix66));
-            Add(X86Instruction.Aesdeclast,  new InstructionInfo(BadOp,      BadOp,      BadOp,      BadOp,      0x000f38df, InstructionFlags.Vex | InstructionFlags.Prefix66));
-            Add(X86Instruction.Aesenc,      new InstructionInfo(BadOp,      BadOp,      BadOp,      BadOp,      0x000f38dc, InstructionFlags.Vex | InstructionFlags.Prefix66));
-            Add(X86Instruction.Aesenclast,  new InstructionInfo(BadOp,      BadOp,      BadOp,      BadOp,      0x000f38dd, InstructionFlags.Vex | InstructionFlags.Prefix66));
-            Add(X86Instruction.Aesimc,      new InstructionInfo(BadOp,      BadOp,      BadOp,      BadOp,      0x000f38db, InstructionFlags.Vex | InstructionFlags.Prefix66));
-            Add(X86Instruction.And,         new InstructionInfo(0x00000021, 0x04000083, 0x04000081, BadOp,      0x00000023, InstructionFlags.None));
-            Add(X86Instruction.Andnpd,      new InstructionInfo(BadOp,      BadOp,      BadOp,      BadOp,      0x00000f55, InstructionFlags.Vex | InstructionFlags.Prefix66));
-            Add(X86Instruction.Andnps,      new InstructionInfo(BadOp,      BadOp,      BadOp,      BadOp,      0x00000f55, InstructionFlags.Vex));
-            Add(X86Instruction.Andpd,       new InstructionInfo(BadOp,      BadOp,      BadOp,      BadOp,      0x00000f54, InstructionFlags.Vex | InstructionFlags.Prefix66));
-            Add(X86Instruction.Andps,       new InstructionInfo(BadOp,      BadOp,      BadOp,      BadOp,      0x00000f54, InstructionFlags.Vex));
-            Add(X86Instruction.Blendvpd,    new InstructionInfo(BadOp,      BadOp,      BadOp,      BadOp,      0x000f3815, InstructionFlags.Prefix66));
-            Add(X86Instruction.Blendvps,    new InstructionInfo(BadOp,      BadOp,      BadOp,      BadOp,      0x000f3814, InstructionFlags.Prefix66));
-            Add(X86Instruction.Bsr,         new InstructionInfo(BadOp,      BadOp,      BadOp,      BadOp,      0x00000fbd, InstructionFlags.None));
-            Add(X86Instruction.Bswap,       new InstructionInfo(0x00000fc8, BadOp,      BadOp,      BadOp,      BadOp,      InstructionFlags.RegOnly));
-            Add(X86Instruction.Call,        new InstructionInfo(0x020000ff, BadOp,      BadOp,      BadOp,      BadOp,      InstructionFlags.None));
-            Add(X86Instruction.Cmovcc,      new InstructionInfo(BadOp,      BadOp,      BadOp,      BadOp,      0x00000f40, InstructionFlags.None));
-            Add(X86Instruction.Cmp,         new InstructionInfo(0x00000039, 0x07000083, 0x07000081, BadOp,      0x0000003b, InstructionFlags.None));
-            Add(X86Instruction.Cmppd,       new InstructionInfo(BadOp,      BadOp,      BadOp,      BadOp,      0x00000fc2, InstructionFlags.Vex | InstructionFlags.Prefix66));
-            Add(X86Instruction.Cmpps,       new InstructionInfo(BadOp,      BadOp,      BadOp,      BadOp,      0x00000fc2, InstructionFlags.Vex));
-            Add(X86Instruction.Cmpsd,       new InstructionInfo(BadOp,      BadOp,      BadOp,      BadOp,      0x00000fc2, InstructionFlags.Vex | InstructionFlags.PrefixF2));
-            Add(X86Instruction.Cmpss,       new InstructionInfo(BadOp,      BadOp,      BadOp,      BadOp,      0x00000fc2, InstructionFlags.Vex | InstructionFlags.PrefixF3));
-            Add(X86Instruction.Cmpxchg,     new InstructionInfo(0x00000fb1, BadOp,      BadOp,      BadOp,      BadOp,      InstructionFlags.None));
-            Add(X86Instruction.Cmpxchg16b,  new InstructionInfo(0x01000fc7, BadOp,      BadOp,      BadOp,      BadOp,      InstructionFlags.RexW));
-            Add(X86Instruction.Cmpxchg8,    new InstructionInfo(0x00000fb0, BadOp,      BadOp,      BadOp,      BadOp,      InstructionFlags.Reg8Src));
-            Add(X86Instruction.Comisd,      new InstructionInfo(BadOp,      BadOp,      BadOp,      BadOp,      0x00000f2f, InstructionFlags.Vex | InstructionFlags.Prefix66));
-            Add(X86Instruction.Comiss,      new InstructionInfo(BadOp,      BadOp,      BadOp,      BadOp,      0x00000f2f, InstructionFlags.Vex));
-            Add(X86Instruction.Crc32,       new InstructionInfo(BadOp,      BadOp,      BadOp,      BadOp,      0x000f38f1, InstructionFlags.PrefixF2));
-            Add(X86Instruction.Crc32_16,    new InstructionInfo(BadOp,      BadOp,      BadOp,      BadOp,      0x000f38f1, InstructionFlags.PrefixF2 | InstructionFlags.Prefix66));
-            Add(X86Instruction.Crc32_8,     new InstructionInfo(BadOp,      BadOp,      BadOp,      BadOp,      0x000f38f0, InstructionFlags.PrefixF2 | InstructionFlags.Reg8Src));
-            Add(X86Instruction.Cvtdq2pd,    new InstructionInfo(BadOp,      BadOp,      BadOp,      BadOp,      0x00000fe6, InstructionFlags.Vex | InstructionFlags.PrefixF3));
-            Add(X86Instruction.Cvtdq2ps,    new InstructionInfo(BadOp,      BadOp,      BadOp,      BadOp,      0x00000f5b, InstructionFlags.Vex));
-            Add(X86Instruction.Cvtpd2dq,    new InstructionInfo(BadOp,      BadOp,      BadOp,      BadOp,      0x00000fe6, InstructionFlags.Vex | InstructionFlags.PrefixF2));
-            Add(X86Instruction.Cvtpd2ps,    new InstructionInfo(BadOp,      BadOp,      BadOp,      BadOp,      0x00000f5a, InstructionFlags.Vex | InstructionFlags.Prefix66));
-            Add(X86Instruction.Cvtps2dq,    new InstructionInfo(BadOp,      BadOp,      BadOp,      BadOp,      0x00000f5b, InstructionFlags.Vex | InstructionFlags.Prefix66));
-            Add(X86Instruction.Cvtps2pd,    new InstructionInfo(BadOp,      BadOp,      BadOp,      BadOp,      0x00000f5a, InstructionFlags.Vex));
-            Add(X86Instruction.Cvtsd2si,    new InstructionInfo(BadOp,      BadOp,      BadOp,      BadOp,      0x00000f2d, InstructionFlags.Vex | InstructionFlags.PrefixF2));
-            Add(X86Instruction.Cvtsd2ss,    new InstructionInfo(BadOp,      BadOp,      BadOp,      BadOp,      0x00000f5a, InstructionFlags.Vex | InstructionFlags.PrefixF2));
-            Add(X86Instruction.Cvtsi2sd,    new InstructionInfo(BadOp,      BadOp,      BadOp,      BadOp,      0x00000f2a, InstructionFlags.Vex | InstructionFlags.PrefixF2));
-            Add(X86Instruction.Cvtsi2ss,    new InstructionInfo(BadOp,      BadOp,      BadOp,      BadOp,      0x00000f2a, InstructionFlags.Vex | InstructionFlags.PrefixF3));
-            Add(X86Instruction.Cvtss2sd,    new InstructionInfo(BadOp,      BadOp,      BadOp,      BadOp,      0x00000f5a, InstructionFlags.Vex | InstructionFlags.PrefixF3));
-            Add(X86Instruction.Cvtss2si,    new InstructionInfo(BadOp,      BadOp,      BadOp,      BadOp,      0x00000f2d, InstructionFlags.Vex | InstructionFlags.PrefixF3));
-            Add(X86Instruction.Div,         new InstructionInfo(BadOp,      BadOp,      BadOp,      BadOp,      0x060000f7, InstructionFlags.None));
-            Add(X86Instruction.Divpd,       new InstructionInfo(BadOp,      BadOp,      BadOp,      BadOp,      0x00000f5e, InstructionFlags.Vex | InstructionFlags.Prefix66));
-            Add(X86Instruction.Divps,       new InstructionInfo(BadOp,      BadOp,      BadOp,      BadOp,      0x00000f5e, InstructionFlags.Vex));
-            Add(X86Instruction.Divsd,       new InstructionInfo(BadOp,      BadOp,      BadOp,      BadOp,      0x00000f5e, InstructionFlags.Vex | InstructionFlags.PrefixF2));
-            Add(X86Instruction.Divss,       new InstructionInfo(BadOp,      BadOp,      BadOp,      BadOp,      0x00000f5e, InstructionFlags.Vex | InstructionFlags.PrefixF3));
-            Add(X86Instruction.Haddpd,      new InstructionInfo(BadOp,      BadOp,      BadOp,      BadOp,      0x00000f7c, InstructionFlags.Vex | InstructionFlags.Prefix66));
-            Add(X86Instruction.Haddps,      new InstructionInfo(BadOp,      BadOp,      BadOp,      BadOp,      0x00000f7c, InstructionFlags.Vex | InstructionFlags.PrefixF2));
-            Add(X86Instruction.Idiv,        new InstructionInfo(BadOp,      BadOp,      BadOp,      BadOp,      0x070000f7, InstructionFlags.None));
-            Add(X86Instruction.Imul,        new InstructionInfo(BadOp,      0x0000006b, 0x00000069, BadOp,      0x00000faf, InstructionFlags.None));
-            Add(X86Instruction.Imul128,     new InstructionInfo(BadOp,      BadOp,      BadOp,      BadOp,      0x050000f7, InstructionFlags.None));
-            Add(X86Instruction.Insertps,    new InstructionInfo(BadOp,      BadOp,      BadOp,      BadOp,      0x000f3a21, InstructionFlags.Vex | InstructionFlags.Prefix66));
-            Add(X86Instruction.Jmp,         new InstructionInfo(0x040000ff, BadOp,      BadOp,      BadOp,      BadOp,      InstructionFlags.None));
-            Add(X86Instruction.Ldmxcsr,     new InstructionInfo(0x02000fae, BadOp,      BadOp,      BadOp,      BadOp,      InstructionFlags.Vex));
-            Add(X86Instruction.Lea,         new InstructionInfo(BadOp,      BadOp,      BadOp,      BadOp,      0x0000008d, InstructionFlags.None));
-            Add(X86Instruction.Maxpd,       new InstructionInfo(BadOp,      BadOp,      BadOp,      BadOp,      0x00000f5f, InstructionFlags.Vex | InstructionFlags.Prefix66));
-            Add(X86Instruction.Maxps,       new InstructionInfo(BadOp,      BadOp,      BadOp,      BadOp,      0x00000f5f, InstructionFlags.Vex));
-            Add(X86Instruction.Maxsd,       new InstructionInfo(BadOp,      BadOp,      BadOp,      BadOp,      0x00000f5f, InstructionFlags.Vex | InstructionFlags.PrefixF2));
-            Add(X86Instruction.Maxss,       new InstructionInfo(BadOp,      BadOp,      BadOp,      BadOp,      0x00000f5f, InstructionFlags.Vex | InstructionFlags.PrefixF3));
-            Add(X86Instruction.Minpd,       new InstructionInfo(BadOp,      BadOp,      BadOp,      BadOp,      0x00000f5d, InstructionFlags.Vex | InstructionFlags.Prefix66));
-            Add(X86Instruction.Minps,       new InstructionInfo(BadOp,      BadOp,      BadOp,      BadOp,      0x00000f5d, InstructionFlags.Vex));
-            Add(X86Instruction.Minsd,       new InstructionInfo(BadOp,      BadOp,      BadOp,      BadOp,      0x00000f5d, InstructionFlags.Vex | InstructionFlags.PrefixF2));
-            Add(X86Instruction.Minss,       new InstructionInfo(BadOp,      BadOp,      BadOp,      BadOp,      0x00000f5d, InstructionFlags.Vex | InstructionFlags.PrefixF3));
-            Add(X86Instruction.Mov,         new InstructionInfo(0x00000089, BadOp,      0x000000c7, 0x000000b8, 0x0000008b, InstructionFlags.None));
-            Add(X86Instruction.Mov16,       new InstructionInfo(0x00000089, BadOp,      0x000000c7, BadOp,      0x0000008b, InstructionFlags.Prefix66));
-            Add(X86Instruction.Mov8,        new InstructionInfo(0x00000088, 0x000000c6, BadOp,      BadOp,      0x0000008a, InstructionFlags.Reg8Src | InstructionFlags.Reg8Dest));
-            Add(X86Instruction.Movd,        new InstructionInfo(0x00000f7e, BadOp,      BadOp,      BadOp,      0x00000f6e, InstructionFlags.Vex | InstructionFlags.Prefix66));
-            Add(X86Instruction.Movdqu,      new InstructionInfo(0x00000f7f, BadOp,      BadOp,      BadOp,      0x00000f6f, InstructionFlags.Vex | InstructionFlags.PrefixF3));
-            Add(X86Instruction.Movhlps,     new InstructionInfo(BadOp,      BadOp,      BadOp,      BadOp,      0x00000f12, InstructionFlags.Vex));
-            Add(X86Instruction.Movlhps,     new InstructionInfo(BadOp,      BadOp,      BadOp,      BadOp,      0x00000f16, InstructionFlags.Vex));
-            Add(X86Instruction.Movq,        new InstructionInfo(BadOp,      BadOp,      BadOp,      BadOp,      0x00000f7e, InstructionFlags.Vex | InstructionFlags.PrefixF3));
-            Add(X86Instruction.Movsd,       new InstructionInfo(0x00000f11, BadOp,      BadOp,      BadOp,      0x00000f10, InstructionFlags.Vex | InstructionFlags.PrefixF2));
-            Add(X86Instruction.Movss,       new InstructionInfo(0x00000f11, BadOp,      BadOp,      BadOp,      0x00000f10, InstructionFlags.Vex | InstructionFlags.PrefixF3));
-            Add(X86Instruction.Movsx16,     new InstructionInfo(BadOp,      BadOp,      BadOp,      BadOp,      0x00000fbf, InstructionFlags.None));
-            Add(X86Instruction.Movsx32,     new InstructionInfo(BadOp,      BadOp,      BadOp,      BadOp,      0x00000063, InstructionFlags.None));
-            Add(X86Instruction.Movsx8,      new InstructionInfo(BadOp,      BadOp,      BadOp,      BadOp,      0x00000fbe, InstructionFlags.Reg8Src));
-            Add(X86Instruction.Movzx16,     new InstructionInfo(BadOp,      BadOp,      BadOp,      BadOp,      0x00000fb7, InstructionFlags.None));
-            Add(X86Instruction.Movzx8,      new InstructionInfo(BadOp,      BadOp,      BadOp,      BadOp,      0x00000fb6, InstructionFlags.Reg8Src));
-            Add(X86Instruction.Mul128,      new InstructionInfo(BadOp,      BadOp,      BadOp,      BadOp,      0x040000f7, InstructionFlags.None));
-            Add(X86Instruction.Mulpd,       new InstructionInfo(BadOp,      BadOp,      BadOp,      BadOp,      0x00000f59, InstructionFlags.Vex | InstructionFlags.Prefix66));
-            Add(X86Instruction.Mulps,       new InstructionInfo(BadOp,      BadOp,      BadOp,      BadOp,      0x00000f59, InstructionFlags.Vex));
-            Add(X86Instruction.Mulsd,       new InstructionInfo(BadOp,      BadOp,      BadOp,      BadOp,      0x00000f59, InstructionFlags.Vex | InstructionFlags.PrefixF2));
-            Add(X86Instruction.Mulss,       new InstructionInfo(BadOp,      BadOp,      BadOp,      BadOp,      0x00000f59, InstructionFlags.Vex | InstructionFlags.PrefixF3));
-            Add(X86Instruction.Neg,         new InstructionInfo(0x030000f7, BadOp,      BadOp,      BadOp,      BadOp,      InstructionFlags.None));
-            Add(X86Instruction.Not,         new InstructionInfo(0x020000f7, BadOp,      BadOp,      BadOp,      BadOp,      InstructionFlags.None));
-            Add(X86Instruction.Or,          new InstructionInfo(0x00000009, 0x01000083, 0x01000081, BadOp,      0x0000000b, InstructionFlags.None));
-            Add(X86Instruction.Paddb,       new InstructionInfo(BadOp,      BadOp,      BadOp,      BadOp,      0x00000ffc, InstructionFlags.Vex | InstructionFlags.Prefix66));
-            Add(X86Instruction.Paddd,       new InstructionInfo(BadOp,      BadOp,      BadOp,      BadOp,      0x00000ffe, InstructionFlags.Vex | InstructionFlags.Prefix66));
-            Add(X86Instruction.Paddq,       new InstructionInfo(BadOp,      BadOp,      BadOp,      BadOp,      0x00000fd4, InstructionFlags.Vex | InstructionFlags.Prefix66));
-            Add(X86Instruction.Paddw,       new InstructionInfo(BadOp,      BadOp,      BadOp,      BadOp,      0x00000ffd, InstructionFlags.Vex | InstructionFlags.Prefix66));
-            Add(X86Instruction.Pand,        new InstructionInfo(BadOp,      BadOp,      BadOp,      BadOp,      0x00000fdb, InstructionFlags.Vex | InstructionFlags.Prefix66));
-            Add(X86Instruction.Pandn,       new InstructionInfo(BadOp,      BadOp,      BadOp,      BadOp,      0x00000fdf, InstructionFlags.Vex | InstructionFlags.Prefix66));
-            Add(X86Instruction.Pavgb,       new InstructionInfo(BadOp,      BadOp,      BadOp,      BadOp,      0x00000fe0, InstructionFlags.Vex | InstructionFlags.Prefix66));
-            Add(X86Instruction.Pavgw,       new InstructionInfo(BadOp,      BadOp,      BadOp,      BadOp,      0x00000fe3, InstructionFlags.Vex | InstructionFlags.Prefix66));
-            Add(X86Instruction.Pblendvb,    new InstructionInfo(BadOp,      BadOp,      BadOp,      BadOp,      0x000f3810, InstructionFlags.Prefix66));
-            Add(X86Instruction.Pclmulqdq,   new InstructionInfo(BadOp,      BadOp,      BadOp,      BadOp,      0x000f3a44, InstructionFlags.Vex | InstructionFlags.Prefix66));
-            Add(X86Instruction.Pcmpeqb,     new InstructionInfo(BadOp,      BadOp,      BadOp,      BadOp,      0x00000f74, InstructionFlags.Vex | InstructionFlags.Prefix66));
-            Add(X86Instruction.Pcmpeqd,     new InstructionInfo(BadOp,      BadOp,      BadOp,      BadOp,      0x00000f76, InstructionFlags.Vex | InstructionFlags.Prefix66));
-            Add(X86Instruction.Pcmpeqq,     new InstructionInfo(BadOp,      BadOp,      BadOp,      BadOp,      0x000f3829, InstructionFlags.Vex | InstructionFlags.Prefix66));
-            Add(X86Instruction.Pcmpeqw,     new InstructionInfo(BadOp,      BadOp,      BadOp,      BadOp,      0x00000f75, InstructionFlags.Vex | InstructionFlags.Prefix66));
-            Add(X86Instruction.Pcmpgtb,     new InstructionInfo(BadOp,      BadOp,      BadOp,      BadOp,      0x00000f64, InstructionFlags.Vex | InstructionFlags.Prefix66));
-            Add(X86Instruction.Pcmpgtd,     new InstructionInfo(BadOp,      BadOp,      BadOp,      BadOp,      0x00000f66, InstructionFlags.Vex | InstructionFlags.Prefix66));
-            Add(X86Instruction.Pcmpgtq,     new InstructionInfo(BadOp,      BadOp,      BadOp,      BadOp,      0x000f3837, InstructionFlags.Vex | InstructionFlags.Prefix66));
-            Add(X86Instruction.Pcmpgtw,     new InstructionInfo(BadOp,      BadOp,      BadOp,      BadOp,      0x00000f65, InstructionFlags.Vex | InstructionFlags.Prefix66));
-            Add(X86Instruction.Pextrb,      new InstructionInfo(0x000f3a14, BadOp,      BadOp,      BadOp,      BadOp,      InstructionFlags.Vex | InstructionFlags.Prefix66));
-            Add(X86Instruction.Pextrd,      new InstructionInfo(0x000f3a16, BadOp,      BadOp,      BadOp,      BadOp,      InstructionFlags.Vex | InstructionFlags.Prefix66));
-            Add(X86Instruction.Pextrq,      new InstructionInfo(0x000f3a16, BadOp,      BadOp,      BadOp,      BadOp,      InstructionFlags.Vex | InstructionFlags.RexW | InstructionFlags.Prefix66));
-            Add(X86Instruction.Pextrw,      new InstructionInfo(BadOp,      BadOp,      BadOp,      BadOp,      0x00000fc5, InstructionFlags.Vex | InstructionFlags.Prefix66));
-            Add(X86Instruction.Pinsrb,      new InstructionInfo(BadOp,      BadOp,      BadOp,      BadOp,      0x000f3a20, InstructionFlags.Vex | InstructionFlags.Prefix66));
-            Add(X86Instruction.Pinsrd,      new InstructionInfo(BadOp,      BadOp,      BadOp,      BadOp,      0x000f3a22, InstructionFlags.Vex | InstructionFlags.Prefix66));
-            Add(X86Instruction.Pinsrq,      new InstructionInfo(BadOp,      BadOp,      BadOp,      BadOp,      0x000f3a22, InstructionFlags.Vex | InstructionFlags.RexW | InstructionFlags.Prefix66));
-            Add(X86Instruction.Pinsrw,      new InstructionInfo(BadOp,      BadOp,      BadOp,      BadOp,      0x00000fc4, InstructionFlags.Vex | InstructionFlags.Prefix66));
-            Add(X86Instruction.Pmaxsb,      new InstructionInfo(BadOp,      BadOp,      BadOp,      BadOp,      0x000f383c, InstructionFlags.Vex | InstructionFlags.Prefix66));
-            Add(X86Instruction.Pmaxsd,      new InstructionInfo(BadOp,      BadOp,      BadOp,      BadOp,      0x000f383d, InstructionFlags.Vex | InstructionFlags.Prefix66));
-            Add(X86Instruction.Pmaxsw,      new InstructionInfo(BadOp,      BadOp,      BadOp,      BadOp,      0x00000fee, InstructionFlags.Vex | InstructionFlags.Prefix66));
-            Add(X86Instruction.Pmaxub,      new InstructionInfo(BadOp,      BadOp,      BadOp,      BadOp,      0x00000fde, InstructionFlags.Vex | InstructionFlags.Prefix66));
-            Add(X86Instruction.Pmaxud,      new InstructionInfo(BadOp,      BadOp,      BadOp,      BadOp,      0x000f383f, InstructionFlags.Vex | InstructionFlags.Prefix66));
-            Add(X86Instruction.Pmaxuw,      new InstructionInfo(BadOp,      BadOp,      BadOp,      BadOp,      0x000f383e, InstructionFlags.Vex | InstructionFlags.Prefix66));
-            Add(X86Instruction.Pminsb,      new InstructionInfo(BadOp,      BadOp,      BadOp,      BadOp,      0x000f3838, InstructionFlags.Vex | InstructionFlags.Prefix66));
-            Add(X86Instruction.Pminsd,      new InstructionInfo(BadOp,      BadOp,      BadOp,      BadOp,      0x000f3839, InstructionFlags.Vex | InstructionFlags.Prefix66));
-            Add(X86Instruction.Pminsw,      new InstructionInfo(BadOp,      BadOp,      BadOp,      BadOp,      0x00000fea, InstructionFlags.Vex | InstructionFlags.Prefix66));
-            Add(X86Instruction.Pminub,      new InstructionInfo(BadOp,      BadOp,      BadOp,      BadOp,      0x00000fda, InstructionFlags.Vex | InstructionFlags.Prefix66));
-            Add(X86Instruction.Pminud,      new InstructionInfo(BadOp,      BadOp,      BadOp,      BadOp,      0x000f383b, InstructionFlags.Vex | InstructionFlags.Prefix66));
-            Add(X86Instruction.Pminuw,      new InstructionInfo(BadOp,      BadOp,      BadOp,      BadOp,      0x000f383a, InstructionFlags.Vex | InstructionFlags.Prefix66));
-            Add(X86Instruction.Pmovsxbw,    new InstructionInfo(BadOp,      BadOp,      BadOp,      BadOp,      0x000f3820, InstructionFlags.Vex | InstructionFlags.Prefix66));
-            Add(X86Instruction.Pmovsxdq,    new InstructionInfo(BadOp,      BadOp,      BadOp,      BadOp,      0x000f3825, InstructionFlags.Vex | InstructionFlags.Prefix66));
-            Add(X86Instruction.Pmovsxwd,    new InstructionInfo(BadOp,      BadOp,      BadOp,      BadOp,      0x000f3823, InstructionFlags.Vex | InstructionFlags.Prefix66));
-            Add(X86Instruction.Pmovzxbw,    new InstructionInfo(BadOp,      BadOp,      BadOp,      BadOp,      0x000f3830, InstructionFlags.Vex | InstructionFlags.Prefix66));
-            Add(X86Instruction.Pmovzxdq,    new InstructionInfo(BadOp,      BadOp,      BadOp,      BadOp,      0x000f3835, InstructionFlags.Vex | InstructionFlags.Prefix66));
-            Add(X86Instruction.Pmovzxwd,    new InstructionInfo(BadOp,      BadOp,      BadOp,      BadOp,      0x000f3833, InstructionFlags.Vex | InstructionFlags.Prefix66));
-            Add(X86Instruction.Pmulld,      new InstructionInfo(BadOp,      BadOp,      BadOp,      BadOp,      0x000f3840, InstructionFlags.Vex | InstructionFlags.Prefix66));
-            Add(X86Instruction.Pmullw,      new InstructionInfo(BadOp,      BadOp,      BadOp,      BadOp,      0x00000fd5, InstructionFlags.Vex | InstructionFlags.Prefix66));
-            Add(X86Instruction.Pop,         new InstructionInfo(0x0000008f, BadOp,      BadOp,      BadOp,      BadOp,      InstructionFlags.None));
-            Add(X86Instruction.Popcnt,      new InstructionInfo(BadOp,      BadOp,      BadOp,      BadOp,      0x00000fb8, InstructionFlags.PrefixF3));
-            Add(X86Instruction.Por,         new InstructionInfo(BadOp,      BadOp,      BadOp,      BadOp,      0x00000feb, InstructionFlags.Vex | InstructionFlags.Prefix66));
-            Add(X86Instruction.Pshufb,      new InstructionInfo(BadOp,      BadOp,      BadOp,      BadOp,      0x000f3800, InstructionFlags.Vex | InstructionFlags.Prefix66));
-            Add(X86Instruction.Pshufd,      new InstructionInfo(BadOp,      BadOp,      BadOp,      BadOp,      0x00000f70, InstructionFlags.Vex | InstructionFlags.Prefix66));
-            Add(X86Instruction.Pslld,       new InstructionInfo(BadOp,      0x06000f72, BadOp,      BadOp,      0x00000ff2, InstructionFlags.Vex | InstructionFlags.Prefix66));
-            Add(X86Instruction.Pslldq,      new InstructionInfo(BadOp,      0x07000f73, BadOp,      BadOp,      BadOp,      InstructionFlags.Vex | InstructionFlags.Prefix66));
-            Add(X86Instruction.Psllq,       new InstructionInfo(BadOp,      0x06000f73, BadOp,      BadOp,      0x00000ff3, InstructionFlags.Vex | InstructionFlags.Prefix66));
-            Add(X86Instruction.Psllw,       new InstructionInfo(BadOp,      0x06000f71, BadOp,      BadOp,      0x00000ff1, InstructionFlags.Vex | InstructionFlags.Prefix66));
-            Add(X86Instruction.Psrad,       new InstructionInfo(BadOp,      0x04000f72, BadOp,      BadOp,      0x00000fe2, InstructionFlags.Vex | InstructionFlags.Prefix66));
-            Add(X86Instruction.Psraw,       new InstructionInfo(BadOp,      0x04000f71, BadOp,      BadOp,      0x00000fe1, InstructionFlags.Vex | InstructionFlags.Prefix66));
-            Add(X86Instruction.Psrld,       new InstructionInfo(BadOp,      0x02000f72, BadOp,      BadOp,      0x00000fd2, InstructionFlags.Vex | InstructionFlags.Prefix66));
-            Add(X86Instruction.Psrlq,       new InstructionInfo(BadOp,      0x02000f73, BadOp,      BadOp,      0x00000fd3, InstructionFlags.Vex | InstructionFlags.Prefix66));
-            Add(X86Instruction.Psrldq,      new InstructionInfo(BadOp,      0x03000f73, BadOp,      BadOp,      BadOp,      InstructionFlags.Vex | InstructionFlags.Prefix66));
-            Add(X86Instruction.Psrlw,       new InstructionInfo(BadOp,      0x02000f71, BadOp,      BadOp,      0x00000fd1, InstructionFlags.Vex | InstructionFlags.Prefix66));
-            Add(X86Instruction.Psubb,       new InstructionInfo(BadOp,      BadOp,      BadOp,      BadOp,      0x00000ff8, InstructionFlags.Vex | InstructionFlags.Prefix66));
-            Add(X86Instruction.Psubd,       new InstructionInfo(BadOp,      BadOp,      BadOp,      BadOp,      0x00000ffa, InstructionFlags.Vex | InstructionFlags.Prefix66));
-            Add(X86Instruction.Psubq,       new InstructionInfo(BadOp,      BadOp,      BadOp,      BadOp,      0x00000ffb, InstructionFlags.Vex | InstructionFlags.Prefix66));
-            Add(X86Instruction.Psubw,       new InstructionInfo(BadOp,      BadOp,      BadOp,      BadOp,      0x00000ff9, InstructionFlags.Vex | InstructionFlags.Prefix66));
-            Add(X86Instruction.Punpckhbw,   new InstructionInfo(BadOp,      BadOp,      BadOp,      BadOp,      0x00000f68, InstructionFlags.Vex | InstructionFlags.Prefix66));
-            Add(X86Instruction.Punpckhdq,   new InstructionInfo(BadOp,      BadOp,      BadOp,      BadOp,      0x00000f6a, InstructionFlags.Vex | InstructionFlags.Prefix66));
-            Add(X86Instruction.Punpckhqdq,  new InstructionInfo(BadOp,      BadOp,      BadOp,      BadOp,      0x00000f6d, InstructionFlags.Vex | InstructionFlags.Prefix66));
-            Add(X86Instruction.Punpckhwd,   new InstructionInfo(BadOp,      BadOp,      BadOp,      BadOp,      0x00000f69, InstructionFlags.Vex | InstructionFlags.Prefix66));
-            Add(X86Instruction.Punpcklbw,   new InstructionInfo(BadOp,      BadOp,      BadOp,      BadOp,      0x00000f60, InstructionFlags.Vex | InstructionFlags.Prefix66));
-            Add(X86Instruction.Punpckldq,   new InstructionInfo(BadOp,      BadOp,      BadOp,      BadOp,      0x00000f62, InstructionFlags.Vex | InstructionFlags.Prefix66));
-            Add(X86Instruction.Punpcklqdq,  new InstructionInfo(BadOp,      BadOp,      BadOp,      BadOp,      0x00000f6c, InstructionFlags.Vex | InstructionFlags.Prefix66));
-            Add(X86Instruction.Punpcklwd,   new InstructionInfo(BadOp,      BadOp,      BadOp,      BadOp,      0x00000f61, InstructionFlags.Vex | InstructionFlags.Prefix66));
-            Add(X86Instruction.Push,        new InstructionInfo(BadOp,      0x0000006a, 0x00000068, BadOp,      0x060000ff, InstructionFlags.None));
-            Add(X86Instruction.Pxor,        new InstructionInfo(BadOp,      BadOp,      BadOp,      BadOp,      0x00000fef, InstructionFlags.Vex | InstructionFlags.Prefix66));
-            Add(X86Instruction.Rcpps,       new InstructionInfo(BadOp,      BadOp,      BadOp,      BadOp,      0x00000f53, InstructionFlags.Vex));
-            Add(X86Instruction.Rcpss,       new InstructionInfo(BadOp,      BadOp,      BadOp,      BadOp,      0x00000f53, InstructionFlags.Vex | InstructionFlags.PrefixF3));
-            Add(X86Instruction.Ror,         new InstructionInfo(0x010000d3, 0x010000c1, BadOp,      BadOp,      BadOp,      InstructionFlags.None));
-            Add(X86Instruction.Roundpd,     new InstructionInfo(BadOp,      BadOp,      BadOp,      BadOp,      0x000f3a09, InstructionFlags.Vex | InstructionFlags.Prefix66));
-            Add(X86Instruction.Roundps,     new InstructionInfo(BadOp,      BadOp,      BadOp,      BadOp,      0x000f3a08, InstructionFlags.Vex | InstructionFlags.Prefix66));
-            Add(X86Instruction.Roundsd,     new InstructionInfo(BadOp,      BadOp,      BadOp,      BadOp,      0x000f3a0b, InstructionFlags.Vex | InstructionFlags.Prefix66));
-            Add(X86Instruction.Roundss,     new InstructionInfo(BadOp,      BadOp,      BadOp,      BadOp,      0x000f3a0a, InstructionFlags.Vex | InstructionFlags.Prefix66));
-            Add(X86Instruction.Rsqrtps,     new InstructionInfo(BadOp,      BadOp,      BadOp,      BadOp,      0x00000f52, InstructionFlags.Vex));
-            Add(X86Instruction.Rsqrtss,     new InstructionInfo(BadOp,      BadOp,      BadOp,      BadOp,      0x00000f52, InstructionFlags.Vex | InstructionFlags.PrefixF3));
-            Add(X86Instruction.Sar,         new InstructionInfo(0x070000d3, 0x070000c1, BadOp,      BadOp,      BadOp,      InstructionFlags.None));
-            Add(X86Instruction.Setcc,       new InstructionInfo(BadOp,      BadOp,      BadOp,      BadOp,      0x00000f90, InstructionFlags.Reg8Dest));
-            Add(X86Instruction.Shl,         new InstructionInfo(0x040000d3, 0x040000c1, BadOp,      BadOp,      BadOp,      InstructionFlags.None));
-            Add(X86Instruction.Shr,         new InstructionInfo(0x050000d3, 0x050000c1, BadOp,      BadOp,      BadOp,      InstructionFlags.None));
-            Add(X86Instruction.Shufpd,      new InstructionInfo(BadOp,      BadOp,      BadOp,      BadOp,      0x00000fc6, InstructionFlags.Vex | InstructionFlags.Prefix66));
-            Add(X86Instruction.Shufps,      new InstructionInfo(BadOp,      BadOp,      BadOp,      BadOp,      0x00000fc6, InstructionFlags.Vex));
-            Add(X86Instruction.Sqrtpd,      new InstructionInfo(BadOp,      BadOp,      BadOp,      BadOp,      0x00000f51, InstructionFlags.Vex | InstructionFlags.Prefix66));
-            Add(X86Instruction.Sqrtps,      new InstructionInfo(BadOp,      BadOp,      BadOp,      BadOp,      0x00000f51, InstructionFlags.Vex));
-            Add(X86Instruction.Sqrtsd,      new InstructionInfo(BadOp,      BadOp,      BadOp,      BadOp,      0x00000f51, InstructionFlags.Vex | InstructionFlags.PrefixF2));
-            Add(X86Instruction.Sqrtss,      new InstructionInfo(BadOp,      BadOp,      BadOp,      BadOp,      0x00000f51, InstructionFlags.Vex | InstructionFlags.PrefixF3));
-            Add(X86Instruction.Stmxcsr,     new InstructionInfo(0x03000fae, BadOp,      BadOp,      BadOp,      BadOp,      InstructionFlags.Vex));
-            Add(X86Instruction.Sub,         new InstructionInfo(0x00000029, 0x05000083, 0x05000081, BadOp,      0x0000002b, InstructionFlags.None));
-            Add(X86Instruction.Subpd,       new InstructionInfo(BadOp,      BadOp,      BadOp,      BadOp,      0x00000f5c, InstructionFlags.Vex | InstructionFlags.Prefix66));
-            Add(X86Instruction.Subps,       new InstructionInfo(BadOp,      BadOp,      BadOp,      BadOp,      0x00000f5c, InstructionFlags.Vex));
-            Add(X86Instruction.Subsd,       new InstructionInfo(BadOp,      BadOp,      BadOp,      BadOp,      0x00000f5c, InstructionFlags.Vex | InstructionFlags.PrefixF2));
-            Add(X86Instruction.Subss,       new InstructionInfo(BadOp,      BadOp,      BadOp,      BadOp,      0x00000f5c, InstructionFlags.Vex | InstructionFlags.PrefixF3));
-            Add(X86Instruction.Test,        new InstructionInfo(0x00000085, BadOp,      0x000000f7, BadOp,      BadOp,      InstructionFlags.None));
-            Add(X86Instruction.Unpckhpd,    new InstructionInfo(BadOp,      BadOp,      BadOp,      BadOp,      0x00000f15, InstructionFlags.Vex | InstructionFlags.Prefix66));
-            Add(X86Instruction.Unpckhps,    new InstructionInfo(BadOp,      BadOp,      BadOp,      BadOp,      0x00000f15, InstructionFlags.Vex));
-            Add(X86Instruction.Unpcklpd,    new InstructionInfo(BadOp,      BadOp,      BadOp,      BadOp,      0x00000f14, InstructionFlags.Vex | InstructionFlags.Prefix66));
-            Add(X86Instruction.Unpcklps,    new InstructionInfo(BadOp,      BadOp,      BadOp,      BadOp,      0x00000f14, InstructionFlags.Vex));
-            Add(X86Instruction.Vblendvpd,   new InstructionInfo(BadOp,      BadOp,      BadOp,      BadOp,      0x000f3a4b, InstructionFlags.Vex | InstructionFlags.Prefix66));
-            Add(X86Instruction.Vblendvps,   new InstructionInfo(BadOp,      BadOp,      BadOp,      BadOp,      0x000f3a4a, InstructionFlags.Vex | InstructionFlags.Prefix66));
-            Add(X86Instruction.Vcvtph2ps,   new InstructionInfo(BadOp,      BadOp,      BadOp,      BadOp,      0x000f3813, InstructionFlags.Vex | InstructionFlags.Prefix66));
-            Add(X86Instruction.Vcvtps2ph,   new InstructionInfo(0x000f3a1d, BadOp,      BadOp,      BadOp,      BadOp,      InstructionFlags.Vex | InstructionFlags.Prefix66));
-            Add(X86Instruction.Vfmadd231ps, new InstructionInfo(BadOp,      BadOp,      BadOp,      BadOp,      0x000f38b8, InstructionFlags.Vex | InstructionFlags.Prefix66));
-            Add(X86Instruction.Vfmadd231pd, new InstructionInfo(BadOp,      BadOp,      BadOp,      BadOp,      0x000f38b8, InstructionFlags.Vex | InstructionFlags.Prefix66 | InstructionFlags.RexW));
-            Add(X86Instruction.Vfmadd231ss, new InstructionInfo(BadOp,      BadOp,      BadOp,      BadOp,      0x000f38b9, InstructionFlags.Vex | InstructionFlags.Prefix66));
-            Add(X86Instruction.Vfmadd231sd, new InstructionInfo(BadOp,      BadOp,      BadOp,      BadOp,      0x000f38b9, InstructionFlags.Vex | InstructionFlags.Prefix66 | InstructionFlags.RexW));
-            Add(X86Instruction.Vfmsub231ps, new InstructionInfo(BadOp,      BadOp,      BadOp,      BadOp,      0x000f38ba, InstructionFlags.Vex | InstructionFlags.Prefix66));
-            Add(X86Instruction.Vfmsub231pd, new InstructionInfo(BadOp,      BadOp,      BadOp,      BadOp,      0x000f38ba, InstructionFlags.Vex | InstructionFlags.Prefix66 | InstructionFlags.RexW));
-            Add(X86Instruction.Vfmsub231ss, new InstructionInfo(BadOp,      BadOp,      BadOp,      BadOp,      0x000f38bb, InstructionFlags.Vex | InstructionFlags.Prefix66));
-            Add(X86Instruction.Vfmsub231sd, new InstructionInfo(BadOp,      BadOp,      BadOp,      BadOp,      0x000f38bb, InstructionFlags.Vex | InstructionFlags.Prefix66 | InstructionFlags.RexW));
-            Add(X86Instruction.Vpblendvb,   new InstructionInfo(BadOp,      BadOp,      BadOp,      BadOp,      0x000f3a4c, InstructionFlags.Vex | InstructionFlags.Prefix66));
-            Add(X86Instruction.Xor,         new InstructionInfo(0x00000031, 0x06000083, 0x06000081, BadOp,      0x00000033, InstructionFlags.None));
-            Add(X86Instruction.Xorpd,       new InstructionInfo(BadOp,      BadOp,      BadOp,      BadOp,      0x00000f57, InstructionFlags.Vex | InstructionFlags.Prefix66));
-            Add(X86Instruction.Xorps,       new InstructionInfo(BadOp,      BadOp,      BadOp,      BadOp,      0x00000f57, InstructionFlags.Vex));
-=======
             //  Name                                             RM/R        RM/I8       RM/I32      R/I64       R/RM        Flags
             Add(X86Instruction.Add,          new InstructionInfo(0x00000001, 0x00000083, 0x00000081, BadOp,      0x00000003, InstructionFlags.None));
             Add(X86Instruction.Addpd,        new InstructionInfo(BadOp,      BadOp,      BadOp,      BadOp,      0x00000f58, InstructionFlags.Vex | InstructionFlags.Prefix66));
@@ -504,7 +289,6 @@
             Add(X86Instruction.Xor,          new InstructionInfo(0x00000031, 0x06000083, 0x06000081, BadOp,      0x00000033, InstructionFlags.None));
             Add(X86Instruction.Xorpd,        new InstructionInfo(BadOp,      BadOp,      BadOp,      BadOp,      0x00000f57, InstructionFlags.Vex | InstructionFlags.Prefix66));
             Add(X86Instruction.Xorps,        new InstructionInfo(BadOp,      BadOp,      BadOp,      BadOp,      0x00000f57, InstructionFlags.Vex));
->>>>>>> 4594c3b3
         }
 
         private static void Add(X86Instruction inst, InstructionInfo info)
