using ARMeilleure.IntermediateRepresentation;
using ARMeilleure.Translation.PTC;
using System;
using System.Diagnostics;
using System.IO;

namespace ARMeilleure.CodeGen.X86
{
    class Assembler
    {
        private const int BadOp       = 0;
        private const int OpModRMBits = 24;

        private const byte RexPrefix  = 0x40;
        private const byte RexWPrefix = 0x48;
        private const byte LockPrefix = 0xf0;

        private const int MaxRegNumber = 15;

        [Flags]
        private enum InstructionFlags
        {
            None     = 0,
            RegOnly  = 1 << 0,
            Reg8Src  = 1 << 1,
            Reg8Dest = 1 << 2,
            RexW     = 1 << 3,
            Vex      = 1 << 4,

            PrefixBit  = 16,
            PrefixMask = 7 << PrefixBit,
            Prefix66   = 1 << PrefixBit,
            PrefixF3   = 2 << PrefixBit,
            PrefixF2   = 4 << PrefixBit
        }

        private struct InstructionInfo
        {
            public int OpRMR     { get; }
            public int OpRMImm8  { get; }
            public int OpRMImm32 { get; }
            public int OpRImm64  { get; }
            public int OpRRM     { get; }

            public InstructionFlags Flags { get; }

            public InstructionInfo(
                int              opRMR,
                int              opRMImm8,
                int              opRMImm32,
                int              opRImm64,
                int              opRRM,
                InstructionFlags flags)
            {
                OpRMR     = opRMR;
                OpRMImm8  = opRMImm8;
                OpRMImm32 = opRMImm32;
                OpRImm64  = opRImm64;
                OpRRM     = opRRM;
                Flags     = flags;
            }
        }

        private static InstructionInfo[] _instTable;

        private Stream _stream;

        private PtcInfo _ptcInfo;
        private bool    _ptcDisabled;

        static Assembler()
        {
            _instTable = new InstructionInfo[(int)X86Instruction.Count];

            //  Name                                             RM/R        RM/I8       RM/I32      R/I64       R/RM        Flags
            Add(X86Instruction.Add,          new InstructionInfo(0x00000001, 0x00000083, 0x00000081, BadOp,      0x00000003, InstructionFlags.None));
            Add(X86Instruction.Addpd,        new InstructionInfo(BadOp,      BadOp,      BadOp,      BadOp,      0x00000f58, InstructionFlags.Vex | InstructionFlags.Prefix66));
            Add(X86Instruction.Addps,        new InstructionInfo(BadOp,      BadOp,      BadOp,      BadOp,      0x00000f58, InstructionFlags.Vex));
            Add(X86Instruction.Addsd,        new InstructionInfo(BadOp,      BadOp,      BadOp,      BadOp,      0x00000f58, InstructionFlags.Vex | InstructionFlags.PrefixF2));
            Add(X86Instruction.Addss,        new InstructionInfo(BadOp,      BadOp,      BadOp,      BadOp,      0x00000f58, InstructionFlags.Vex | InstructionFlags.PrefixF3));
            Add(X86Instruction.Aesdec,       new InstructionInfo(BadOp,      BadOp,      BadOp,      BadOp,      0x000f38de, InstructionFlags.Vex | InstructionFlags.Prefix66));
            Add(X86Instruction.Aesdeclast,   new InstructionInfo(BadOp,      BadOp,      BadOp,      BadOp,      0x000f38df, InstructionFlags.Vex | InstructionFlags.Prefix66));
            Add(X86Instruction.Aesenc,       new InstructionInfo(BadOp,      BadOp,      BadOp,      BadOp,      0x000f38dc, InstructionFlags.Vex | InstructionFlags.Prefix66));
            Add(X86Instruction.Aesenclast,   new InstructionInfo(BadOp,      BadOp,      BadOp,      BadOp,      0x000f38dd, InstructionFlags.Vex | InstructionFlags.Prefix66));
            Add(X86Instruction.Aesimc,       new InstructionInfo(BadOp,      BadOp,      BadOp,      BadOp,      0x000f38db, InstructionFlags.Vex | InstructionFlags.Prefix66));
            Add(X86Instruction.And,          new InstructionInfo(0x00000021, 0x04000083, 0x04000081, BadOp,      0x00000023, InstructionFlags.None));
            Add(X86Instruction.Andnpd,       new InstructionInfo(BadOp,      BadOp,      BadOp,      BadOp,      0x00000f55, InstructionFlags.Vex | InstructionFlags.Prefix66));
            Add(X86Instruction.Andnps,       new InstructionInfo(BadOp,      BadOp,      BadOp,      BadOp,      0x00000f55, InstructionFlags.Vex));
            Add(X86Instruction.Andpd,        new InstructionInfo(BadOp,      BadOp,      BadOp,      BadOp,      0x00000f54, InstructionFlags.Vex | InstructionFlags.Prefix66));
            Add(X86Instruction.Andps,        new InstructionInfo(BadOp,      BadOp,      BadOp,      BadOp,      0x00000f54, InstructionFlags.Vex));
            Add(X86Instruction.Blendvpd,     new InstructionInfo(BadOp,      BadOp,      BadOp,      BadOp,      0x000f3815, InstructionFlags.Prefix66));
            Add(X86Instruction.Blendvps,     new InstructionInfo(BadOp,      BadOp,      BadOp,      BadOp,      0x000f3814, InstructionFlags.Prefix66));
            Add(X86Instruction.Bsr,          new InstructionInfo(BadOp,      BadOp,      BadOp,      BadOp,      0x00000fbd, InstructionFlags.None));
            Add(X86Instruction.Bswap,        new InstructionInfo(0x00000fc8, BadOp,      BadOp,      BadOp,      BadOp,      InstructionFlags.RegOnly));
            Add(X86Instruction.Call,         new InstructionInfo(0x020000ff, BadOp,      BadOp,      BadOp,      BadOp,      InstructionFlags.None));
            Add(X86Instruction.Cmovcc,       new InstructionInfo(BadOp,      BadOp,      BadOp,      BadOp,      0x00000f40, InstructionFlags.None));
            Add(X86Instruction.Cmp,          new InstructionInfo(0x00000039, 0x07000083, 0x07000081, BadOp,      0x0000003b, InstructionFlags.None));
            Add(X86Instruction.Cmppd,        new InstructionInfo(BadOp,      BadOp,      BadOp,      BadOp,      0x00000fc2, InstructionFlags.Vex | InstructionFlags.Prefix66));
            Add(X86Instruction.Cmpps,        new InstructionInfo(BadOp,      BadOp,      BadOp,      BadOp,      0x00000fc2, InstructionFlags.Vex));
            Add(X86Instruction.Cmpsd,        new InstructionInfo(BadOp,      BadOp,      BadOp,      BadOp,      0x00000fc2, InstructionFlags.Vex | InstructionFlags.PrefixF2));
            Add(X86Instruction.Cmpss,        new InstructionInfo(BadOp,      BadOp,      BadOp,      BadOp,      0x00000fc2, InstructionFlags.Vex | InstructionFlags.PrefixF3));
            Add(X86Instruction.Cmpxchg,      new InstructionInfo(0x00000fb1, BadOp,      BadOp,      BadOp,      BadOp,      InstructionFlags.None));
            Add(X86Instruction.Cmpxchg16b,   new InstructionInfo(0x01000fc7, BadOp,      BadOp,      BadOp,      BadOp,      InstructionFlags.RexW));
            Add(X86Instruction.Cmpxchg8,     new InstructionInfo(0x00000fb0, BadOp,      BadOp,      BadOp,      BadOp,      InstructionFlags.Reg8Src));
            Add(X86Instruction.Comisd,       new InstructionInfo(BadOp,      BadOp,      BadOp,      BadOp,      0x00000f2f, InstructionFlags.Vex | InstructionFlags.Prefix66));
            Add(X86Instruction.Comiss,       new InstructionInfo(BadOp,      BadOp,      BadOp,      BadOp,      0x00000f2f, InstructionFlags.Vex));
            Add(X86Instruction.Crc32,        new InstructionInfo(BadOp,      BadOp,      BadOp,      BadOp,      0x000f38f1, InstructionFlags.PrefixF2));
            Add(X86Instruction.Crc32_16,     new InstructionInfo(BadOp,      BadOp,      BadOp,      BadOp,      0x000f38f1, InstructionFlags.PrefixF2 | InstructionFlags.Prefix66));
            Add(X86Instruction.Crc32_8,      new InstructionInfo(BadOp,      BadOp,      BadOp,      BadOp,      0x000f38f0, InstructionFlags.PrefixF2 | InstructionFlags.Reg8Src));
            Add(X86Instruction.Cvtdq2pd,     new InstructionInfo(BadOp,      BadOp,      BadOp,      BadOp,      0x00000fe6, InstructionFlags.Vex | InstructionFlags.PrefixF3));
            Add(X86Instruction.Cvtdq2ps,     new InstructionInfo(BadOp,      BadOp,      BadOp,      BadOp,      0x00000f5b, InstructionFlags.Vex));
            Add(X86Instruction.Cvtpd2dq,     new InstructionInfo(BadOp,      BadOp,      BadOp,      BadOp,      0x00000fe6, InstructionFlags.Vex | InstructionFlags.PrefixF2));
            Add(X86Instruction.Cvtpd2ps,     new InstructionInfo(BadOp,      BadOp,      BadOp,      BadOp,      0x00000f5a, InstructionFlags.Vex | InstructionFlags.Prefix66));
            Add(X86Instruction.Cvtps2dq,     new InstructionInfo(BadOp,      BadOp,      BadOp,      BadOp,      0x00000f5b, InstructionFlags.Vex | InstructionFlags.Prefix66));
            Add(X86Instruction.Cvtps2pd,     new InstructionInfo(BadOp,      BadOp,      BadOp,      BadOp,      0x00000f5a, InstructionFlags.Vex));
            Add(X86Instruction.Cvtsd2si,     new InstructionInfo(BadOp,      BadOp,      BadOp,      BadOp,      0x00000f2d, InstructionFlags.Vex | InstructionFlags.PrefixF2));
            Add(X86Instruction.Cvtsd2ss,     new InstructionInfo(BadOp,      BadOp,      BadOp,      BadOp,      0x00000f5a, InstructionFlags.Vex | InstructionFlags.PrefixF2));
            Add(X86Instruction.Cvtsi2sd,     new InstructionInfo(BadOp,      BadOp,      BadOp,      BadOp,      0x00000f2a, InstructionFlags.Vex | InstructionFlags.PrefixF2));
            Add(X86Instruction.Cvtsi2ss,     new InstructionInfo(BadOp,      BadOp,      BadOp,      BadOp,      0x00000f2a, InstructionFlags.Vex | InstructionFlags.PrefixF3));
            Add(X86Instruction.Cvtss2sd,     new InstructionInfo(BadOp,      BadOp,      BadOp,      BadOp,      0x00000f5a, InstructionFlags.Vex | InstructionFlags.PrefixF3));
            Add(X86Instruction.Cvtss2si,     new InstructionInfo(BadOp,      BadOp,      BadOp,      BadOp,      0x00000f2d, InstructionFlags.Vex | InstructionFlags.PrefixF3));
            Add(X86Instruction.Div,          new InstructionInfo(BadOp,      BadOp,      BadOp,      BadOp,      0x060000f7, InstructionFlags.None));
            Add(X86Instruction.Divpd,        new InstructionInfo(BadOp,      BadOp,      BadOp,      BadOp,      0x00000f5e, InstructionFlags.Vex | InstructionFlags.Prefix66));
            Add(X86Instruction.Divps,        new InstructionInfo(BadOp,      BadOp,      BadOp,      BadOp,      0x00000f5e, InstructionFlags.Vex));
            Add(X86Instruction.Divsd,        new InstructionInfo(BadOp,      BadOp,      BadOp,      BadOp,      0x00000f5e, InstructionFlags.Vex | InstructionFlags.PrefixF2));
            Add(X86Instruction.Divss,        new InstructionInfo(BadOp,      BadOp,      BadOp,      BadOp,      0x00000f5e, InstructionFlags.Vex | InstructionFlags.PrefixF3));
            Add(X86Instruction.Haddpd,       new InstructionInfo(BadOp,      BadOp,      BadOp,      BadOp,      0x00000f7c, InstructionFlags.Vex | InstructionFlags.Prefix66));
            Add(X86Instruction.Haddps,       new InstructionInfo(BadOp,      BadOp,      BadOp,      BadOp,      0x00000f7c, InstructionFlags.Vex | InstructionFlags.PrefixF2));
            Add(X86Instruction.Idiv,         new InstructionInfo(BadOp,      BadOp,      BadOp,      BadOp,      0x070000f7, InstructionFlags.None));
            Add(X86Instruction.Imul,         new InstructionInfo(BadOp,      0x0000006b, 0x00000069, BadOp,      0x00000faf, InstructionFlags.None));
            Add(X86Instruction.Imul128,      new InstructionInfo(BadOp,      BadOp,      BadOp,      BadOp,      0x050000f7, InstructionFlags.None));
            Add(X86Instruction.Insertps,     new InstructionInfo(BadOp,      BadOp,      BadOp,      BadOp,      0x000f3a21, InstructionFlags.Vex | InstructionFlags.Prefix66));
            Add(X86Instruction.Jmp,          new InstructionInfo(0x040000ff, BadOp,      BadOp,      BadOp,      BadOp,      InstructionFlags.None));
<<<<<<< HEAD
=======
            Add(X86Instruction.Ldmxcsr,      new InstructionInfo(0x02000fae, BadOp,      BadOp,      BadOp,      BadOp,      InstructionFlags.Vex));
>>>>>>> 36f6bbf5
            Add(X86Instruction.Lea,          new InstructionInfo(BadOp,      BadOp,      BadOp,      BadOp,      0x0000008d, InstructionFlags.None));
            Add(X86Instruction.Maxpd,        new InstructionInfo(BadOp,      BadOp,      BadOp,      BadOp,      0x00000f5f, InstructionFlags.Vex | InstructionFlags.Prefix66));
            Add(X86Instruction.Maxps,        new InstructionInfo(BadOp,      BadOp,      BadOp,      BadOp,      0x00000f5f, InstructionFlags.Vex));
            Add(X86Instruction.Maxsd,        new InstructionInfo(BadOp,      BadOp,      BadOp,      BadOp,      0x00000f5f, InstructionFlags.Vex | InstructionFlags.PrefixF2));
            Add(X86Instruction.Maxss,        new InstructionInfo(BadOp,      BadOp,      BadOp,      BadOp,      0x00000f5f, InstructionFlags.Vex | InstructionFlags.PrefixF3));
            Add(X86Instruction.Minpd,        new InstructionInfo(BadOp,      BadOp,      BadOp,      BadOp,      0x00000f5d, InstructionFlags.Vex | InstructionFlags.Prefix66));
            Add(X86Instruction.Minps,        new InstructionInfo(BadOp,      BadOp,      BadOp,      BadOp,      0x00000f5d, InstructionFlags.Vex));
            Add(X86Instruction.Minsd,        new InstructionInfo(BadOp,      BadOp,      BadOp,      BadOp,      0x00000f5d, InstructionFlags.Vex | InstructionFlags.PrefixF2));
            Add(X86Instruction.Minss,        new InstructionInfo(BadOp,      BadOp,      BadOp,      BadOp,      0x00000f5d, InstructionFlags.Vex | InstructionFlags.PrefixF3));
            Add(X86Instruction.Mov,          new InstructionInfo(0x00000089, BadOp,      0x000000c7, 0x000000b8, 0x0000008b, InstructionFlags.None));
            Add(X86Instruction.Mov16,        new InstructionInfo(0x00000089, BadOp,      0x000000c7, BadOp,      0x0000008b, InstructionFlags.Prefix66));
            Add(X86Instruction.Mov8,         new InstructionInfo(0x00000088, 0x000000c6, BadOp,      BadOp,      0x0000008a, InstructionFlags.Reg8Src | InstructionFlags.Reg8Dest));
            Add(X86Instruction.Movd,         new InstructionInfo(0x00000f7e, BadOp,      BadOp,      BadOp,      0x00000f6e, InstructionFlags.Vex | InstructionFlags.Prefix66));
            Add(X86Instruction.Movdqu,       new InstructionInfo(0x00000f7f, BadOp,      BadOp,      BadOp,      0x00000f6f, InstructionFlags.Vex | InstructionFlags.PrefixF3));
            Add(X86Instruction.Movhlps,      new InstructionInfo(BadOp,      BadOp,      BadOp,      BadOp,      0x00000f12, InstructionFlags.Vex));
            Add(X86Instruction.Movlhps,      new InstructionInfo(BadOp,      BadOp,      BadOp,      BadOp,      0x00000f16, InstructionFlags.Vex));
            Add(X86Instruction.Movq,         new InstructionInfo(BadOp,      BadOp,      BadOp,      BadOp,      0x00000f7e, InstructionFlags.Vex | InstructionFlags.PrefixF3));
            Add(X86Instruction.Movsd,        new InstructionInfo(0x00000f11, BadOp,      BadOp,      BadOp,      0x00000f10, InstructionFlags.Vex | InstructionFlags.PrefixF2));
            Add(X86Instruction.Movss,        new InstructionInfo(0x00000f11, BadOp,      BadOp,      BadOp,      0x00000f10, InstructionFlags.Vex | InstructionFlags.PrefixF3));
            Add(X86Instruction.Movsx16,      new InstructionInfo(BadOp,      BadOp,      BadOp,      BadOp,      0x00000fbf, InstructionFlags.None));
            Add(X86Instruction.Movsx32,      new InstructionInfo(BadOp,      BadOp,      BadOp,      BadOp,      0x00000063, InstructionFlags.None));
            Add(X86Instruction.Movsx8,       new InstructionInfo(BadOp,      BadOp,      BadOp,      BadOp,      0x00000fbe, InstructionFlags.Reg8Src));
            Add(X86Instruction.Movzx16,      new InstructionInfo(BadOp,      BadOp,      BadOp,      BadOp,      0x00000fb7, InstructionFlags.None));
            Add(X86Instruction.Movzx8,       new InstructionInfo(BadOp,      BadOp,      BadOp,      BadOp,      0x00000fb6, InstructionFlags.Reg8Src));
            Add(X86Instruction.Mul128,       new InstructionInfo(BadOp,      BadOp,      BadOp,      BadOp,      0x040000f7, InstructionFlags.None));
            Add(X86Instruction.Mulpd,        new InstructionInfo(BadOp,      BadOp,      BadOp,      BadOp,      0x00000f59, InstructionFlags.Vex | InstructionFlags.Prefix66));
            Add(X86Instruction.Mulps,        new InstructionInfo(BadOp,      BadOp,      BadOp,      BadOp,      0x00000f59, InstructionFlags.Vex));
            Add(X86Instruction.Mulsd,        new InstructionInfo(BadOp,      BadOp,      BadOp,      BadOp,      0x00000f59, InstructionFlags.Vex | InstructionFlags.PrefixF2));
            Add(X86Instruction.Mulss,        new InstructionInfo(BadOp,      BadOp,      BadOp,      BadOp,      0x00000f59, InstructionFlags.Vex | InstructionFlags.PrefixF3));
            Add(X86Instruction.Neg,          new InstructionInfo(0x030000f7, BadOp,      BadOp,      BadOp,      BadOp,      InstructionFlags.None));
            Add(X86Instruction.Not,          new InstructionInfo(0x020000f7, BadOp,      BadOp,      BadOp,      BadOp,      InstructionFlags.None));
            Add(X86Instruction.Or,           new InstructionInfo(0x00000009, 0x01000083, 0x01000081, BadOp,      0x0000000b, InstructionFlags.None));
            Add(X86Instruction.Paddb,        new InstructionInfo(BadOp,      BadOp,      BadOp,      BadOp,      0x00000ffc, InstructionFlags.Vex | InstructionFlags.Prefix66));
            Add(X86Instruction.Paddd,        new InstructionInfo(BadOp,      BadOp,      BadOp,      BadOp,      0x00000ffe, InstructionFlags.Vex | InstructionFlags.Prefix66));
            Add(X86Instruction.Paddq,        new InstructionInfo(BadOp,      BadOp,      BadOp,      BadOp,      0x00000fd4, InstructionFlags.Vex | InstructionFlags.Prefix66));
            Add(X86Instruction.Paddw,        new InstructionInfo(BadOp,      BadOp,      BadOp,      BadOp,      0x00000ffd, InstructionFlags.Vex | InstructionFlags.Prefix66));
            Add(X86Instruction.Pand,         new InstructionInfo(BadOp,      BadOp,      BadOp,      BadOp,      0x00000fdb, InstructionFlags.Vex | InstructionFlags.Prefix66));
            Add(X86Instruction.Pandn,        new InstructionInfo(BadOp,      BadOp,      BadOp,      BadOp,      0x00000fdf, InstructionFlags.Vex | InstructionFlags.Prefix66));
            Add(X86Instruction.Pavgb,        new InstructionInfo(BadOp,      BadOp,      BadOp,      BadOp,      0x00000fe0, InstructionFlags.Vex | InstructionFlags.Prefix66));
            Add(X86Instruction.Pavgw,        new InstructionInfo(BadOp,      BadOp,      BadOp,      BadOp,      0x00000fe3, InstructionFlags.Vex | InstructionFlags.Prefix66));
            Add(X86Instruction.Pblendvb,     new InstructionInfo(BadOp,      BadOp,      BadOp,      BadOp,      0x000f3810, InstructionFlags.Prefix66));
            Add(X86Instruction.Pclmulqdq,    new InstructionInfo(BadOp,      BadOp,      BadOp,      BadOp,      0x000f3a44, InstructionFlags.Vex | InstructionFlags.Prefix66));
            Add(X86Instruction.Pcmpeqb,      new InstructionInfo(BadOp,      BadOp,      BadOp,      BadOp,      0x00000f74, InstructionFlags.Vex | InstructionFlags.Prefix66));
            Add(X86Instruction.Pcmpeqd,      new InstructionInfo(BadOp,      BadOp,      BadOp,      BadOp,      0x00000f76, InstructionFlags.Vex | InstructionFlags.Prefix66));
            Add(X86Instruction.Pcmpeqq,      new InstructionInfo(BadOp,      BadOp,      BadOp,      BadOp,      0x000f3829, InstructionFlags.Vex | InstructionFlags.Prefix66));
            Add(X86Instruction.Pcmpeqw,      new InstructionInfo(BadOp,      BadOp,      BadOp,      BadOp,      0x00000f75, InstructionFlags.Vex | InstructionFlags.Prefix66));
            Add(X86Instruction.Pcmpgtb,      new InstructionInfo(BadOp,      BadOp,      BadOp,      BadOp,      0x00000f64, InstructionFlags.Vex | InstructionFlags.Prefix66));
            Add(X86Instruction.Pcmpgtd,      new InstructionInfo(BadOp,      BadOp,      BadOp,      BadOp,      0x00000f66, InstructionFlags.Vex | InstructionFlags.Prefix66));
            Add(X86Instruction.Pcmpgtq,      new InstructionInfo(BadOp,      BadOp,      BadOp,      BadOp,      0x000f3837, InstructionFlags.Vex | InstructionFlags.Prefix66));
            Add(X86Instruction.Pcmpgtw,      new InstructionInfo(BadOp,      BadOp,      BadOp,      BadOp,      0x00000f65, InstructionFlags.Vex | InstructionFlags.Prefix66));
            Add(X86Instruction.Pextrb,       new InstructionInfo(0x000f3a14, BadOp,      BadOp,      BadOp,      BadOp,      InstructionFlags.Vex | InstructionFlags.Prefix66));
            Add(X86Instruction.Pextrd,       new InstructionInfo(0x000f3a16, BadOp,      BadOp,      BadOp,      BadOp,      InstructionFlags.Vex | InstructionFlags.Prefix66));
            Add(X86Instruction.Pextrq,       new InstructionInfo(0x000f3a16, BadOp,      BadOp,      BadOp,      BadOp,      InstructionFlags.Vex | InstructionFlags.RexW | InstructionFlags.Prefix66));
            Add(X86Instruction.Pextrw,       new InstructionInfo(BadOp,      BadOp,      BadOp,      BadOp,      0x00000fc5, InstructionFlags.Vex | InstructionFlags.Prefix66));
            Add(X86Instruction.Pinsrb,       new InstructionInfo(BadOp,      BadOp,      BadOp,      BadOp,      0x000f3a20, InstructionFlags.Vex | InstructionFlags.Prefix66));
            Add(X86Instruction.Pinsrd,       new InstructionInfo(BadOp,      BadOp,      BadOp,      BadOp,      0x000f3a22, InstructionFlags.Vex | InstructionFlags.Prefix66));
            Add(X86Instruction.Pinsrq,       new InstructionInfo(BadOp,      BadOp,      BadOp,      BadOp,      0x000f3a22, InstructionFlags.Vex | InstructionFlags.RexW | InstructionFlags.Prefix66));
            Add(X86Instruction.Pinsrw,       new InstructionInfo(BadOp,      BadOp,      BadOp,      BadOp,      0x00000fc4, InstructionFlags.Vex | InstructionFlags.Prefix66));
            Add(X86Instruction.Pmaxsb,       new InstructionInfo(BadOp,      BadOp,      BadOp,      BadOp,      0x000f383c, InstructionFlags.Vex | InstructionFlags.Prefix66));
            Add(X86Instruction.Pmaxsd,       new InstructionInfo(BadOp,      BadOp,      BadOp,      BadOp,      0x000f383d, InstructionFlags.Vex | InstructionFlags.Prefix66));
            Add(X86Instruction.Pmaxsw,       new InstructionInfo(BadOp,      BadOp,      BadOp,      BadOp,      0x00000fee, InstructionFlags.Vex | InstructionFlags.Prefix66));
            Add(X86Instruction.Pmaxub,       new InstructionInfo(BadOp,      BadOp,      BadOp,      BadOp,      0x00000fde, InstructionFlags.Vex | InstructionFlags.Prefix66));
            Add(X86Instruction.Pmaxud,       new InstructionInfo(BadOp,      BadOp,      BadOp,      BadOp,      0x000f383f, InstructionFlags.Vex | InstructionFlags.Prefix66));
            Add(X86Instruction.Pmaxuw,       new InstructionInfo(BadOp,      BadOp,      BadOp,      BadOp,      0x000f383e, InstructionFlags.Vex | InstructionFlags.Prefix66));
            Add(X86Instruction.Pminsb,       new InstructionInfo(BadOp,      BadOp,      BadOp,      BadOp,      0x000f3838, InstructionFlags.Vex | InstructionFlags.Prefix66));
            Add(X86Instruction.Pminsd,       new InstructionInfo(BadOp,      BadOp,      BadOp,      BadOp,      0x000f3839, InstructionFlags.Vex | InstructionFlags.Prefix66));
            Add(X86Instruction.Pminsw,       new InstructionInfo(BadOp,      BadOp,      BadOp,      BadOp,      0x00000fea, InstructionFlags.Vex | InstructionFlags.Prefix66));
            Add(X86Instruction.Pminub,       new InstructionInfo(BadOp,      BadOp,      BadOp,      BadOp,      0x00000fda, InstructionFlags.Vex | InstructionFlags.Prefix66));
            Add(X86Instruction.Pminud,       new InstructionInfo(BadOp,      BadOp,      BadOp,      BadOp,      0x000f383b, InstructionFlags.Vex | InstructionFlags.Prefix66));
            Add(X86Instruction.Pminuw,       new InstructionInfo(BadOp,      BadOp,      BadOp,      BadOp,      0x000f383a, InstructionFlags.Vex | InstructionFlags.Prefix66));
            Add(X86Instruction.Pmovsxbw,     new InstructionInfo(BadOp,      BadOp,      BadOp,      BadOp,      0x000f3820, InstructionFlags.Vex | InstructionFlags.Prefix66));
            Add(X86Instruction.Pmovsxdq,     new InstructionInfo(BadOp,      BadOp,      BadOp,      BadOp,      0x000f3825, InstructionFlags.Vex | InstructionFlags.Prefix66));
            Add(X86Instruction.Pmovsxwd,     new InstructionInfo(BadOp,      BadOp,      BadOp,      BadOp,      0x000f3823, InstructionFlags.Vex | InstructionFlags.Prefix66));
            Add(X86Instruction.Pmovzxbw,     new InstructionInfo(BadOp,      BadOp,      BadOp,      BadOp,      0x000f3830, InstructionFlags.Vex | InstructionFlags.Prefix66));
            Add(X86Instruction.Pmovzxdq,     new InstructionInfo(BadOp,      BadOp,      BadOp,      BadOp,      0x000f3835, InstructionFlags.Vex | InstructionFlags.Prefix66));
            Add(X86Instruction.Pmovzxwd,     new InstructionInfo(BadOp,      BadOp,      BadOp,      BadOp,      0x000f3833, InstructionFlags.Vex | InstructionFlags.Prefix66));
            Add(X86Instruction.Pmulld,       new InstructionInfo(BadOp,      BadOp,      BadOp,      BadOp,      0x000f3840, InstructionFlags.Vex | InstructionFlags.Prefix66));
            Add(X86Instruction.Pmullw,       new InstructionInfo(BadOp,      BadOp,      BadOp,      BadOp,      0x00000fd5, InstructionFlags.Vex | InstructionFlags.Prefix66));
            Add(X86Instruction.Pop,          new InstructionInfo(0x0000008f, BadOp,      BadOp,      BadOp,      BadOp,      InstructionFlags.None));
            Add(X86Instruction.Popcnt,       new InstructionInfo(BadOp,      BadOp,      BadOp,      BadOp,      0x00000fb8, InstructionFlags.PrefixF3));
            Add(X86Instruction.Por,          new InstructionInfo(BadOp,      BadOp,      BadOp,      BadOp,      0x00000feb, InstructionFlags.Vex | InstructionFlags.Prefix66));
            Add(X86Instruction.Pshufb,       new InstructionInfo(BadOp,      BadOp,      BadOp,      BadOp,      0x000f3800, InstructionFlags.Vex | InstructionFlags.Prefix66));
            Add(X86Instruction.Pshufd,       new InstructionInfo(BadOp,      BadOp,      BadOp,      BadOp,      0x00000f70, InstructionFlags.Vex | InstructionFlags.Prefix66));
            Add(X86Instruction.Pslld,        new InstructionInfo(BadOp,      0x06000f72, BadOp,      BadOp,      0x00000ff2, InstructionFlags.Vex | InstructionFlags.Prefix66));
            Add(X86Instruction.Pslldq,       new InstructionInfo(BadOp,      0x07000f73, BadOp,      BadOp,      BadOp,      InstructionFlags.Vex | InstructionFlags.Prefix66));
            Add(X86Instruction.Psllq,        new InstructionInfo(BadOp,      0x06000f73, BadOp,      BadOp,      0x00000ff3, InstructionFlags.Vex | InstructionFlags.Prefix66));
            Add(X86Instruction.Psllw,        new InstructionInfo(BadOp,      0x06000f71, BadOp,      BadOp,      0x00000ff1, InstructionFlags.Vex | InstructionFlags.Prefix66));
            Add(X86Instruction.Psrad,        new InstructionInfo(BadOp,      0x04000f72, BadOp,      BadOp,      0x00000fe2, InstructionFlags.Vex | InstructionFlags.Prefix66));
            Add(X86Instruction.Psraw,        new InstructionInfo(BadOp,      0x04000f71, BadOp,      BadOp,      0x00000fe1, InstructionFlags.Vex | InstructionFlags.Prefix66));
            Add(X86Instruction.Psrld,        new InstructionInfo(BadOp,      0x02000f72, BadOp,      BadOp,      0x00000fd2, InstructionFlags.Vex | InstructionFlags.Prefix66));
            Add(X86Instruction.Psrlq,        new InstructionInfo(BadOp,      0x02000f73, BadOp,      BadOp,      0x00000fd3, InstructionFlags.Vex | InstructionFlags.Prefix66));
            Add(X86Instruction.Psrldq,       new InstructionInfo(BadOp,      0x03000f73, BadOp,      BadOp,      BadOp,      InstructionFlags.Vex | InstructionFlags.Prefix66));
            Add(X86Instruction.Psrlw,        new InstructionInfo(BadOp,      0x02000f71, BadOp,      BadOp,      0x00000fd1, InstructionFlags.Vex | InstructionFlags.Prefix66));
            Add(X86Instruction.Psubb,        new InstructionInfo(BadOp,      BadOp,      BadOp,      BadOp,      0x00000ff8, InstructionFlags.Vex | InstructionFlags.Prefix66));
            Add(X86Instruction.Psubd,        new InstructionInfo(BadOp,      BadOp,      BadOp,      BadOp,      0x00000ffa, InstructionFlags.Vex | InstructionFlags.Prefix66));
            Add(X86Instruction.Psubq,        new InstructionInfo(BadOp,      BadOp,      BadOp,      BadOp,      0x00000ffb, InstructionFlags.Vex | InstructionFlags.Prefix66));
            Add(X86Instruction.Psubw,        new InstructionInfo(BadOp,      BadOp,      BadOp,      BadOp,      0x00000ff9, InstructionFlags.Vex | InstructionFlags.Prefix66));
            Add(X86Instruction.Punpckhbw,    new InstructionInfo(BadOp,      BadOp,      BadOp,      BadOp,      0x00000f68, InstructionFlags.Vex | InstructionFlags.Prefix66));
            Add(X86Instruction.Punpckhdq,    new InstructionInfo(BadOp,      BadOp,      BadOp,      BadOp,      0x00000f6a, InstructionFlags.Vex | InstructionFlags.Prefix66));
            Add(X86Instruction.Punpckhqdq,   new InstructionInfo(BadOp,      BadOp,      BadOp,      BadOp,      0x00000f6d, InstructionFlags.Vex | InstructionFlags.Prefix66));
            Add(X86Instruction.Punpckhwd,    new InstructionInfo(BadOp,      BadOp,      BadOp,      BadOp,      0x00000f69, InstructionFlags.Vex | InstructionFlags.Prefix66));
            Add(X86Instruction.Punpcklbw,    new InstructionInfo(BadOp,      BadOp,      BadOp,      BadOp,      0x00000f60, InstructionFlags.Vex | InstructionFlags.Prefix66));
            Add(X86Instruction.Punpckldq,    new InstructionInfo(BadOp,      BadOp,      BadOp,      BadOp,      0x00000f62, InstructionFlags.Vex | InstructionFlags.Prefix66));
            Add(X86Instruction.Punpcklqdq,   new InstructionInfo(BadOp,      BadOp,      BadOp,      BadOp,      0x00000f6c, InstructionFlags.Vex | InstructionFlags.Prefix66));
            Add(X86Instruction.Punpcklwd,    new InstructionInfo(BadOp,      BadOp,      BadOp,      BadOp,      0x00000f61, InstructionFlags.Vex | InstructionFlags.Prefix66));
            Add(X86Instruction.Push,         new InstructionInfo(BadOp,      0x0000006a, 0x00000068, BadOp,      0x060000ff, InstructionFlags.None));
            Add(X86Instruction.Pxor,         new InstructionInfo(BadOp,      BadOp,      BadOp,      BadOp,      0x00000fef, InstructionFlags.Vex | InstructionFlags.Prefix66));
            Add(X86Instruction.Rcpps,        new InstructionInfo(BadOp,      BadOp,      BadOp,      BadOp,      0x00000f53, InstructionFlags.Vex));
            Add(X86Instruction.Rcpss,        new InstructionInfo(BadOp,      BadOp,      BadOp,      BadOp,      0x00000f53, InstructionFlags.Vex | InstructionFlags.PrefixF3));
            Add(X86Instruction.Ror,          new InstructionInfo(0x010000d3, 0x010000c1, BadOp,      BadOp,      BadOp,      InstructionFlags.None));
            Add(X86Instruction.Roundpd,      new InstructionInfo(BadOp,      BadOp,      BadOp,      BadOp,      0x000f3a09, InstructionFlags.Vex | InstructionFlags.Prefix66));
            Add(X86Instruction.Roundps,      new InstructionInfo(BadOp,      BadOp,      BadOp,      BadOp,      0x000f3a08, InstructionFlags.Vex | InstructionFlags.Prefix66));
            Add(X86Instruction.Roundsd,      new InstructionInfo(BadOp,      BadOp,      BadOp,      BadOp,      0x000f3a0b, InstructionFlags.Vex | InstructionFlags.Prefix66));
            Add(X86Instruction.Roundss,      new InstructionInfo(BadOp,      BadOp,      BadOp,      BadOp,      0x000f3a0a, InstructionFlags.Vex | InstructionFlags.Prefix66));
            Add(X86Instruction.Rsqrtps,      new InstructionInfo(BadOp,      BadOp,      BadOp,      BadOp,      0x00000f52, InstructionFlags.Vex));
            Add(X86Instruction.Rsqrtss,      new InstructionInfo(BadOp,      BadOp,      BadOp,      BadOp,      0x00000f52, InstructionFlags.Vex | InstructionFlags.PrefixF3));
            Add(X86Instruction.Sar,          new InstructionInfo(0x070000d3, 0x070000c1, BadOp,      BadOp,      BadOp,      InstructionFlags.None));
            Add(X86Instruction.Setcc,        new InstructionInfo(BadOp,      BadOp,      BadOp,      BadOp,      0x00000f90, InstructionFlags.Reg8Dest));
            Add(X86Instruction.Shl,          new InstructionInfo(0x040000d3, 0x040000c1, BadOp,      BadOp,      BadOp,      InstructionFlags.None));
            Add(X86Instruction.Shr,          new InstructionInfo(0x050000d3, 0x050000c1, BadOp,      BadOp,      BadOp,      InstructionFlags.None));
            Add(X86Instruction.Shufpd,       new InstructionInfo(BadOp,      BadOp,      BadOp,      BadOp,      0x00000fc6, InstructionFlags.Vex | InstructionFlags.Prefix66));
            Add(X86Instruction.Shufps,       new InstructionInfo(BadOp,      BadOp,      BadOp,      BadOp,      0x00000fc6, InstructionFlags.Vex));
            Add(X86Instruction.Sqrtpd,       new InstructionInfo(BadOp,      BadOp,      BadOp,      BadOp,      0x00000f51, InstructionFlags.Vex | InstructionFlags.Prefix66));
            Add(X86Instruction.Sqrtps,       new InstructionInfo(BadOp,      BadOp,      BadOp,      BadOp,      0x00000f51, InstructionFlags.Vex));
            Add(X86Instruction.Sqrtsd,       new InstructionInfo(BadOp,      BadOp,      BadOp,      BadOp,      0x00000f51, InstructionFlags.Vex | InstructionFlags.PrefixF2));
            Add(X86Instruction.Sqrtss,       new InstructionInfo(BadOp,      BadOp,      BadOp,      BadOp,      0x00000f51, InstructionFlags.Vex | InstructionFlags.PrefixF3));
<<<<<<< HEAD
=======
            Add(X86Instruction.Stmxcsr,      new InstructionInfo(0x03000fae, BadOp,      BadOp,      BadOp,      BadOp,      InstructionFlags.Vex));
>>>>>>> 36f6bbf5
            Add(X86Instruction.Sub,          new InstructionInfo(0x00000029, 0x05000083, 0x05000081, BadOp,      0x0000002b, InstructionFlags.None));
            Add(X86Instruction.Subpd,        new InstructionInfo(BadOp,      BadOp,      BadOp,      BadOp,      0x00000f5c, InstructionFlags.Vex | InstructionFlags.Prefix66));
            Add(X86Instruction.Subps,        new InstructionInfo(BadOp,      BadOp,      BadOp,      BadOp,      0x00000f5c, InstructionFlags.Vex));
            Add(X86Instruction.Subsd,        new InstructionInfo(BadOp,      BadOp,      BadOp,      BadOp,      0x00000f5c, InstructionFlags.Vex | InstructionFlags.PrefixF2));
            Add(X86Instruction.Subss,        new InstructionInfo(BadOp,      BadOp,      BadOp,      BadOp,      0x00000f5c, InstructionFlags.Vex | InstructionFlags.PrefixF3));
            Add(X86Instruction.Test,         new InstructionInfo(0x00000085, BadOp,      0x000000f7, BadOp,      BadOp,      InstructionFlags.None));
            Add(X86Instruction.Unpckhpd,     new InstructionInfo(BadOp,      BadOp,      BadOp,      BadOp,      0x00000f15, InstructionFlags.Vex | InstructionFlags.Prefix66));
            Add(X86Instruction.Unpckhps,     new InstructionInfo(BadOp,      BadOp,      BadOp,      BadOp,      0x00000f15, InstructionFlags.Vex));
            Add(X86Instruction.Unpcklpd,     new InstructionInfo(BadOp,      BadOp,      BadOp,      BadOp,      0x00000f14, InstructionFlags.Vex | InstructionFlags.Prefix66));
            Add(X86Instruction.Unpcklps,     new InstructionInfo(BadOp,      BadOp,      BadOp,      BadOp,      0x00000f14, InstructionFlags.Vex));
            Add(X86Instruction.Vblendvpd,    new InstructionInfo(BadOp,      BadOp,      BadOp,      BadOp,      0x000f3a4b, InstructionFlags.Vex | InstructionFlags.Prefix66));
            Add(X86Instruction.Vblendvps,    new InstructionInfo(BadOp,      BadOp,      BadOp,      BadOp,      0x000f3a4a, InstructionFlags.Vex | InstructionFlags.Prefix66));
            Add(X86Instruction.Vcvtph2ps,    new InstructionInfo(BadOp,      BadOp,      BadOp,      BadOp,      0x000f3813, InstructionFlags.Vex | InstructionFlags.Prefix66));
            Add(X86Instruction.Vcvtps2ph,    new InstructionInfo(0x000f3a1d, BadOp,      BadOp,      BadOp,      BadOp,      InstructionFlags.Vex | InstructionFlags.Prefix66));
<<<<<<< HEAD
            Add(X86Instruction.Vfmadd231ps,  new InstructionInfo(BadOp,      BadOp,      BadOp,      BadOp,      0x000f38b8, InstructionFlags.Vex | InstructionFlags.Prefix66));
            Add(X86Instruction.Vfmadd231sd,  new InstructionInfo(BadOp,      BadOp,      BadOp,      BadOp,      0x000f38b9, InstructionFlags.Vex | InstructionFlags.Prefix66 | InstructionFlags.RexW));
            Add(X86Instruction.Vfmadd231ss,  new InstructionInfo(BadOp,      BadOp,      BadOp,      BadOp,      0x000f38b9, InstructionFlags.Vex | InstructionFlags.Prefix66));
            Add(X86Instruction.Vfmsub231sd,  new InstructionInfo(BadOp,      BadOp,      BadOp,      BadOp,      0x000f38bb, InstructionFlags.Vex | InstructionFlags.Prefix66 | InstructionFlags.RexW));
            Add(X86Instruction.Vfmsub231ss,  new InstructionInfo(BadOp,      BadOp,      BadOp,      BadOp,      0x000f38bb, InstructionFlags.Vex | InstructionFlags.Prefix66));
            Add(X86Instruction.Vfnmadd231ps, new InstructionInfo(BadOp,      BadOp,      BadOp,      BadOp,      0x000f38bc, InstructionFlags.Vex | InstructionFlags.Prefix66));
            Add(X86Instruction.Vfnmadd231sd, new InstructionInfo(BadOp,      BadOp,      BadOp,      BadOp,      0x000f38bd, InstructionFlags.Vex | InstructionFlags.Prefix66 | InstructionFlags.RexW));
            Add(X86Instruction.Vfnmadd231ss, new InstructionInfo(BadOp,      BadOp,      BadOp,      BadOp,      0x000f38bd, InstructionFlags.Vex | InstructionFlags.Prefix66));
            Add(X86Instruction.Vfnmsub231sd, new InstructionInfo(BadOp,      BadOp,      BadOp,      BadOp,      0x000f38bf, InstructionFlags.Vex | InstructionFlags.Prefix66 | InstructionFlags.RexW));
            Add(X86Instruction.Vfnmsub231ss, new InstructionInfo(BadOp,      BadOp,      BadOp,      BadOp,      0x000f38bf, InstructionFlags.Vex | InstructionFlags.Prefix66));
=======
            Add(X86Instruction.Vfmadd231ps,  new InstructionInfo(BadOp,      BadOp,      BadOp,      BadOp,      0x000f38bc, InstructionFlags.Vex | InstructionFlags.Prefix66));
            Add(X86Instruction.Vfmadd231pd,  new InstructionInfo(BadOp,      BadOp,      BadOp,      BadOp,      0x000f38bc, InstructionFlags.Vex | InstructionFlags.Prefix66 | InstructionFlags.RexW));
            Add(X86Instruction.Vfmadd231ss,  new InstructionInfo(BadOp,      BadOp,      BadOp,      BadOp,      0x000f38bd, InstructionFlags.Vex | InstructionFlags.Prefix66));
            Add(X86Instruction.Vfmadd231sd,  new InstructionInfo(BadOp,      BadOp,      BadOp,      BadOp,      0x000f38bd, InstructionFlags.Vex | InstructionFlags.Prefix66 | InstructionFlags.RexW));
            Add(X86Instruction.Vfmsub231ps,  new InstructionInfo(BadOp,      BadOp,      BadOp,      BadOp,      0x000f38ba, InstructionFlags.Vex | InstructionFlags.Prefix66));
            Add(X86Instruction.Vfmsub231pd,  new InstructionInfo(BadOp,      BadOp,      BadOp,      BadOp,      0x000f38ba, InstructionFlags.Vex | InstructionFlags.Prefix66 | InstructionFlags.RexW));
            Add(X86Instruction.Vfmsub231ss,  new InstructionInfo(BadOp,      BadOp,      BadOp,      BadOp,      0x000f38bb, InstructionFlags.Vex | InstructionFlags.Prefix66));
            Add(X86Instruction.Vfmsub231sd,  new InstructionInfo(BadOp,      BadOp,      BadOp,      BadOp,      0x000f38bb, InstructionFlags.Vex | InstructionFlags.Prefix66 | InstructionFlags.RexW));
            Add(X86Instruction.Vfnmsub231ps, new InstructionInfo(BadOp,      BadOp,      BadOp,      BadOp,      0x000f38be, InstructionFlags.Vex | InstructionFlags.Prefix66));
            Add(X86Instruction.Vfnmsub231pd, new InstructionInfo(BadOp,      BadOp,      BadOp,      BadOp,      0x000f38be, InstructionFlags.Vex | InstructionFlags.Prefix66 | InstructionFlags.RexW));
            Add(X86Instruction.Vfnmsub231ss, new InstructionInfo(BadOp,      BadOp,      BadOp,      BadOp,      0x000f38bf, InstructionFlags.Vex | InstructionFlags.Prefix66));
            Add(X86Instruction.Vfnmsub231sd, new InstructionInfo(BadOp,      BadOp,      BadOp,      BadOp,      0x000f38bf, InstructionFlags.Vex | InstructionFlags.Prefix66 | InstructionFlags.RexW));
>>>>>>> 36f6bbf5
            Add(X86Instruction.Vpblendvb,    new InstructionInfo(BadOp,      BadOp,      BadOp,      BadOp,      0x000f3a4c, InstructionFlags.Vex | InstructionFlags.Prefix66));
            Add(X86Instruction.Xor,          new InstructionInfo(0x00000031, 0x06000083, 0x06000081, BadOp,      0x00000033, InstructionFlags.None));
            Add(X86Instruction.Xorpd,        new InstructionInfo(BadOp,      BadOp,      BadOp,      BadOp,      0x00000f57, InstructionFlags.Vex | InstructionFlags.Prefix66));
            Add(X86Instruction.Xorps,        new InstructionInfo(BadOp,      BadOp,      BadOp,      BadOp,      0x00000f57, InstructionFlags.Vex));
        }

        private static void Add(X86Instruction inst, InstructionInfo info)
        {
            _instTable[(int)inst] = info;
        }

        public Assembler(Stream stream, PtcInfo ptcInfo = null)
        {
            _stream = stream;

            _ptcInfo     = ptcInfo;
            _ptcDisabled = ptcInfo == null;
        }

        public void Add(Operand dest, Operand source, OperandType type)
        {
            WriteInstruction(dest, source, type, X86Instruction.Add);
        }

        public void Addsd(Operand dest, Operand src1, Operand src2)
        {
            WriteInstruction(dest, src1, src2, X86Instruction.Addsd);
        }

        public void Addss(Operand dest, Operand src1, Operand src2)
        {
            WriteInstruction(dest, src1, src2, X86Instruction.Addss);
        }

        public void And(Operand dest, Operand source, OperandType type)
        {
            WriteInstruction(dest, source, type, X86Instruction.And);
        }

        public void Bsr(Operand dest, Operand source, OperandType type)
        {
            WriteInstruction(dest, source, type, X86Instruction.Bsr);
        }

        public void Bswap(Operand dest)
        {
            WriteInstruction(dest, null, dest.Type, X86Instruction.Bswap);
        }

        public void Call(Operand dest)
        {
            WriteInstruction(dest, null, OperandType.None, X86Instruction.Call);
        }

        public void Cdq()
        {
            WriteByte(0x99);
        }

        public void Cmovcc(Operand dest, Operand source, OperandType type, X86Condition condition)
        {
            InstructionInfo info = _instTable[(int)X86Instruction.Cmovcc];

            WriteOpCode(dest, null, source, type, info.Flags, info.OpRRM | (int)condition, rrm: true);
        }

        public void Cmp(Operand src1, Operand src2, OperandType type)
        {
            WriteInstruction(src1, src2, type, X86Instruction.Cmp);
        }

        public void Cqo()
        {
            WriteByte(0x48);
            WriteByte(0x99);
        }

        public void Cmpxchg(MemoryOperand memOp, Operand src)
        {
            WriteByte(LockPrefix);

            WriteInstruction(memOp, src, src.Type, X86Instruction.Cmpxchg);
        }

        public void Cmpxchg16(MemoryOperand memOp, Operand src)
        {
            WriteByte(LockPrefix);
            WriteByte(0x66);

            WriteInstruction(memOp, src, src.Type, X86Instruction.Cmpxchg);
        }

        public void Cmpxchg16b(MemoryOperand memOp)
        {
            WriteByte(LockPrefix);

            WriteInstruction(memOp, null, OperandType.None, X86Instruction.Cmpxchg16b);
        }

        public void Cmpxchg8(MemoryOperand memOp, Operand src)
        {
            WriteByte(LockPrefix);

            WriteInstruction(memOp, src, src.Type, X86Instruction.Cmpxchg8);
        }

        public void Comisd(Operand src1, Operand src2)
        {
            WriteInstruction(src1, null, src2, X86Instruction.Comisd);
        }

        public void Comiss(Operand src1, Operand src2)
        {
            WriteInstruction(src1, null, src2, X86Instruction.Comiss);
        }

        public void Cvtsd2ss(Operand dest, Operand src1, Operand src2)
        {
            WriteInstruction(dest, src1, src2, X86Instruction.Cvtsd2ss);
        }

        public void Cvtsi2sd(Operand dest, Operand src1, Operand src2, OperandType type)
        {
            WriteInstruction(dest, src1, src2, X86Instruction.Cvtsi2sd, type);
        }

        public void Cvtsi2ss(Operand dest, Operand src1, Operand src2, OperandType type)
        {
            WriteInstruction(dest, src1, src2, X86Instruction.Cvtsi2ss, type);
        }

        public void Cvtss2sd(Operand dest, Operand src1, Operand src2)
        {
            WriteInstruction(dest, src1, src2, X86Instruction.Cvtss2sd);
        }

        public void Div(Operand source)
        {
            WriteInstruction(null, source, source.Type, X86Instruction.Div);
        }

        public void Divsd(Operand dest, Operand src1, Operand src2)
        {
            WriteInstruction(dest, src1, src2, X86Instruction.Divsd);
        }

        public void Divss(Operand dest, Operand src1, Operand src2)
        {
            WriteInstruction(dest, src1, src2, X86Instruction.Divss);
        }

        public void Idiv(Operand source)
        {
            WriteInstruction(null, source, source.Type, X86Instruction.Idiv);
        }

        public void Imul(Operand source)
        {
            WriteInstruction(null, source, source.Type, X86Instruction.Imul128);
        }

        public void Imul(Operand dest, Operand source, OperandType type)
        {
            if (source.Kind != OperandKind.Register)
            {
                throw new ArgumentException($"Invalid source operand kind \"{source.Kind}\".");
            }

            WriteInstruction(dest, source, type, X86Instruction.Imul);
        }

        public void Imul(Operand dest, Operand src1, Operand src2, OperandType type)
        {
            InstructionInfo info = _instTable[(int)X86Instruction.Imul];

            if (src2.Kind != OperandKind.Constant)
            {
                throw new ArgumentException($"Invalid source 2 operand kind \"{src2.Kind}\".");
            }

            if (IsImm8(src2.Value, src2.Type) && info.OpRMImm8 != BadOp)
            {
                WriteOpCode(dest, null, src1, type, info.Flags, info.OpRMImm8, rrm: true);

                WriteByte(src2.AsByte());
            }
            else if (IsImm32(src2.Value, src2.Type) && info.OpRMImm32 != BadOp)
            {
                WriteOpCode(dest, null, src1, type, info.Flags, info.OpRMImm32, rrm: true);

                WriteInt32(src2.AsInt32());
            }
            else
            {
                throw new ArgumentException($"Failed to encode constant 0x{src2.Value:X}.");
            }
        }

        public void Insertps(Operand dest, Operand src1, Operand src2, byte imm)
        {
            WriteInstruction(dest, src1, src2, X86Instruction.Insertps);

            WriteByte(imm);
        }

        public void Jcc(X86Condition condition, long offset)
        {
            if (_ptcDisabled && ConstFitsOnS8(offset))
            {
                WriteByte((byte)(0x70 | (int)condition));

                WriteByte((byte)offset);
            }
            else if (ConstFitsOnS32(offset))
            {
                WriteByte(0x0f);
                WriteByte((byte)(0x80 | (int)condition));

                WriteInt32((int)offset);
            }
            else
            {
                throw new ArgumentOutOfRangeException(nameof(offset));
            }
        }

        public void Jmp(long offset)
        {
            if (_ptcDisabled && ConstFitsOnS8(offset))
            {
                WriteByte(0xeb);

                WriteByte((byte)offset);
            }
            else if (ConstFitsOnS32(offset))
            {
                WriteByte(0xe9);

                WriteInt32((int)offset);
            }
            else
            {
                throw new ArgumentOutOfRangeException(nameof(offset));
            }
        }

        public void Jmp(Operand dest)
        {
            WriteInstruction(dest, null, OperandType.None, X86Instruction.Jmp);
        }

        public void Ldmxcsr(Operand dest)
        {
            WriteInstruction(dest, null, OperandType.I32, X86Instruction.Ldmxcsr);
        }

        public void Lea(Operand dest, Operand source, OperandType type)
        {
            WriteInstruction(dest, source, type, X86Instruction.Lea);
        }

        public void Mov(Operand dest, Operand source, OperandType type)
        {
            WriteInstruction(dest, source, type, X86Instruction.Mov);
        }

        public void Mov16(Operand dest, Operand source)
        {
            WriteInstruction(dest, source, OperandType.None, X86Instruction.Mov16);
        }

        public void Mov8(Operand dest, Operand source)
        {
            WriteInstruction(dest, source, OperandType.None, X86Instruction.Mov8);
        }

        public void Movd(Operand dest, Operand source)
        {
            InstructionInfo info = _instTable[(int)X86Instruction.Movd];

            if (source.Type.IsInteger() || source.Kind == OperandKind.Memory)
            {
                WriteOpCode(dest, null, source, OperandType.None, info.Flags, info.OpRRM, rrm: true);
            }
            else
            {
                WriteOpCode(dest, null, source, OperandType.None, info.Flags, info.OpRMR);
            }
        }

        public void Movdqu(Operand dest, Operand source)
        {
            WriteInstruction(dest, null, source, X86Instruction.Movdqu);
        }

        public void Movhlps(Operand dest, Operand src1, Operand src2)
        {
            WriteInstruction(dest, src1, src2, X86Instruction.Movhlps);
        }

        public void Movlhps(Operand dest, Operand src1, Operand src2)
        {
            WriteInstruction(dest, src1, src2, X86Instruction.Movlhps);
        }

        public void Movq(Operand dest, Operand source)
        {
            InstructionInfo info = _instTable[(int)X86Instruction.Movd];

            InstructionFlags flags = info.Flags | InstructionFlags.RexW;

            if (source.Type.IsInteger() || source.Kind == OperandKind.Memory)
            {
                WriteOpCode(dest, null, source, OperandType.None, flags, info.OpRRM, rrm: true);
            }
            else if (dest.Type.IsInteger() || dest.Kind == OperandKind.Memory)
            {
                WriteOpCode(dest, null, source, OperandType.None, flags, info.OpRMR);
            }
            else
            {
                WriteInstruction(dest, source, OperandType.None, X86Instruction.Movq);
            }
        }

        public void Movsd(Operand dest, Operand src1, Operand src2)
        {
            WriteInstruction(dest, src1, src2, X86Instruction.Movsd);
        }

        public void Movss(Operand dest, Operand src1, Operand src2)
        {
            WriteInstruction(dest, src1, src2, X86Instruction.Movss);
        }

        public void Movsx16(Operand dest, Operand source, OperandType type)
        {
            WriteInstruction(dest, source, type, X86Instruction.Movsx16);
        }

        public void Movsx32(Operand dest, Operand source, OperandType type)
        {
            WriteInstruction(dest, source, type, X86Instruction.Movsx32);
        }

        public void Movsx8(Operand dest, Operand source, OperandType type)
        {
            WriteInstruction(dest, source, type, X86Instruction.Movsx8);
        }

        public void Movzx16(Operand dest, Operand source, OperandType type)
        {
            WriteInstruction(dest, source, type, X86Instruction.Movzx16);
        }

        public void Movzx8(Operand dest, Operand source, OperandType type)
        {
            WriteInstruction(dest, source, type, X86Instruction.Movzx8);
        }

        public void Mul(Operand source)
        {
            WriteInstruction(null, source, source.Type, X86Instruction.Mul128);
        }

        public void Mulsd(Operand dest, Operand src1, Operand src2)
        {
            WriteInstruction(dest, src1, src2, X86Instruction.Mulsd);
        }

        public void Mulss(Operand dest, Operand src1, Operand src2)
        {
            WriteInstruction(dest, src1, src2, X86Instruction.Mulss);
        }

        public void Neg(Operand dest)
        {
            WriteInstruction(dest, null, dest.Type, X86Instruction.Neg);
        }

        public void Not(Operand dest)
        {
            WriteInstruction(dest, null, dest.Type, X86Instruction.Not);
        }

        public void Or(Operand dest, Operand source, OperandType type)
        {
            WriteInstruction(dest, source, type, X86Instruction.Or);
        }

        public void Pclmulqdq(Operand dest, Operand source, byte imm)
        {
            WriteInstruction(dest, null, source, X86Instruction.Pclmulqdq);

            WriteByte(imm);
        }

        public void Pcmpeqw(Operand dest, Operand src1, Operand src2)
        {
            WriteInstruction(dest, src1, src2, X86Instruction.Pcmpeqw);
        }

        public void Pextrb(Operand dest, Operand source, byte imm)
        {
            WriteInstruction(dest, null, source, X86Instruction.Pextrb);

            WriteByte(imm);
        }

        public void Pextrd(Operand dest, Operand source, byte imm)
        {
            WriteInstruction(dest, null, source, X86Instruction.Pextrd);

            WriteByte(imm);
        }

        public void Pextrq(Operand dest, Operand source, byte imm)
        {
            WriteInstruction(dest, null, source, X86Instruction.Pextrq);

            WriteByte(imm);
        }

        public void Pextrw(Operand dest, Operand source, byte imm)
        {
            WriteInstruction(dest, null, source, X86Instruction.Pextrw);

            WriteByte(imm);
        }

        public void Pinsrb(Operand dest, Operand src1, Operand src2, byte imm)
        {
            WriteInstruction(dest, src1, src2, X86Instruction.Pinsrb);

            WriteByte(imm);
        }

        public void Pinsrd(Operand dest, Operand src1, Operand src2, byte imm)
        {
            WriteInstruction(dest, src1, src2, X86Instruction.Pinsrd);

            WriteByte(imm);
        }

        public void Pinsrq(Operand dest, Operand src1, Operand src2, byte imm)
        {
            WriteInstruction(dest, src1, src2, X86Instruction.Pinsrq);

            WriteByte(imm);
        }

        public void Pinsrw(Operand dest, Operand src1, Operand src2, byte imm)
        {
            WriteInstruction(dest, src1, src2, X86Instruction.Pinsrw);

            WriteByte(imm);
        }

        public void Pop(Operand dest)
        {
            if (dest.Kind == OperandKind.Register)
            {
                WriteCompactInst(dest, 0x58);
            }
            else
            {
                WriteInstruction(dest, null, dest.Type, X86Instruction.Pop);
            }
        }

        public void Popcnt(Operand dest, Operand source, OperandType type)
        {
            WriteInstruction(dest, source, type, X86Instruction.Popcnt);
        }

        public void Pshufd(Operand dest, Operand source, byte imm)
        {
            WriteInstruction(dest, null, source, X86Instruction.Pshufd);

            WriteByte(imm);
        }

        public void Push(Operand source)
        {
            if (source.Kind == OperandKind.Register)
            {
                WriteCompactInst(source, 0x50);
            }
            else
            {
                WriteInstruction(null, source, source.Type, X86Instruction.Push);
            }
        }

        public void Return()
        {
            WriteByte(0xc3);
        }

        public void Ror(Operand dest, Operand source, OperandType type)
        {
            WriteShiftInst(dest, source, type, X86Instruction.Ror);
        }

        public void Sar(Operand dest, Operand source, OperandType type)
        {
            WriteShiftInst(dest, source, type, X86Instruction.Sar);
        }

        public void Shl(Operand dest, Operand source, OperandType type)
        {
            WriteShiftInst(dest, source, type, X86Instruction.Shl);
        }

        public void Shr(Operand dest, Operand source, OperandType type)
        {
            WriteShiftInst(dest, source, type, X86Instruction.Shr);
        }

        public void Setcc(Operand dest, X86Condition condition)
        {
            InstructionInfo info = _instTable[(int)X86Instruction.Setcc];

            WriteOpCode(dest, null, null, OperandType.None, info.Flags, info.OpRRM | (int)condition);
        }

        public void Stmxcsr(Operand dest)
        {
            WriteInstruction(dest, null, OperandType.I32, X86Instruction.Stmxcsr);
        }

        public void Sub(Operand dest, Operand source, OperandType type)
        {
            WriteInstruction(dest, source, type, X86Instruction.Sub);
        }

        public void Subsd(Operand dest, Operand src1, Operand src2)
        {
            WriteInstruction(dest, src1, src2, X86Instruction.Subsd);
        }

        public void Subss(Operand dest, Operand src1, Operand src2)
        {
            WriteInstruction(dest, src1, src2, X86Instruction.Subss);
        }

        public void Test(Operand src1, Operand src2, OperandType type)
        {
            WriteInstruction(src1, src2, type, X86Instruction.Test);
        }

        public void Xor(Operand dest, Operand source, OperandType type)
        {
            WriteInstruction(dest, source, type, X86Instruction.Xor);
        }

        public void Xorps(Operand dest, Operand src1, Operand src2)
        {
            WriteInstruction(dest, src1, src2, X86Instruction.Xorps);
        }

        public void WriteInstruction(
            X86Instruction inst,
            Operand dest,
            Operand source,
            OperandType type = OperandType.None)
        {
            WriteInstruction(dest, null, source, inst, type);
        }

        public void WriteInstruction(X86Instruction inst, Operand dest, Operand src1, Operand src2)
        {
            if (src2.Kind == OperandKind.Constant)
            {
                WriteInstruction(src1, dest, src2, inst);
            }
            else
            {
                WriteInstruction(dest, src1, src2, inst);
            }
        }

        public void WriteInstruction(
            X86Instruction inst,
            Operand dest,
            Operand src1,
            Operand src2,
            OperandType type)
        {
            WriteInstruction(dest, src1, src2, inst, type);
        }

        public void WriteInstruction(X86Instruction inst, Operand dest, Operand source, byte imm)
        {
            WriteInstruction(dest, null, source, inst);

            WriteByte(imm);
        }

        public void WriteInstruction(
            X86Instruction inst,
            Operand dest,
            Operand src1,
            Operand src2,
            Operand src3)
        {
            // 3+ operands can only be encoded with the VEX encoding scheme.
            Debug.Assert(HardwareCapabilities.SupportsVexEncoding);

            WriteInstruction(dest, src1, src2, inst);

            WriteByte((byte)(src3.AsByte() << 4));
        }

        public void WriteInstruction(
            X86Instruction inst,
            Operand dest,
            Operand src1,
            Operand src2,
            byte imm)
        {
            WriteInstruction(dest, src1, src2, inst);

            WriteByte(imm);
        }

        private void WriteShiftInst(Operand dest, Operand source, OperandType type, X86Instruction inst)
        {
            if (source.Kind == OperandKind.Register)
            {
                X86Register shiftReg = (X86Register)source.GetRegister().Index;

                Debug.Assert(shiftReg == X86Register.Rcx, $"Invalid shift register \"{shiftReg}\".");

                source = null;
            }
            else if (source.Kind == OperandKind.Constant)
            {
                source = source.With((uint)source.Value & (dest.Type == OperandType.I32 ? 0x1f : 0x3f));
            }

            WriteInstruction(dest, source, type, inst);
        }

        private void WriteInstruction(Operand dest, Operand source, OperandType type, X86Instruction inst)
        {
            InstructionInfo info = _instTable[(int)inst];

            if (source != null)
            {
                if (source.Kind == OperandKind.Constant)
                {
                    ulong imm = source.Value;

                    if (inst == X86Instruction.Mov8)
                    {
                        WriteOpCode(dest, null, null, type, info.Flags, info.OpRMImm8);

                        WriteByte((byte)imm);
                    }
                    else if (inst == X86Instruction.Mov16)
                    {
                        WriteOpCode(dest, null, null, type, info.Flags, info.OpRMImm32);

                        WriteInt16((short)imm);
                    }
                    else if (IsImm8(imm, type) && info.OpRMImm8 != BadOp)
                    {
                        WriteOpCode(dest, null, null, type, info.Flags, info.OpRMImm8);

                        WriteByte((byte)imm);
                    }
                    else if (!source.Relocatable && IsImm32(imm, type) && info.OpRMImm32 != BadOp)
                    {
                        WriteOpCode(dest, null, null, type, info.Flags, info.OpRMImm32);

                        WriteInt32((int)imm);
                    }
                    else if (dest != null && dest.Kind == OperandKind.Register && info.OpRImm64 != BadOp)
                    {
                        int? index = source.PtcIndex;

                        int rexPrefix = GetRexPrefix(dest, source, type, rrm: false);

                        if (rexPrefix != 0)
                        {
                            WriteByte((byte)rexPrefix);
                        }

                        WriteByte((byte)(info.OpRImm64 + (dest.GetRegister().Index & 0b111)));

                        if (_ptcInfo != null && index != null)
                        {
                            _ptcInfo.WriteRelocEntry(new RelocEntry((int)_stream.Position, (int)index));
                        }

                        WriteUInt64(imm);
                    }
                    else
                    {
                        throw new ArgumentException($"Failed to encode constant 0x{imm:X}.");
                    }
                }
                else if (source.Kind == OperandKind.Register && info.OpRMR != BadOp)
                {
                    WriteOpCode(dest, null, source, type, info.Flags, info.OpRMR);
                }
                else if (info.OpRRM != BadOp)
                {
                    WriteOpCode(dest, null, source, type, info.Flags, info.OpRRM, rrm: true);
                }
                else
                {
                    throw new ArgumentException($"Invalid source operand kind \"{source.Kind}\".");
                }
            }
            else if (info.OpRRM != BadOp)
            {
                WriteOpCode(dest, null, source, type, info.Flags, info.OpRRM, rrm: true);
            }
            else if (info.OpRMR != BadOp)
            {
                WriteOpCode(dest, null, source, type, info.Flags, info.OpRMR);
            }
            else
            {
                throw new ArgumentNullException(nameof(source));
            }
        }

        private void WriteInstruction(
            Operand dest,
            Operand src1,
            Operand src2,
            X86Instruction inst,
            OperandType type = OperandType.None)
        {
            InstructionInfo info = _instTable[(int)inst];

            if (src2 != null)
            {
                if (src2.Kind == OperandKind.Constant)
                {
                    ulong imm = src2.Value;

                    if ((byte)imm == imm && info.OpRMImm8 != BadOp)
                    {
                        WriteOpCode(dest, src1, null, type, info.Flags, info.OpRMImm8);

                        WriteByte((byte)imm);
                    }
                    else
                    {
                        throw new ArgumentException($"Failed to encode constant 0x{imm:X}.");
                    }
                }
                else if (src2.Kind == OperandKind.Register && info.OpRMR != BadOp)
                {
                    WriteOpCode(dest, src1, src2, type, info.Flags, info.OpRMR);
                }
                else if (info.OpRRM != BadOp)
                {
                    WriteOpCode(dest, src1, src2, type, info.Flags, info.OpRRM, rrm: true);
                }
                else
                {
                    throw new ArgumentException($"Invalid source operand kind \"{src2.Kind}\".");
                }
            }
            else if (info.OpRRM != BadOp)
            {
                WriteOpCode(dest, src1, src2, type, info.Flags, info.OpRRM, rrm: true);
            }
            else if (info.OpRMR != BadOp)
            {
                WriteOpCode(dest, src1, src2, type, info.Flags, info.OpRMR);
            }
            else
            {
                throw new ArgumentNullException(nameof(src2));
            }
        }

        private void WriteOpCode(
            Operand dest,
            Operand src1,
            Operand src2,
            OperandType type,
            InstructionFlags flags,
            int opCode,
            bool rrm = false)
        {
            int rexPrefix = GetRexPrefix(dest, src2, type, rrm);

            if ((flags & InstructionFlags.RexW) != 0)
            {
                rexPrefix |= RexWPrefix;
            }

            int modRM = (opCode >> OpModRMBits) << 3;

            MemoryOperand memOp = null;

            if (dest != null)
            {
                if (dest.Kind == OperandKind.Register)
                {
                    int regIndex = dest.GetRegister().Index;

                    modRM |= (regIndex & 0b111) << (rrm ? 3 : 0);

                    if ((flags & InstructionFlags.Reg8Dest) != 0 && regIndex >= 4)
                    {
                        rexPrefix |= RexPrefix;
                    }
                }
                else if (dest.Kind == OperandKind.Memory)
                {
                    memOp = dest as MemoryOperand;
                }
                else
                {
                    throw new ArgumentException("Invalid destination operand kind \"" + dest.Kind + "\".");
                }
            }

            if (src2 != null)
            {
                if (src2.Kind == OperandKind.Register)
                {
                    int regIndex = src2.GetRegister().Index;

                    modRM |= (regIndex & 0b111) << (rrm ? 0 : 3);

                    if ((flags & InstructionFlags.Reg8Src) != 0 && regIndex >= 4)
                    {
                        rexPrefix |= RexPrefix;
                    }
                }
                else if (src2.Kind == OperandKind.Memory && memOp == null)
                {
                    memOp = src2 as MemoryOperand;
                }
                else
                {
                    throw new ArgumentException("Invalid source operand kind \"" + src2.Kind + "\".");
                }
            }

            bool needsSibByte      = false;
            bool needsDisplacement = false;

            int sib = 0;

            if (memOp != null)
            {
                // Either source or destination is a memory operand.
                Register baseReg = memOp.BaseAddress.GetRegister();

                X86Register baseRegLow = (X86Register)(baseReg.Index & 0b111);

                needsSibByte      = memOp.Index != null     || baseRegLow == X86Register.Rsp;
                needsDisplacement = memOp.Displacement != 0 || baseRegLow == X86Register.Rbp;

                if (needsDisplacement)
                {
                    if (ConstFitsOnS8(memOp.Displacement))
                    {
                        modRM |= 0x40;
                    }
                    else /* if (ConstFitsOnS32(memOp.Displacement)) */
                    {
                        modRM |= 0x80;
                    }
                }

                if (baseReg.Index >= 8)
                {
                    Debug.Assert((uint)baseReg.Index <= MaxRegNumber);

                    rexPrefix |= RexPrefix | (baseReg.Index >> 3);
                }

                if (needsSibByte)
                {
                    sib = (int)baseRegLow;

                    if (memOp.Index != null)
                    {
                        int indexReg = memOp.Index.GetRegister().Index;

                        Debug.Assert(indexReg != (int)X86Register.Rsp, "Using RSP as index register on the memory operand is not allowed.");

                        if (indexReg >= 8)
                        {
                            Debug.Assert((uint)indexReg <= MaxRegNumber);

                            rexPrefix |= RexPrefix | (indexReg >> 3) << 1;
                        }

                        sib |= (indexReg & 0b111) << 3;
                    }
                    else
                    {
                        sib |= 0b100 << 3;
                    }

                    sib |= (int)memOp.Scale << 6;

                    modRM |= 0b100;
                }
                else
                {
                    modRM |= (int)baseRegLow;
                }
            }
            else
            {
                // Source and destination are registers.
                modRM |= 0xc0;
            }

            Debug.Assert(opCode != BadOp, "Invalid opcode value.");

            if ((flags & InstructionFlags.Vex) != 0 && HardwareCapabilities.SupportsVexEncoding)
            {
                // In a vex encoding, only one prefix can be active at a time. The active prefix is encoded in the second byte using two bits.

                int vexByte2 = (flags & InstructionFlags.PrefixMask) switch
                {
                    InstructionFlags.Prefix66 => 1,
                    InstructionFlags.PrefixF3 => 2,
                    InstructionFlags.PrefixF2 => 3,
                    _ => 0
                };

                if (src1 != null)
                {
                    vexByte2 |= (src1.GetRegister().Index ^ 0xf) << 3;
                }
                else
                {
                    vexByte2 |= 0b1111 << 3;
                }

                ushort opCodeHigh = (ushort)(opCode >> 8);

                if ((rexPrefix & 0b1011) == 0 && opCodeHigh == 0xf)
                {
                    // Two-byte form.
                    WriteByte(0xc5);

                    vexByte2 |= (~rexPrefix & 4) << 5;

                    WriteByte((byte)vexByte2);
                }
                else
                {
                    // Three-byte form.
                    WriteByte(0xc4);

                    int vexByte1 = (~rexPrefix & 7) << 5;

                    switch (opCodeHigh)
                    {
                        case 0xf:   vexByte1 |= 1; break;
                        case 0xf38: vexByte1 |= 2; break;
                        case 0xf3a: vexByte1 |= 3; break;

                        default: Debug.Assert(false, $"Failed to VEX encode opcode 0x{opCode:X}."); break;
                    }

                    vexByte2 |= (rexPrefix & 8) << 4;

                    WriteByte((byte)vexByte1);
                    WriteByte((byte)vexByte2);
                }

                opCode &= 0xff;
            }
            else
            {
                if (flags.HasFlag(InstructionFlags.Prefix66))
                {
                    WriteByte(0x66);
                }

                if (flags.HasFlag(InstructionFlags.PrefixF2))
                {
                    WriteByte(0xf2);
                }

                if (flags.HasFlag(InstructionFlags.PrefixF3))
                {
                    WriteByte(0xf3);
                }

                if (rexPrefix != 0)
                {
                    WriteByte((byte)rexPrefix);
                }
            }

            if (dest != null && (flags & InstructionFlags.RegOnly) != 0)
            {
                opCode += dest.GetRegister().Index & 7;
            }

            if ((opCode & 0xff0000) != 0)
            {
                WriteByte((byte)(opCode >> 16));
            }

            if ((opCode & 0xff00) != 0)
            {
                WriteByte((byte)(opCode >> 8));
            }

            WriteByte((byte)opCode);

            if ((flags & InstructionFlags.RegOnly) == 0)
            {
                WriteByte((byte)modRM);

                if (needsSibByte)
                {
                    WriteByte((byte)sib);
                }

                if (needsDisplacement)
                {
                    if (ConstFitsOnS8(memOp.Displacement))
                    {
                        WriteByte((byte)memOp.Displacement);
                    }
                    else /* if (ConstFitsOnS32(memOp.Displacement)) */
                    {
                        WriteInt32(memOp.Displacement);
                    }
                }
            }
        }

        private void WriteCompactInst(Operand operand, int opCode)
        {
            int regIndex = operand.GetRegister().Index;

            if (regIndex >= 8)
            {
                WriteByte(0x41);
            }

            WriteByte((byte)(opCode + (regIndex & 0b111)));
        }

        private static int GetRexPrefix(Operand dest, Operand source, OperandType type, bool rrm)
        {
            int rexPrefix = 0;

            if (Is64Bits(type))
            {
                rexPrefix = RexWPrefix;
            }

            void SetRegisterHighBit(Register reg, int bit)
            {
                if (reg.Index >= 8)
                {
                    rexPrefix |= RexPrefix | (reg.Index >> 3) << bit;
                }
            }

            if (dest != null && dest.Kind == OperandKind.Register)
            {
                SetRegisterHighBit(dest.GetRegister(), rrm ? 2 : 0);
            }

            if (source != null && source.Kind == OperandKind.Register)
            {
                SetRegisterHighBit(source.GetRegister(), rrm ? 0 : 2);
            }

            return rexPrefix;
        }

        private static bool Is64Bits(OperandType type)
        {
            return type == OperandType.I64 || type == OperandType.FP64;
        }

        private static bool IsImm8(ulong immediate, OperandType type)
        {
            long value = type == OperandType.I32 ? (int)immediate : (long)immediate;

            return ConstFitsOnS8(value);
        }

        private static bool IsImm32(ulong immediate, OperandType type)
        {
            long value = type == OperandType.I32 ? (int)immediate : (long)immediate;

            return ConstFitsOnS32(value);
        }

        public static int GetJccLength(long offset, bool ptcDisabled = true)
        {
            if (ptcDisabled && ConstFitsOnS8(offset < 0 ? offset - 2 : offset))
            {
                return 2;
            }
            else if (ConstFitsOnS32(offset < 0 ? offset - 6 : offset))
            {
                return 6;
            }
            else
            {
                throw new ArgumentOutOfRangeException(nameof(offset));
            }
        }

        public static int GetJmpLength(long offset, bool ptcDisabled = true)
        {
            if (ptcDisabled && ConstFitsOnS8(offset < 0 ? offset - 2 : offset))
            {
                return 2;
            }
            else if (ConstFitsOnS32(offset < 0 ? offset - 5 : offset))
            {
                return 5;
            }
            else
            {
                throw new ArgumentOutOfRangeException(nameof(offset));
            }
        }

        private static bool ConstFitsOnS8(long value)
        {
            return value == (sbyte)value;
        }

        private static bool ConstFitsOnS32(long value)
        {
            return value == (int)value;
        }

        private void WriteInt16(short value)
        {
            WriteUInt16((ushort)value);
        }

        private void WriteInt32(int value)
        {
            WriteUInt32((uint)value);
        }

        private void WriteByte(byte value)
        {
            _stream.WriteByte(value);
        }

        private void WriteUInt16(ushort value)
        {
            _stream.WriteByte((byte)(value >> 0));
            _stream.WriteByte((byte)(value >> 8));
        }

        private void WriteUInt32(uint value)
        {
            _stream.WriteByte((byte)(value >> 0));
            _stream.WriteByte((byte)(value >> 8));
            _stream.WriteByte((byte)(value >> 16));
            _stream.WriteByte((byte)(value >> 24));
        }

        private void WriteUInt64(ulong value)
        {
            _stream.WriteByte((byte)(value >> 0));
            _stream.WriteByte((byte)(value >> 8));
            _stream.WriteByte((byte)(value >> 16));
            _stream.WriteByte((byte)(value >> 24));
            _stream.WriteByte((byte)(value >> 32));
            _stream.WriteByte((byte)(value >> 40));
            _stream.WriteByte((byte)(value >> 48));
            _stream.WriteByte((byte)(value >> 56));
        }
    }
}<|MERGE_RESOLUTION|>--- conflicted
+++ resolved
@@ -131,10 +131,7 @@
             Add(X86Instruction.Imul128,      new InstructionInfo(BadOp,      BadOp,      BadOp,      BadOp,      0x050000f7, InstructionFlags.None));
             Add(X86Instruction.Insertps,     new InstructionInfo(BadOp,      BadOp,      BadOp,      BadOp,      0x000f3a21, InstructionFlags.Vex | InstructionFlags.Prefix66));
             Add(X86Instruction.Jmp,          new InstructionInfo(0x040000ff, BadOp,      BadOp,      BadOp,      BadOp,      InstructionFlags.None));
-<<<<<<< HEAD
-=======
             Add(X86Instruction.Ldmxcsr,      new InstructionInfo(0x02000fae, BadOp,      BadOp,      BadOp,      BadOp,      InstructionFlags.Vex));
->>>>>>> 36f6bbf5
             Add(X86Instruction.Lea,          new InstructionInfo(BadOp,      BadOp,      BadOp,      BadOp,      0x0000008d, InstructionFlags.None));
             Add(X86Instruction.Maxpd,        new InstructionInfo(BadOp,      BadOp,      BadOp,      BadOp,      0x00000f5f, InstructionFlags.Vex | InstructionFlags.Prefix66));
             Add(X86Instruction.Maxps,        new InstructionInfo(BadOp,      BadOp,      BadOp,      BadOp,      0x00000f5f, InstructionFlags.Vex));
@@ -261,10 +258,7 @@
             Add(X86Instruction.Sqrtps,       new InstructionInfo(BadOp,      BadOp,      BadOp,      BadOp,      0x00000f51, InstructionFlags.Vex));
             Add(X86Instruction.Sqrtsd,       new InstructionInfo(BadOp,      BadOp,      BadOp,      BadOp,      0x00000f51, InstructionFlags.Vex | InstructionFlags.PrefixF2));
             Add(X86Instruction.Sqrtss,       new InstructionInfo(BadOp,      BadOp,      BadOp,      BadOp,      0x00000f51, InstructionFlags.Vex | InstructionFlags.PrefixF3));
-<<<<<<< HEAD
-=======
             Add(X86Instruction.Stmxcsr,      new InstructionInfo(0x03000fae, BadOp,      BadOp,      BadOp,      BadOp,      InstructionFlags.Vex));
->>>>>>> 36f6bbf5
             Add(X86Instruction.Sub,          new InstructionInfo(0x00000029, 0x05000083, 0x05000081, BadOp,      0x0000002b, InstructionFlags.None));
             Add(X86Instruction.Subpd,        new InstructionInfo(BadOp,      BadOp,      BadOp,      BadOp,      0x00000f5c, InstructionFlags.Vex | InstructionFlags.Prefix66));
             Add(X86Instruction.Subps,        new InstructionInfo(BadOp,      BadOp,      BadOp,      BadOp,      0x00000f5c, InstructionFlags.Vex));
@@ -279,7 +273,6 @@
             Add(X86Instruction.Vblendvps,    new InstructionInfo(BadOp,      BadOp,      BadOp,      BadOp,      0x000f3a4a, InstructionFlags.Vex | InstructionFlags.Prefix66));
             Add(X86Instruction.Vcvtph2ps,    new InstructionInfo(BadOp,      BadOp,      BadOp,      BadOp,      0x000f3813, InstructionFlags.Vex | InstructionFlags.Prefix66));
             Add(X86Instruction.Vcvtps2ph,    new InstructionInfo(0x000f3a1d, BadOp,      BadOp,      BadOp,      BadOp,      InstructionFlags.Vex | InstructionFlags.Prefix66));
-<<<<<<< HEAD
             Add(X86Instruction.Vfmadd231ps,  new InstructionInfo(BadOp,      BadOp,      BadOp,      BadOp,      0x000f38b8, InstructionFlags.Vex | InstructionFlags.Prefix66));
             Add(X86Instruction.Vfmadd231sd,  new InstructionInfo(BadOp,      BadOp,      BadOp,      BadOp,      0x000f38b9, InstructionFlags.Vex | InstructionFlags.Prefix66 | InstructionFlags.RexW));
             Add(X86Instruction.Vfmadd231ss,  new InstructionInfo(BadOp,      BadOp,      BadOp,      BadOp,      0x000f38b9, InstructionFlags.Vex | InstructionFlags.Prefix66));
@@ -290,20 +283,6 @@
             Add(X86Instruction.Vfnmadd231ss, new InstructionInfo(BadOp,      BadOp,      BadOp,      BadOp,      0x000f38bd, InstructionFlags.Vex | InstructionFlags.Prefix66));
             Add(X86Instruction.Vfnmsub231sd, new InstructionInfo(BadOp,      BadOp,      BadOp,      BadOp,      0x000f38bf, InstructionFlags.Vex | InstructionFlags.Prefix66 | InstructionFlags.RexW));
             Add(X86Instruction.Vfnmsub231ss, new InstructionInfo(BadOp,      BadOp,      BadOp,      BadOp,      0x000f38bf, InstructionFlags.Vex | InstructionFlags.Prefix66));
-=======
-            Add(X86Instruction.Vfmadd231ps,  new InstructionInfo(BadOp,      BadOp,      BadOp,      BadOp,      0x000f38bc, InstructionFlags.Vex | InstructionFlags.Prefix66));
-            Add(X86Instruction.Vfmadd231pd,  new InstructionInfo(BadOp,      BadOp,      BadOp,      BadOp,      0x000f38bc, InstructionFlags.Vex | InstructionFlags.Prefix66 | InstructionFlags.RexW));
-            Add(X86Instruction.Vfmadd231ss,  new InstructionInfo(BadOp,      BadOp,      BadOp,      BadOp,      0x000f38bd, InstructionFlags.Vex | InstructionFlags.Prefix66));
-            Add(X86Instruction.Vfmadd231sd,  new InstructionInfo(BadOp,      BadOp,      BadOp,      BadOp,      0x000f38bd, InstructionFlags.Vex | InstructionFlags.Prefix66 | InstructionFlags.RexW));
-            Add(X86Instruction.Vfmsub231ps,  new InstructionInfo(BadOp,      BadOp,      BadOp,      BadOp,      0x000f38ba, InstructionFlags.Vex | InstructionFlags.Prefix66));
-            Add(X86Instruction.Vfmsub231pd,  new InstructionInfo(BadOp,      BadOp,      BadOp,      BadOp,      0x000f38ba, InstructionFlags.Vex | InstructionFlags.Prefix66 | InstructionFlags.RexW));
-            Add(X86Instruction.Vfmsub231ss,  new InstructionInfo(BadOp,      BadOp,      BadOp,      BadOp,      0x000f38bb, InstructionFlags.Vex | InstructionFlags.Prefix66));
-            Add(X86Instruction.Vfmsub231sd,  new InstructionInfo(BadOp,      BadOp,      BadOp,      BadOp,      0x000f38bb, InstructionFlags.Vex | InstructionFlags.Prefix66 | InstructionFlags.RexW));
-            Add(X86Instruction.Vfnmsub231ps, new InstructionInfo(BadOp,      BadOp,      BadOp,      BadOp,      0x000f38be, InstructionFlags.Vex | InstructionFlags.Prefix66));
-            Add(X86Instruction.Vfnmsub231pd, new InstructionInfo(BadOp,      BadOp,      BadOp,      BadOp,      0x000f38be, InstructionFlags.Vex | InstructionFlags.Prefix66 | InstructionFlags.RexW));
-            Add(X86Instruction.Vfnmsub231ss, new InstructionInfo(BadOp,      BadOp,      BadOp,      BadOp,      0x000f38bf, InstructionFlags.Vex | InstructionFlags.Prefix66));
-            Add(X86Instruction.Vfnmsub231sd, new InstructionInfo(BadOp,      BadOp,      BadOp,      BadOp,      0x000f38bf, InstructionFlags.Vex | InstructionFlags.Prefix66 | InstructionFlags.RexW));
->>>>>>> 36f6bbf5
             Add(X86Instruction.Vpblendvb,    new InstructionInfo(BadOp,      BadOp,      BadOp,      BadOp,      0x000f3a4c, InstructionFlags.Vex | InstructionFlags.Prefix66));
             Add(X86Instruction.Xor,          new InstructionInfo(0x00000031, 0x06000083, 0x06000081, BadOp,      0x00000033, InstructionFlags.None));
             Add(X86Instruction.Xorpd,        new InstructionInfo(BadOp,      BadOp,      BadOp,      BadOp,      0x00000f57, InstructionFlags.Vex | InstructionFlags.Prefix66));
