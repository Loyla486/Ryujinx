using ARMeilleure.IntermediateRepresentation;
using ARMeilleure.Translation.PTC;
using System;
using System.Diagnostics;
using System.IO;

namespace ARMeilleure.CodeGen.X86
{
    class Assembler
    {
        private const int BadOp       = 0;
        private const int OpModRMBits = 24;

        private const byte RexPrefix  = 0x40;
        private const byte RexWPrefix = 0x48;
        private const byte LockPrefix = 0xf0;

        private const int MaxRegNumber = 15;

        [Flags]
        private enum InstructionFlags
        {
            None     = 0,
            RegOnly  = 1 << 0,
            Reg8Src  = 1 << 1,
            Reg8Dest = 1 << 2,
            RexW     = 1 << 3,
            Vex      = 1 << 4,

            PrefixBit  = 16,
            PrefixMask = 7 << PrefixBit,
            Prefix66   = 1 << PrefixBit,
            PrefixF3   = 2 << PrefixBit,
            PrefixF2   = 4 << PrefixBit
        }

        private struct InstructionInfo
        {
            public int OpRMR     { get; }
            public int OpRMImm8  { get; }
            public int OpRMImm32 { get; }
            public int OpRImm64  { get; }
            public int OpRRM     { get; }

            public InstructionFlags Flags { get; }

            public InstructionInfo(
                int              opRMR,
                int              opRMImm8,
                int              opRMImm32,
                int              opRImm64,
                int              opRRM,
                InstructionFlags flags)
            {
                OpRMR     = opRMR;
                OpRMImm8  = opRMImm8;
                OpRMImm32 = opRMImm32;
                OpRImm64  = opRImm64;
                OpRRM     = opRRM;
                Flags     = flags;
            }
        }

        private static InstructionInfo[] _instTable;

        private Stream _stream;

        private PtcInfo _ptcInfo;
        private bool    _ptcDisabled;

        static Assembler()
        {
            _instTable = new InstructionInfo[(int)X86Instruction.Count];

            //  Name                                             RM/R        RM/I8       RM/I32      R/I64       R/RM        Flags
            Add(X86Instruction.Add,          new InstructionInfo(0x00000001, 0x00000083, 0x00000081, BadOp,      0x00000003, InstructionFlags.None));
            Add(X86Instruction.Addpd,        new InstructionInfo(BadOp,      BadOp,      BadOp,      BadOp,      0x00000f58, InstructionFlags.Vex | InstructionFlags.Prefix66));
            Add(X86Instruction.Addps,        new InstructionInfo(BadOp,      BadOp,      BadOp,      BadOp,      0x00000f58, InstructionFlags.Vex));
            Add(X86Instruction.Addsd,        new InstructionInfo(BadOp,      BadOp,      BadOp,      BadOp,      0x00000f58, InstructionFlags.Vex | InstructionFlags.PrefixF2));
            Add(X86Instruction.Addss,        new InstructionInfo(BadOp,      BadOp,      BadOp,      BadOp,      0x00000f58, InstructionFlags.Vex | InstructionFlags.PrefixF3));
            Add(X86Instruction.Aesdec,       new InstructionInfo(BadOp,      BadOp,      BadOp,      BadOp,      0x000f38de, InstructionFlags.Vex | InstructionFlags.Prefix66));
            Add(X86Instruction.Aesdeclast,   new InstructionInfo(BadOp,      BadOp,      BadOp,      BadOp,      0x000f38df, InstructionFlags.Vex | InstructionFlags.Prefix66));
            Add(X86Instruction.Aesenc,       new InstructionInfo(BadOp,      BadOp,      BadOp,      BadOp,      0x000f38dc, InstructionFlags.Vex | InstructionFlags.Prefix66));
            Add(X86Instruction.Aesenclast,   new InstructionInfo(BadOp,      BadOp,      BadOp,      BadOp,      0x000f38dd, InstructionFlags.Vex | InstructionFlags.Prefix66));
            Add(X86Instruction.Aesimc,       new InstructionInfo(BadOp,      BadOp,      BadOp,      BadOp,      0x000f38db, InstructionFlags.Vex | InstructionFlags.Prefix66));
            Add(X86Instruction.And,          new InstructionInfo(0x00000021, 0x04000083, 0x04000081, BadOp,      0x00000023, InstructionFlags.None));
            Add(X86Instruction.Andnpd,       new InstructionInfo(BadOp,      BadOp,      BadOp,      BadOp,      0x00000f55, InstructionFlags.Vex | InstructionFlags.Prefix66));
            Add(X86Instruction.Andnps,       new InstructionInfo(BadOp,      BadOp,      BadOp,      BadOp,      0x00000f55, InstructionFlags.Vex));
            Add(X86Instruction.Andpd,        new InstructionInfo(BadOp,      BadOp,      BadOp,      BadOp,      0x00000f54, InstructionFlags.Vex | InstructionFlags.Prefix66));
            Add(X86Instruction.Andps,        new InstructionInfo(BadOp,      BadOp,      BadOp,      BadOp,      0x00000f54, InstructionFlags.Vex));
            Add(X86Instruction.Blendvpd,     new InstructionInfo(BadOp,      BadOp,      BadOp,      BadOp,      0x000f3815, InstructionFlags.Prefix66));
            Add(X86Instruction.Blendvps,     new InstructionInfo(BadOp,      BadOp,      BadOp,      BadOp,      0x000f3814, InstructionFlags.Prefix66));
            Add(X86Instruction.Bsr,          new InstructionInfo(BadOp,      BadOp,      BadOp,      BadOp,      0x00000fbd, InstructionFlags.None));
            Add(X86Instruction.Bswap,        new InstructionInfo(0x00000fc8, BadOp,      BadOp,      BadOp,      BadOp,      InstructionFlags.RegOnly));
            Add(X86Instruction.Call,         new InstructionInfo(0x020000ff, BadOp,      BadOp,      BadOp,      BadOp,      InstructionFlags.None));
            Add(X86Instruction.Cmovcc,       new InstructionInfo(BadOp,      BadOp,      BadOp,      BadOp,      0x00000f40, InstructionFlags.None));
            Add(X86Instruction.Cmp,          new InstructionInfo(0x00000039, 0x07000083, 0x07000081, BadOp,      0x0000003b, InstructionFlags.None));
            Add(X86Instruction.Cmppd,        new InstructionInfo(BadOp,      BadOp,      BadOp,      BadOp,      0x00000fc2, InstructionFlags.Vex | InstructionFlags.Prefix66));
            Add(X86Instruction.Cmpps,        new InstructionInfo(BadOp,      BadOp,      BadOp,      BadOp,      0x00000fc2, InstructionFlags.Vex));
            Add(X86Instruction.Cmpsd,        new InstructionInfo(BadOp,      BadOp,      BadOp,      BadOp,      0x00000fc2, InstructionFlags.Vex | InstructionFlags.PrefixF2));
            Add(X86Instruction.Cmpss,        new InstructionInfo(BadOp,      BadOp,      BadOp,      BadOp,      0x00000fc2, InstructionFlags.Vex | InstructionFlags.PrefixF3));
            Add(X86Instruction.Cmpxchg,      new InstructionInfo(0x00000fb1, BadOp,      BadOp,      BadOp,      BadOp,      InstructionFlags.None));
            Add(X86Instruction.Cmpxchg16b,   new InstructionInfo(0x01000fc7, BadOp,      BadOp,      BadOp,      BadOp,      InstructionFlags.RexW));
            Add(X86Instruction.Cmpxchg8,     new InstructionInfo(0x00000fb0, BadOp,      BadOp,      BadOp,      BadOp,      InstructionFlags.Reg8Src));
            Add(X86Instruction.Comisd,       new InstructionInfo(BadOp,      BadOp,      BadOp,      BadOp,      0x00000f2f, InstructionFlags.Vex | InstructionFlags.Prefix66));
            Add(X86Instruction.Comiss,       new InstructionInfo(BadOp,      BadOp,      BadOp,      BadOp,      0x00000f2f, InstructionFlags.Vex));
            Add(X86Instruction.Crc32,        new InstructionInfo(BadOp,      BadOp,      BadOp,      BadOp,      0x000f38f1, InstructionFlags.PrefixF2));
            Add(X86Instruction.Crc32_16,     new InstructionInfo(BadOp,      BadOp,      BadOp,      BadOp,      0x000f38f1, InstructionFlags.PrefixF2 | InstructionFlags.Prefix66));
            Add(X86Instruction.Crc32_8,      new InstructionInfo(BadOp,      BadOp,      BadOp,      BadOp,      0x000f38f0, InstructionFlags.PrefixF2 | InstructionFlags.Reg8Src));
            Add(X86Instruction.Cvtdq2pd,     new InstructionInfo(BadOp,      BadOp,      BadOp,      BadOp,      0x00000fe6, InstructionFlags.Vex | InstructionFlags.PrefixF3));
            Add(X86Instruction.Cvtdq2ps,     new InstructionInfo(BadOp,      BadOp,      BadOp,      BadOp,      0x00000f5b, InstructionFlags.Vex));
            Add(X86Instruction.Cvtpd2dq,     new InstructionInfo(BadOp,      BadOp,      BadOp,      BadOp,      0x00000fe6, InstructionFlags.Vex | InstructionFlags.PrefixF2));
            Add(X86Instruction.Cvtpd2ps,     new InstructionInfo(BadOp,      BadOp,      BadOp,      BadOp,      0x00000f5a, InstructionFlags.Vex | InstructionFlags.Prefix66));
            Add(X86Instruction.Cvtps2dq,     new InstructionInfo(BadOp,      BadOp,      BadOp,      BadOp,      0x00000f5b, InstructionFlags.Vex | InstructionFlags.Prefix66));
            Add(X86Instruction.Cvtps2pd,     new InstructionInfo(BadOp,      BadOp,      BadOp,      BadOp,      0x00000f5a, InstructionFlags.Vex));
            Add(X86Instruction.Cvtsd2si,     new InstructionInfo(BadOp,      BadOp,      BadOp,      BadOp,      0x00000f2d, InstructionFlags.Vex | InstructionFlags.PrefixF2));
            Add(X86Instruction.Cvtsd2ss,     new InstructionInfo(BadOp,      BadOp,      BadOp,      BadOp,      0x00000f5a, InstructionFlags.Vex | InstructionFlags.PrefixF2));
            Add(X86Instruction.Cvtsi2sd,     new InstructionInfo(BadOp,      BadOp,      BadOp,      BadOp,      0x00000f2a, InstructionFlags.Vex | InstructionFlags.PrefixF2));
            Add(X86Instruction.Cvtsi2ss,     new InstructionInfo(BadOp,      BadOp,      BadOp,      BadOp,      0x00000f2a, InstructionFlags.Vex | InstructionFlags.PrefixF3));
            Add(X86Instruction.Cvtss2sd,     new InstructionInfo(BadOp,      BadOp,      BadOp,      BadOp,      0x00000f5a, InstructionFlags.Vex | InstructionFlags.PrefixF3));
            Add(X86Instruction.Cvtss2si,     new InstructionInfo(BadOp,      BadOp,      BadOp,      BadOp,      0x00000f2d, InstructionFlags.Vex | InstructionFlags.PrefixF3));
            Add(X86Instruction.Div,          new InstructionInfo(BadOp,      BadOp,      BadOp,      BadOp,      0x060000f7, InstructionFlags.None));
            Add(X86Instruction.Divpd,        new InstructionInfo(BadOp,      BadOp,      BadOp,      BadOp,      0x00000f5e, InstructionFlags.Vex | InstructionFlags.Prefix66));
            Add(X86Instruction.Divps,        new InstructionInfo(BadOp,      BadOp,      BadOp,      BadOp,      0x00000f5e, InstructionFlags.Vex));
            Add(X86Instruction.Divsd,        new InstructionInfo(BadOp,      BadOp,      BadOp,      BadOp,      0x00000f5e, InstructionFlags.Vex | InstructionFlags.PrefixF2));
            Add(X86Instruction.Divss,        new InstructionInfo(BadOp,      BadOp,      BadOp,      BadOp,      0x00000f5e, InstructionFlags.Vex | InstructionFlags.PrefixF3));
            Add(X86Instruction.Haddpd,       new InstructionInfo(BadOp,      BadOp,      BadOp,      BadOp,      0x00000f7c, InstructionFlags.Vex | InstructionFlags.Prefix66));
            Add(X86Instruction.Haddps,       new InstructionInfo(BadOp,      BadOp,      BadOp,      BadOp,      0x00000f7c, InstructionFlags.Vex | InstructionFlags.PrefixF2));
            Add(X86Instruction.Idiv,         new InstructionInfo(BadOp,      BadOp,      BadOp,      BadOp,      0x070000f7, InstructionFlags.None));
            Add(X86Instruction.Imul,         new InstructionInfo(BadOp,      0x0000006b, 0x00000069, BadOp,      0x00000faf, InstructionFlags.None));
            Add(X86Instruction.Imul128,      new InstructionInfo(BadOp,      BadOp,      BadOp,      BadOp,      0x050000f7, InstructionFlags.None));
            Add(X86Instruction.Insertps,     new InstructionInfo(BadOp,      BadOp,      BadOp,      BadOp,      0x000f3a21, InstructionFlags.Vex | InstructionFlags.Prefix66));
            Add(X86Instruction.Jmp,          new InstructionInfo(0x040000ff, BadOp,      BadOp,      BadOp,      BadOp,      InstructionFlags.None));
            Add(X86Instruction.Ldmxcsr,      new InstructionInfo(0x02000fae, BadOp,      BadOp,      BadOp,      BadOp,      InstructionFlags.Vex));
            Add(X86Instruction.Lea,          new InstructionInfo(BadOp,      BadOp,      BadOp,      BadOp,      0x0000008d, InstructionFlags.None));
            Add(X86Instruction.Maxpd,        new InstructionInfo(BadOp,      BadOp,      BadOp,      BadOp,      0x00000f5f, InstructionFlags.Vex | InstructionFlags.Prefix66));
            Add(X86Instruction.Maxps,        new InstructionInfo(BadOp,      BadOp,      BadOp,      BadOp,      0x00000f5f, InstructionFlags.Vex));
            Add(X86Instruction.Maxsd,        new InstructionInfo(BadOp,      BadOp,      BadOp,      BadOp,      0x00000f5f, InstructionFlags.Vex | InstructionFlags.PrefixF2));
            Add(X86Instruction.Maxss,        new InstructionInfo(BadOp,      BadOp,      BadOp,      BadOp,      0x00000f5f, InstructionFlags.Vex | InstructionFlags.PrefixF3));
            Add(X86Instruction.Minpd,        new InstructionInfo(BadOp,      BadOp,      BadOp,      BadOp,      0x00000f5d, InstructionFlags.Vex | InstructionFlags.Prefix66));
            Add(X86Instruction.Minps,        new InstructionInfo(BadOp,      BadOp,      BadOp,      BadOp,      0x00000f5d, InstructionFlags.Vex));
            Add(X86Instruction.Minsd,        new InstructionInfo(BadOp,      BadOp,      BadOp,      BadOp,      0x00000f5d, InstructionFlags.Vex | InstructionFlags.PrefixF2));
            Add(X86Instruction.Minss,        new InstructionInfo(BadOp,      BadOp,      BadOp,      BadOp,      0x00000f5d, InstructionFlags.Vex | InstructionFlags.PrefixF3));
            Add(X86Instruction.Mov,          new InstructionInfo(0x00000089, BadOp,      0x000000c7, 0x000000b8, 0x0000008b, InstructionFlags.None));
            Add(X86Instruction.Mov16,        new InstructionInfo(0x00000089, BadOp,      0x000000c7, BadOp,      0x0000008b, InstructionFlags.Prefix66));
            Add(X86Instruction.Mov8,         new InstructionInfo(0x00000088, 0x000000c6, BadOp,      BadOp,      0x0000008a, InstructionFlags.Reg8Src | InstructionFlags.Reg8Dest));
            Add(X86Instruction.Movd,         new InstructionInfo(0x00000f7e, BadOp,      BadOp,      BadOp,      0x00000f6e, InstructionFlags.Vex | InstructionFlags.Prefix66));
            Add(X86Instruction.Movdqu,       new InstructionInfo(0x00000f7f, BadOp,      BadOp,      BadOp,      0x00000f6f, InstructionFlags.Vex | InstructionFlags.PrefixF3));
            Add(X86Instruction.Movhlps,      new InstructionInfo(BadOp,      BadOp,      BadOp,      BadOp,      0x00000f12, InstructionFlags.Vex));
            Add(X86Instruction.Movlhps,      new InstructionInfo(BadOp,      BadOp,      BadOp,      BadOp,      0x00000f16, InstructionFlags.Vex));
            Add(X86Instruction.Movq,         new InstructionInfo(BadOp,      BadOp,      BadOp,      BadOp,      0x00000f7e, InstructionFlags.Vex | InstructionFlags.PrefixF3));
            Add(X86Instruction.Movsd,        new InstructionInfo(0x00000f11, BadOp,      BadOp,      BadOp,      0x00000f10, InstructionFlags.Vex | InstructionFlags.PrefixF2));
            Add(X86Instruction.Movss,        new InstructionInfo(0x00000f11, BadOp,      BadOp,      BadOp,      0x00000f10, InstructionFlags.Vex | InstructionFlags.PrefixF3));
            Add(X86Instruction.Movsx16,      new InstructionInfo(BadOp,      BadOp,      BadOp,      BadOp,      0x00000fbf, InstructionFlags.None));
            Add(X86Instruction.Movsx32,      new InstructionInfo(BadOp,      BadOp,      BadOp,      BadOp,      0x00000063, InstructionFlags.None));
            Add(X86Instruction.Movsx8,       new InstructionInfo(BadOp,      BadOp,      BadOp,      BadOp,      0x00000fbe, InstructionFlags.Reg8Src));
            Add(X86Instruction.Movzx16,      new InstructionInfo(BadOp,      BadOp,      BadOp,      BadOp,      0x00000fb7, InstructionFlags.None));
            Add(X86Instruction.Movzx8,       new InstructionInfo(BadOp,      BadOp,      BadOp,      BadOp,      0x00000fb6, InstructionFlags.Reg8Src));
            Add(X86Instruction.Mul128,       new InstructionInfo(BadOp,      BadOp,      BadOp,      BadOp,      0x040000f7, InstructionFlags.None));
            Add(X86Instruction.Mulpd,        new InstructionInfo(BadOp,      BadOp,      BadOp,      BadOp,      0x00000f59, InstructionFlags.Vex | InstructionFlags.Prefix66));
            Add(X86Instruction.Mulps,        new InstructionInfo(BadOp,      BadOp,      BadOp,      BadOp,      0x00000f59, InstructionFlags.Vex));
            Add(X86Instruction.Mulsd,        new InstructionInfo(BadOp,      BadOp,      BadOp,      BadOp,      0x00000f59, InstructionFlags.Vex | InstructionFlags.PrefixF2));
            Add(X86Instruction.Mulss,        new InstructionInfo(BadOp,      BadOp,      BadOp,      BadOp,      0x00000f59, InstructionFlags.Vex | InstructionFlags.PrefixF3));
            Add(X86Instruction.Neg,          new InstructionInfo(0x030000f7, BadOp,      BadOp,      BadOp,      BadOp,      InstructionFlags.None));
            Add(X86Instruction.Not,          new InstructionInfo(0x020000f7, BadOp,      BadOp,      BadOp,      BadOp,      InstructionFlags.None));
            Add(X86Instruction.Or,           new InstructionInfo(0x00000009, 0x01000083, 0x01000081, BadOp,      0x0000000b, InstructionFlags.None));
            Add(X86Instruction.Paddb,        new InstructionInfo(BadOp,      BadOp,      BadOp,      BadOp,      0x00000ffc, InstructionFlags.Vex | InstructionFlags.Prefix66));
            Add(X86Instruction.Paddd,        new InstructionInfo(BadOp,      BadOp,      BadOp,      BadOp,      0x00000ffe, InstructionFlags.Vex | InstructionFlags.Prefix66));
            Add(X86Instruction.Paddq,        new InstructionInfo(BadOp,      BadOp,      BadOp,      BadOp,      0x00000fd4, InstructionFlags.Vex | InstructionFlags.Prefix66));
            Add(X86Instruction.Paddw,        new InstructionInfo(BadOp,      BadOp,      BadOp,      BadOp,      0x00000ffd, InstructionFlags.Vex | InstructionFlags.Prefix66));
            Add(X86Instruction.Pand,         new InstructionInfo(BadOp,      BadOp,      BadOp,      BadOp,      0x00000fdb, InstructionFlags.Vex | InstructionFlags.Prefix66));
            Add(X86Instruction.Pandn,        new InstructionInfo(BadOp,      BadOp,      BadOp,      BadOp,      0x00000fdf, InstructionFlags.Vex | InstructionFlags.Prefix66));
            Add(X86Instruction.Pavgb,        new InstructionInfo(BadOp,      BadOp,      BadOp,      BadOp,      0x00000fe0, InstructionFlags.Vex | InstructionFlags.Prefix66));
            Add(X86Instruction.Pavgw,        new InstructionInfo(BadOp,      BadOp,      BadOp,      BadOp,      0x00000fe3, InstructionFlags.Vex | InstructionFlags.Prefix66));
            Add(X86Instruction.Pblendvb,     new InstructionInfo(BadOp,      BadOp,      BadOp,      BadOp,      0x000f3810, InstructionFlags.Prefix66));
            Add(X86Instruction.Pclmulqdq,    new InstructionInfo(BadOp,      BadOp,      BadOp,      BadOp,      0x000f3a44, InstructionFlags.Vex | InstructionFlags.Prefix66));
            Add(X86Instruction.Pcmpeqb,      new InstructionInfo(BadOp,      BadOp,      BadOp,      BadOp,      0x00000f74, InstructionFlags.Vex | InstructionFlags.Prefix66));
            Add(X86Instruction.Pcmpeqd,      new InstructionInfo(BadOp,      BadOp,      BadOp,      BadOp,      0x00000f76, InstructionFlags.Vex | InstructionFlags.Prefix66));
            Add(X86Instruction.Pcmpeqq,      new InstructionInfo(BadOp,      BadOp,      BadOp,      BadOp,      0x000f3829, InstructionFlags.Vex | InstructionFlags.Prefix66));
            Add(X86Instruction.Pcmpeqw,      new InstructionInfo(BadOp,      BadOp,      BadOp,      BadOp,      0x00000f75, InstructionFlags.Vex | InstructionFlags.Prefix66));
            Add(X86Instruction.Pcmpgtb,      new InstructionInfo(BadOp,      BadOp,      BadOp,      BadOp,      0x00000f64, InstructionFlags.Vex | InstructionFlags.Prefix66));
            Add(X86Instruction.Pcmpgtd,      new InstructionInfo(BadOp,      BadOp,      BadOp,      BadOp,      0x00000f66, InstructionFlags.Vex | InstructionFlags.Prefix66));
            Add(X86Instruction.Pcmpgtq,      new InstructionInfo(BadOp,      BadOp,      BadOp,      BadOp,      0x000f3837, InstructionFlags.Vex | InstructionFlags.Prefix66));
            Add(X86Instruction.Pcmpgtw,      new InstructionInfo(BadOp,      BadOp,      BadOp,      BadOp,      0x00000f65, InstructionFlags.Vex | InstructionFlags.Prefix66));
            Add(X86Instruction.Pextrb,       new InstructionInfo(0x000f3a14, BadOp,      BadOp,      BadOp,      BadOp,      InstructionFlags.Vex | InstructionFlags.Prefix66));
            Add(X86Instruction.Pextrd,       new InstructionInfo(0x000f3a16, BadOp,      BadOp,      BadOp,      BadOp,      InstructionFlags.Vex | InstructionFlags.Prefix66));
            Add(X86Instruction.Pextrq,       new InstructionInfo(0x000f3a16, BadOp,      BadOp,      BadOp,      BadOp,      InstructionFlags.Vex | InstructionFlags.RexW | InstructionFlags.Prefix66));
            Add(X86Instruction.Pextrw,       new InstructionInfo(BadOp,      BadOp,      BadOp,      BadOp,      0x00000fc5, InstructionFlags.Vex | InstructionFlags.Prefix66));
            Add(X86Instruction.Pinsrb,       new InstructionInfo(BadOp,      BadOp,      BadOp,      BadOp,      0x000f3a20, InstructionFlags.Vex | InstructionFlags.Prefix66));
            Add(X86Instruction.Pinsrd,       new InstructionInfo(BadOp,      BadOp,      BadOp,      BadOp,      0x000f3a22, InstructionFlags.Vex | InstructionFlags.Prefix66));
            Add(X86Instruction.Pinsrq,       new InstructionInfo(BadOp,      BadOp,      BadOp,      BadOp,      0x000f3a22, InstructionFlags.Vex | InstructionFlags.RexW | InstructionFlags.Prefix66));
            Add(X86Instruction.Pinsrw,       new InstructionInfo(BadOp,      BadOp,      BadOp,      BadOp,      0x00000fc4, InstructionFlags.Vex | InstructionFlags.Prefix66));
            Add(X86Instruction.Pmaxsb,       new InstructionInfo(BadOp,      BadOp,      BadOp,      BadOp,      0x000f383c, InstructionFlags.Vex | InstructionFlags.Prefix66));
            Add(X86Instruction.Pmaxsd,       new InstructionInfo(BadOp,      BadOp,      BadOp,      BadOp,      0x000f383d, InstructionFlags.Vex | InstructionFlags.Prefix66));
            Add(X86Instruction.Pmaxsw,       new InstructionInfo(BadOp,      BadOp,      BadOp,      BadOp,      0x00000fee, InstructionFlags.Vex | InstructionFlags.Prefix66));
            Add(X86Instruction.Pmaxub,       new InstructionInfo(BadOp,      BadOp,      BadOp,      BadOp,      0x00000fde, InstructionFlags.Vex | InstructionFlags.Prefix66));
            Add(X86Instruction.Pmaxud,       new InstructionInfo(BadOp,      BadOp,      BadOp,      BadOp,      0x000f383f, InstructionFlags.Vex | InstructionFlags.Prefix66));
            Add(X86Instruction.Pmaxuw,       new InstructionInfo(BadOp,      BadOp,      BadOp,      BadOp,      0x000f383e, InstructionFlags.Vex | InstructionFlags.Prefix66));
            Add(X86Instruction.Pminsb,       new InstructionInfo(BadOp,      BadOp,      BadOp,      BadOp,      0x000f3838, InstructionFlags.Vex | InstructionFlags.Prefix66));
            Add(X86Instruction.Pminsd,       new InstructionInfo(BadOp,      BadOp,      BadOp,      BadOp,      0x000f3839, InstructionFlags.Vex | InstructionFlags.Prefix66));
            Add(X86Instruction.Pminsw,       new InstructionInfo(BadOp,      BadOp,      BadOp,      BadOp,      0x00000fea, InstructionFlags.Vex | InstructionFlags.Prefix66));
            Add(X86Instruction.Pminub,       new InstructionInfo(BadOp,      BadOp,      BadOp,      BadOp,      0x00000fda, InstructionFlags.Vex | InstructionFlags.Prefix66));
            Add(X86Instruction.Pminud,       new InstructionInfo(BadOp,      BadOp,      BadOp,      BadOp,      0x000f383b, InstructionFlags.Vex | InstructionFlags.Prefix66));
            Add(X86Instruction.Pminuw,       new InstructionInfo(BadOp,      BadOp,      BadOp,      BadOp,      0x000f383a, InstructionFlags.Vex | InstructionFlags.Prefix66));
            Add(X86Instruction.Pmovsxbw,     new InstructionInfo(BadOp,      BadOp,      BadOp,      BadOp,      0x000f3820, InstructionFlags.Vex | InstructionFlags.Prefix66));
            Add(X86Instruction.Pmovsxdq,     new InstructionInfo(BadOp,      BadOp,      BadOp,      BadOp,      0x000f3825, InstructionFlags.Vex | InstructionFlags.Prefix66));
            Add(X86Instruction.Pmovsxwd,     new InstructionInfo(BadOp,      BadOp,      BadOp,      BadOp,      0x000f3823, InstructionFlags.Vex | InstructionFlags.Prefix66));
            Add(X86Instruction.Pmovzxbw,     new InstructionInfo(BadOp,      BadOp,      BadOp,      BadOp,      0x000f3830, InstructionFlags.Vex | InstructionFlags.Prefix66));
            Add(X86Instruction.Pmovzxdq,     new InstructionInfo(BadOp,      BadOp,      BadOp,      BadOp,      0x000f3835, InstructionFlags.Vex | InstructionFlags.Prefix66));
            Add(X86Instruction.Pmovzxwd,     new InstructionInfo(BadOp,      BadOp,      BadOp,      BadOp,      0x000f3833, InstructionFlags.Vex | InstructionFlags.Prefix66));
            Add(X86Instruction.Pmulld,       new InstructionInfo(BadOp,      BadOp,      BadOp,      BadOp,      0x000f3840, InstructionFlags.Vex | InstructionFlags.Prefix66));
            Add(X86Instruction.Pmullw,       new InstructionInfo(BadOp,      BadOp,      BadOp,      BadOp,      0x00000fd5, InstructionFlags.Vex | InstructionFlags.Prefix66));
            Add(X86Instruction.Pop,          new InstructionInfo(0x0000008f, BadOp,      BadOp,      BadOp,      BadOp,      InstructionFlags.None));
            Add(X86Instruction.Popcnt,       new InstructionInfo(BadOp,      BadOp,      BadOp,      BadOp,      0x00000fb8, InstructionFlags.PrefixF3));
            Add(X86Instruction.Por,          new InstructionInfo(BadOp,      BadOp,      BadOp,      BadOp,      0x00000feb, InstructionFlags.Vex | InstructionFlags.Prefix66));
            Add(X86Instruction.Pshufb,       new InstructionInfo(BadOp,      BadOp,      BadOp,      BadOp,      0x000f3800, InstructionFlags.Vex | InstructionFlags.Prefix66));
            Add(X86Instruction.Pshufd,       new InstructionInfo(BadOp,      BadOp,      BadOp,      BadOp,      0x00000f70, InstructionFlags.Vex | InstructionFlags.Prefix66));
            Add(X86Instruction.Pslld,        new InstructionInfo(BadOp,      0x06000f72, BadOp,      BadOp,      0x00000ff2, InstructionFlags.Vex | InstructionFlags.Prefix66));
            Add(X86Instruction.Pslldq,       new InstructionInfo(BadOp,      0x07000f73, BadOp,      BadOp,      BadOp,      InstructionFlags.Vex | InstructionFlags.Prefix66));
            Add(X86Instruction.Psllq,        new InstructionInfo(BadOp,      0x06000f73, BadOp,      BadOp,      0x00000ff3, InstructionFlags.Vex | InstructionFlags.Prefix66));
            Add(X86Instruction.Psllw,        new InstructionInfo(BadOp,      0x06000f71, BadOp,      BadOp,      0x00000ff1, InstructionFlags.Vex | InstructionFlags.Prefix66));
            Add(X86Instruction.Psrad,        new InstructionInfo(BadOp,      0x04000f72, BadOp,      BadOp,      0x00000fe2, InstructionFlags.Vex | InstructionFlags.Prefix66));
            Add(X86Instruction.Psraw,        new InstructionInfo(BadOp,      0x04000f71, BadOp,      BadOp,      0x00000fe1, InstructionFlags.Vex | InstructionFlags.Prefix66));
            Add(X86Instruction.Psrld,        new InstructionInfo(BadOp,      0x02000f72, BadOp,      BadOp,      0x00000fd2, InstructionFlags.Vex | InstructionFlags.Prefix66));
            Add(X86Instruction.Psrlq,        new InstructionInfo(BadOp,      0x02000f73, BadOp,      BadOp,      0x00000fd3, InstructionFlags.Vex | InstructionFlags.Prefix66));
            Add(X86Instruction.Psrldq,       new InstructionInfo(BadOp,      0x03000f73, BadOp,      BadOp,      BadOp,      InstructionFlags.Vex | InstructionFlags.Prefix66));
            Add(X86Instruction.Psrlw,        new InstructionInfo(BadOp,      0x02000f71, BadOp,      BadOp,      0x00000fd1, InstructionFlags.Vex | InstructionFlags.Prefix66));
            Add(X86Instruction.Psubb,        new InstructionInfo(BadOp,      BadOp,      BadOp,      BadOp,      0x00000ff8, InstructionFlags.Vex | InstructionFlags.Prefix66));
            Add(X86Instruction.Psubd,        new InstructionInfo(BadOp,      BadOp,      BadOp,      BadOp,      0x00000ffa, InstructionFlags.Vex | InstructionFlags.Prefix66));
            Add(X86Instruction.Psubq,        new InstructionInfo(BadOp,      BadOp,      BadOp,      BadOp,      0x00000ffb, InstructionFlags.Vex | InstructionFlags.Prefix66));
            Add(X86Instruction.Psubw,        new InstructionInfo(BadOp,      BadOp,      BadOp,      BadOp,      0x00000ff9, InstructionFlags.Vex | InstructionFlags.Prefix66));
            Add(X86Instruction.Punpckhbw,    new InstructionInfo(BadOp,      BadOp,      BadOp,      BadOp,      0x00000f68, InstructionFlags.Vex | InstructionFlags.Prefix66));
            Add(X86Instruction.Punpckhdq,    new InstructionInfo(BadOp,      BadOp,      BadOp,      BadOp,      0x00000f6a, InstructionFlags.Vex | InstructionFlags.Prefix66));
            Add(X86Instruction.Punpckhqdq,   new InstructionInfo(BadOp,      BadOp,      BadOp,      BadOp,      0x00000f6d, InstructionFlags.Vex | InstructionFlags.Prefix66));
            Add(X86Instruction.Punpckhwd,    new InstructionInfo(BadOp,      BadOp,      BadOp,      BadOp,      0x00000f69, InstructionFlags.Vex | InstructionFlags.Prefix66));
            Add(X86Instruction.Punpcklbw,    new InstructionInfo(BadOp,      BadOp,      BadOp,      BadOp,      0x00000f60, InstructionFlags.Vex | InstructionFlags.Prefix66));
            Add(X86Instruction.Punpckldq,    new InstructionInfo(BadOp,      BadOp,      BadOp,      BadOp,      0x00000f62, InstructionFlags.Vex | InstructionFlags.Prefix66));
            Add(X86Instruction.Punpcklqdq,   new InstructionInfo(BadOp,      BadOp,      BadOp,      BadOp,      0x00000f6c, InstructionFlags.Vex | InstructionFlags.Prefix66));
            Add(X86Instruction.Punpcklwd,    new InstructionInfo(BadOp,      BadOp,      BadOp,      BadOp,      0x00000f61, InstructionFlags.Vex | InstructionFlags.Prefix66));
            Add(X86Instruction.Push,         new InstructionInfo(BadOp,      0x0000006a, 0x00000068, BadOp,      0x060000ff, InstructionFlags.None));
            Add(X86Instruction.Pxor,         new InstructionInfo(BadOp,      BadOp,      BadOp,      BadOp,      0x00000fef, InstructionFlags.Vex | InstructionFlags.Prefix66));
            Add(X86Instruction.Rcpps,        new InstructionInfo(BadOp,      BadOp,      BadOp,      BadOp,      0x00000f53, InstructionFlags.Vex));
            Add(X86Instruction.Rcpss,        new InstructionInfo(BadOp,      BadOp,      BadOp,      BadOp,      0x00000f53, InstructionFlags.Vex | InstructionFlags.PrefixF3));
            Add(X86Instruction.Ror,          new InstructionInfo(0x010000d3, 0x010000c1, BadOp,      BadOp,      BadOp,      InstructionFlags.None));
            Add(X86Instruction.Roundpd,      new InstructionInfo(BadOp,      BadOp,      BadOp,      BadOp,      0x000f3a09, InstructionFlags.Vex | InstructionFlags.Prefix66));
            Add(X86Instruction.Roundps,      new InstructionInfo(BadOp,      BadOp,      BadOp,      BadOp,      0x000f3a08, InstructionFlags.Vex | InstructionFlags.Prefix66));
            Add(X86Instruction.Roundsd,      new InstructionInfo(BadOp,      BadOp,      BadOp,      BadOp,      0x000f3a0b, InstructionFlags.Vex | InstructionFlags.Prefix66));
            Add(X86Instruction.Roundss,      new InstructionInfo(BadOp,      BadOp,      BadOp,      BadOp,      0x000f3a0a, InstructionFlags.Vex | InstructionFlags.Prefix66));
            Add(X86Instruction.Rsqrtps,      new InstructionInfo(BadOp,      BadOp,      BadOp,      BadOp,      0x00000f52, InstructionFlags.Vex));
            Add(X86Instruction.Rsqrtss,      new InstructionInfo(BadOp,      BadOp,      BadOp,      BadOp,      0x00000f52, InstructionFlags.Vex | InstructionFlags.PrefixF3));
            Add(X86Instruction.Sar,          new InstructionInfo(0x070000d3, 0x070000c1, BadOp,      BadOp,      BadOp,      InstructionFlags.None));
            Add(X86Instruction.Setcc,        new InstructionInfo(BadOp,      BadOp,      BadOp,      BadOp,      0x00000f90, InstructionFlags.Reg8Dest));
            Add(X86Instruction.Shl,          new InstructionInfo(0x040000d3, 0x040000c1, BadOp,      BadOp,      BadOp,      InstructionFlags.None));
            Add(X86Instruction.Shr,          new InstructionInfo(0x050000d3, 0x050000c1, BadOp,      BadOp,      BadOp,      InstructionFlags.None));
            Add(X86Instruction.Shufpd,       new InstructionInfo(BadOp,      BadOp,      BadOp,      BadOp,      0x00000fc6, InstructionFlags.Vex | InstructionFlags.Prefix66));
            Add(X86Instruction.Shufps,       new InstructionInfo(BadOp,      BadOp,      BadOp,      BadOp,      0x00000fc6, InstructionFlags.Vex));
            Add(X86Instruction.Sqrtpd,       new InstructionInfo(BadOp,      BadOp,      BadOp,      BadOp,      0x00000f51, InstructionFlags.Vex | InstructionFlags.Prefix66));
            Add(X86Instruction.Sqrtps,       new InstructionInfo(BadOp,      BadOp,      BadOp,      BadOp,      0x00000f51, InstructionFlags.Vex));
            Add(X86Instruction.Sqrtsd,       new InstructionInfo(BadOp,      BadOp,      BadOp,      BadOp,      0x00000f51, InstructionFlags.Vex | InstructionFlags.PrefixF2));
            Add(X86Instruction.Sqrtss,       new InstructionInfo(BadOp,      BadOp,      BadOp,      BadOp,      0x00000f51, InstructionFlags.Vex | InstructionFlags.PrefixF3));
            Add(X86Instruction.Stmxcsr,      new InstructionInfo(0x03000fae, BadOp,      BadOp,      BadOp,      BadOp,      InstructionFlags.Vex));
            Add(X86Instruction.Sub,          new InstructionInfo(0x00000029, 0x05000083, 0x05000081, BadOp,      0x0000002b, InstructionFlags.None));
            Add(X86Instruction.Subpd,        new InstructionInfo(BadOp,      BadOp,      BadOp,      BadOp,      0x00000f5c, InstructionFlags.Vex | InstructionFlags.Prefix66));
            Add(X86Instruction.Subps,        new InstructionInfo(BadOp,      BadOp,      BadOp,      BadOp,      0x00000f5c, InstructionFlags.Vex));
            Add(X86Instruction.Subsd,        new InstructionInfo(BadOp,      BadOp,      BadOp,      BadOp,      0x00000f5c, InstructionFlags.Vex | InstructionFlags.PrefixF2));
            Add(X86Instruction.Subss,        new InstructionInfo(BadOp,      BadOp,      BadOp,      BadOp,      0x00000f5c, InstructionFlags.Vex | InstructionFlags.PrefixF3));
            Add(X86Instruction.Test,         new InstructionInfo(0x00000085, BadOp,      0x000000f7, BadOp,      BadOp,      InstructionFlags.None));
            Add(X86Instruction.Unpckhpd,     new InstructionInfo(BadOp,      BadOp,      BadOp,      BadOp,      0x00000f15, InstructionFlags.Vex | InstructionFlags.Prefix66));
            Add(X86Instruction.Unpckhps,     new InstructionInfo(BadOp,      BadOp,      BadOp,      BadOp,      0x00000f15, InstructionFlags.Vex));
            Add(X86Instruction.Unpcklpd,     new InstructionInfo(BadOp,      BadOp,      BadOp,      BadOp,      0x00000f14, InstructionFlags.Vex | InstructionFlags.Prefix66));
            Add(X86Instruction.Unpcklps,     new InstructionInfo(BadOp,      BadOp,      BadOp,      BadOp,      0x00000f14, InstructionFlags.Vex));
            Add(X86Instruction.Vblendvpd,    new InstructionInfo(BadOp,      BadOp,      BadOp,      BadOp,      0x000f3a4b, InstructionFlags.Vex | InstructionFlags.Prefix66));
            Add(X86Instruction.Vblendvps,    new InstructionInfo(BadOp,      BadOp,      BadOp,      BadOp,      0x000f3a4a, InstructionFlags.Vex | InstructionFlags.Prefix66));
            Add(X86Instruction.Vcvtph2ps,    new InstructionInfo(BadOp,      BadOp,      BadOp,      BadOp,      0x000f3813, InstructionFlags.Vex | InstructionFlags.Prefix66));
            Add(X86Instruction.Vcvtps2ph,    new InstructionInfo(0x000f3a1d, BadOp,      BadOp,      BadOp,      BadOp,      InstructionFlags.Vex | InstructionFlags.Prefix66));
            Add(X86Instruction.Vfmadd231ps,  new InstructionInfo(BadOp,      BadOp,      BadOp,      BadOp,      0x000f38b8, InstructionFlags.Vex | InstructionFlags.Prefix66));
<<<<<<< HEAD
            Add(X86Instruction.Vfmadd231sd,  new InstructionInfo(BadOp,      BadOp,      BadOp,      BadOp,      0x000f38b9, InstructionFlags.Vex | InstructionFlags.Prefix66 | InstructionFlags.RexW));
            Add(X86Instruction.Vfmadd231ss,  new InstructionInfo(BadOp,      BadOp,      BadOp,      BadOp,      0x000f38b9, InstructionFlags.Vex | InstructionFlags.Prefix66));
=======
            Add(X86Instruction.Vfmadd231pd,  new InstructionInfo(BadOp,      BadOp,      BadOp,      BadOp,      0x000f38b8, InstructionFlags.Vex | InstructionFlags.Prefix66 | InstructionFlags.RexW));
            Add(X86Instruction.Vfmadd231ss,  new InstructionInfo(BadOp,      BadOp,      BadOp,      BadOp,      0x000f38b9, InstructionFlags.Vex | InstructionFlags.Prefix66));
            Add(X86Instruction.Vfmadd231sd,  new InstructionInfo(BadOp,      BadOp,      BadOp,      BadOp,      0x000f38b9, InstructionFlags.Vex | InstructionFlags.Prefix66 | InstructionFlags.RexW));
            Add(X86Instruction.Vfmsub231ps,  new InstructionInfo(BadOp,      BadOp,      BadOp,      BadOp,      0x000f38ba, InstructionFlags.Vex | InstructionFlags.Prefix66));
            Add(X86Instruction.Vfmsub231pd,  new InstructionInfo(BadOp,      BadOp,      BadOp,      BadOp,      0x000f38ba, InstructionFlags.Vex | InstructionFlags.Prefix66 | InstructionFlags.RexW));
            Add(X86Instruction.Vfmsub231ss,  new InstructionInfo(BadOp,      BadOp,      BadOp,      BadOp,      0x000f38bb, InstructionFlags.Vex | InstructionFlags.Prefix66));
>>>>>>> 3332b29f
            Add(X86Instruction.Vfmsub231sd,  new InstructionInfo(BadOp,      BadOp,      BadOp,      BadOp,      0x000f38bb, InstructionFlags.Vex | InstructionFlags.Prefix66 | InstructionFlags.RexW));
            Add(X86Instruction.Vfmsub231ss,  new InstructionInfo(BadOp,      BadOp,      BadOp,      BadOp,      0x000f38bb, InstructionFlags.Vex | InstructionFlags.Prefix66));
            Add(X86Instruction.Vfnmadd231ps, new InstructionInfo(BadOp,      BadOp,      BadOp,      BadOp,      0x000f38bc, InstructionFlags.Vex | InstructionFlags.Prefix66));
            Add(X86Instruction.Vfnmadd231sd, new InstructionInfo(BadOp,      BadOp,      BadOp,      BadOp,      0x000f38bd, InstructionFlags.Vex | InstructionFlags.Prefix66 | InstructionFlags.RexW));
            Add(X86Instruction.Vfnmadd231ss, new InstructionInfo(BadOp,      BadOp,      BadOp,      BadOp,      0x000f38bd, InstructionFlags.Vex | InstructionFlags.Prefix66));
            Add(X86Instruction.Vfnmsub231sd, new InstructionInfo(BadOp,      BadOp,      BadOp,      BadOp,      0x000f38bf, InstructionFlags.Vex | InstructionFlags.Prefix66 | InstructionFlags.RexW));
            Add(X86Instruction.Vfnmsub231ss, new InstructionInfo(BadOp,      BadOp,      BadOp,      BadOp,      0x000f38bf, InstructionFlags.Vex | InstructionFlags.Prefix66));
            Add(X86Instruction.Vpblendvb,    new InstructionInfo(BadOp,      BadOp,      BadOp,      BadOp,      0x000f3a4c, InstructionFlags.Vex | InstructionFlags.Prefix66));
            Add(X86Instruction.Xor,          new InstructionInfo(0x00000031, 0x06000083, 0x06000081, BadOp,      0x00000033, InstructionFlags.None));
            Add(X86Instruction.Xorpd,        new InstructionInfo(BadOp,      BadOp,      BadOp,      BadOp,      0x00000f57, InstructionFlags.Vex | InstructionFlags.Prefix66));
            Add(X86Instruction.Xorps,        new InstructionInfo(BadOp,      BadOp,      BadOp,      BadOp,      0x00000f57, InstructionFlags.Vex));
        }

        private static void Add(X86Instruction inst, InstructionInfo info)
        {
            _instTable[(int)inst] = info;
        }

        public Assembler(Stream stream, PtcInfo ptcInfo = null)
        {
            _stream = stream;

            _ptcInfo     = ptcInfo;
            _ptcDisabled = ptcInfo == null;
        }

        public void Add(Operand dest, Operand source, OperandType type)
        {
            WriteInstruction(dest, source, type, X86Instruction.Add);
        }

        public void Addsd(Operand dest, Operand src1, Operand src2)
        {
            WriteInstruction(dest, src1, src2, X86Instruction.Addsd);
        }

        public void Addss(Operand dest, Operand src1, Operand src2)
        {
            WriteInstruction(dest, src1, src2, X86Instruction.Addss);
        }

        public void And(Operand dest, Operand source, OperandType type)
        {
            WriteInstruction(dest, source, type, X86Instruction.And);
        }

        public void Bsr(Operand dest, Operand source, OperandType type)
        {
            WriteInstruction(dest, source, type, X86Instruction.Bsr);
        }

        public void Bswap(Operand dest)
        {
            WriteInstruction(dest, null, dest.Type, X86Instruction.Bswap);
        }

        public void Call(Operand dest)
        {
            WriteInstruction(dest, null, OperandType.None, X86Instruction.Call);
        }

        public void Cdq()
        {
            WriteByte(0x99);
        }

        public void Cmovcc(Operand dest, Operand source, OperandType type, X86Condition condition)
        {
            InstructionInfo info = _instTable[(int)X86Instruction.Cmovcc];

            WriteOpCode(dest, null, source, type, info.Flags, info.OpRRM | (int)condition, rrm: true);
        }

        public void Cmp(Operand src1, Operand src2, OperandType type)
        {
            WriteInstruction(src1, src2, type, X86Instruction.Cmp);
        }

        public void Cqo()
        {
            WriteByte(0x48);
            WriteByte(0x99);
        }

        public void Cmpxchg(MemoryOperand memOp, Operand src)
        {
            WriteByte(LockPrefix);

            WriteInstruction(memOp, src, src.Type, X86Instruction.Cmpxchg);
        }

        public void Cmpxchg16(MemoryOperand memOp, Operand src)
        {
            WriteByte(LockPrefix);
            WriteByte(0x66);

            WriteInstruction(memOp, src, src.Type, X86Instruction.Cmpxchg);
        }

        public void Cmpxchg16b(MemoryOperand memOp)
        {
            WriteByte(LockPrefix);

            WriteInstruction(memOp, null, OperandType.None, X86Instruction.Cmpxchg16b);
        }

        public void Cmpxchg8(MemoryOperand memOp, Operand src)
        {
            WriteByte(LockPrefix);

            WriteInstruction(memOp, src, src.Type, X86Instruction.Cmpxchg8);
        }

        public void Comisd(Operand src1, Operand src2)
        {
            WriteInstruction(src1, null, src2, X86Instruction.Comisd);
        }

        public void Comiss(Operand src1, Operand src2)
        {
            WriteInstruction(src1, null, src2, X86Instruction.Comiss);
        }

        public void Cvtsd2ss(Operand dest, Operand src1, Operand src2)
        {
            WriteInstruction(dest, src1, src2, X86Instruction.Cvtsd2ss);
        }

        public void Cvtsi2sd(Operand dest, Operand src1, Operand src2, OperandType type)
        {
            WriteInstruction(dest, src1, src2, X86Instruction.Cvtsi2sd, type);
        }

        public void Cvtsi2ss(Operand dest, Operand src1, Operand src2, OperandType type)
        {
            WriteInstruction(dest, src1, src2, X86Instruction.Cvtsi2ss, type);
        }

        public void Cvtss2sd(Operand dest, Operand src1, Operand src2)
        {
            WriteInstruction(dest, src1, src2, X86Instruction.Cvtss2sd);
        }

        public void Div(Operand source)
        {
            WriteInstruction(null, source, source.Type, X86Instruction.Div);
        }

        public void Divsd(Operand dest, Operand src1, Operand src2)
        {
            WriteInstruction(dest, src1, src2, X86Instruction.Divsd);
        }

        public void Divss(Operand dest, Operand src1, Operand src2)
        {
            WriteInstruction(dest, src1, src2, X86Instruction.Divss);
        }

        public void Idiv(Operand source)
        {
            WriteInstruction(null, source, source.Type, X86Instruction.Idiv);
        }

        public void Imul(Operand source)
        {
            WriteInstruction(null, source, source.Type, X86Instruction.Imul128);
        }

        public void Imul(Operand dest, Operand source, OperandType type)
        {
            if (source.Kind != OperandKind.Register)
            {
                throw new ArgumentException($"Invalid source operand kind \"{source.Kind}\".");
            }

            WriteInstruction(dest, source, type, X86Instruction.Imul);
        }

        public void Imul(Operand dest, Operand src1, Operand src2, OperandType type)
        {
            InstructionInfo info = _instTable[(int)X86Instruction.Imul];

            if (src2.Kind != OperandKind.Constant)
            {
                throw new ArgumentException($"Invalid source 2 operand kind \"{src2.Kind}\".");
            }

            if (IsImm8(src2.Value, src2.Type) && info.OpRMImm8 != BadOp)
            {
                WriteOpCode(dest, null, src1, type, info.Flags, info.OpRMImm8, rrm: true);

                WriteByte(src2.AsByte());
            }
            else if (IsImm32(src2.Value, src2.Type) && info.OpRMImm32 != BadOp)
            {
                WriteOpCode(dest, null, src1, type, info.Flags, info.OpRMImm32, rrm: true);

                WriteInt32(src2.AsInt32());
            }
            else
            {
                throw new ArgumentException($"Failed to encode constant 0x{src2.Value:X}.");
            }
        }

        public void Insertps(Operand dest, Operand src1, Operand src2, byte imm)
        {
            WriteInstruction(dest, src1, src2, X86Instruction.Insertps);

            WriteByte(imm);
        }

        public void Jcc(X86Condition condition, long offset)
        {
            if (_ptcDisabled && ConstFitsOnS8(offset))
            {
                WriteByte((byte)(0x70 | (int)condition));

                WriteByte((byte)offset);
            }
            else if (ConstFitsOnS32(offset))
            {
                WriteByte(0x0f);
                WriteByte((byte)(0x80 | (int)condition));

                WriteInt32((int)offset);
            }
            else
            {
                throw new ArgumentOutOfRangeException(nameof(offset));
            }
        }

        public void Jmp(long offset)
        {
            if (_ptcDisabled && ConstFitsOnS8(offset))
            {
                WriteByte(0xeb);

                WriteByte((byte)offset);
            }
            else if (ConstFitsOnS32(offset))
            {
                WriteByte(0xe9);

                WriteInt32((int)offset);
            }
            else
            {
                throw new ArgumentOutOfRangeException(nameof(offset));
            }
        }

        public void Jmp(Operand dest)
        {
            WriteInstruction(dest, null, OperandType.None, X86Instruction.Jmp);
        }

        public void Ldmxcsr(Operand dest)
        {
            WriteInstruction(dest, null, OperandType.I32, X86Instruction.Ldmxcsr);
        }

        public void Lea(Operand dest, Operand source, OperandType type)
        {
            WriteInstruction(dest, source, type, X86Instruction.Lea);
        }

        public void Mov(Operand dest, Operand source, OperandType type)
        {
            WriteInstruction(dest, source, type, X86Instruction.Mov);
        }

        public void Mov16(Operand dest, Operand source)
        {
            WriteInstruction(dest, source, OperandType.None, X86Instruction.Mov16);
        }

        public void Mov8(Operand dest, Operand source)
        {
            WriteInstruction(dest, source, OperandType.None, X86Instruction.Mov8);
        }

        public void Movd(Operand dest, Operand source)
        {
            InstructionInfo info = _instTable[(int)X86Instruction.Movd];

            if (source.Type.IsInteger() || source.Kind == OperandKind.Memory)
            {
                WriteOpCode(dest, null, source, OperandType.None, info.Flags, info.OpRRM, rrm: true);
            }
            else
            {
                WriteOpCode(dest, null, source, OperandType.None, info.Flags, info.OpRMR);
            }
        }

        public void Movdqu(Operand dest, Operand source)
        {
            WriteInstruction(dest, null, source, X86Instruction.Movdqu);
        }

        public void Movhlps(Operand dest, Operand src1, Operand src2)
        {
            WriteInstruction(dest, src1, src2, X86Instruction.Movhlps);
        }

        public void Movlhps(Operand dest, Operand src1, Operand src2)
        {
            WriteInstruction(dest, src1, src2, X86Instruction.Movlhps);
        }

        public void Movq(Operand dest, Operand source)
        {
            InstructionInfo info = _instTable[(int)X86Instruction.Movd];

            InstructionFlags flags = info.Flags | InstructionFlags.RexW;

            if (source.Type.IsInteger() || source.Kind == OperandKind.Memory)
            {
                WriteOpCode(dest, null, source, OperandType.None, flags, info.OpRRM, rrm: true);
            }
            else if (dest.Type.IsInteger() || dest.Kind == OperandKind.Memory)
            {
                WriteOpCode(dest, null, source, OperandType.None, flags, info.OpRMR);
            }
            else
            {
                WriteInstruction(dest, source, OperandType.None, X86Instruction.Movq);
            }
        }

        public void Movsd(Operand dest, Operand src1, Operand src2)
        {
            WriteInstruction(dest, src1, src2, X86Instruction.Movsd);
        }

        public void Movss(Operand dest, Operand src1, Operand src2)
        {
            WriteInstruction(dest, src1, src2, X86Instruction.Movss);
        }

        public void Movsx16(Operand dest, Operand source, OperandType type)
        {
            WriteInstruction(dest, source, type, X86Instruction.Movsx16);
        }

        public void Movsx32(Operand dest, Operand source, OperandType type)
        {
            WriteInstruction(dest, source, type, X86Instruction.Movsx32);
        }

        public void Movsx8(Operand dest, Operand source, OperandType type)
        {
            WriteInstruction(dest, source, type, X86Instruction.Movsx8);
        }

        public void Movzx16(Operand dest, Operand source, OperandType type)
        {
            WriteInstruction(dest, source, type, X86Instruction.Movzx16);
        }

        public void Movzx8(Operand dest, Operand source, OperandType type)
        {
            WriteInstruction(dest, source, type, X86Instruction.Movzx8);
        }

        public void Mul(Operand source)
        {
            WriteInstruction(null, source, source.Type, X86Instruction.Mul128);
        }

        public void Mulsd(Operand dest, Operand src1, Operand src2)
        {
            WriteInstruction(dest, src1, src2, X86Instruction.Mulsd);
        }

        public void Mulss(Operand dest, Operand src1, Operand src2)
        {
            WriteInstruction(dest, src1, src2, X86Instruction.Mulss);
        }

        public void Neg(Operand dest)
        {
            WriteInstruction(dest, null, dest.Type, X86Instruction.Neg);
        }

        public void Not(Operand dest)
        {
            WriteInstruction(dest, null, dest.Type, X86Instruction.Not);
        }

        public void Or(Operand dest, Operand source, OperandType type)
        {
            WriteInstruction(dest, source, type, X86Instruction.Or);
        }

        public void Pclmulqdq(Operand dest, Operand source, byte imm)
        {
            WriteInstruction(dest, null, source, X86Instruction.Pclmulqdq);

            WriteByte(imm);
        }

        public void Pcmpeqw(Operand dest, Operand src1, Operand src2)
        {
            WriteInstruction(dest, src1, src2, X86Instruction.Pcmpeqw);
        }

        public void Pextrb(Operand dest, Operand source, byte imm)
        {
            WriteInstruction(dest, null, source, X86Instruction.Pextrb);

            WriteByte(imm);
        }

        public void Pextrd(Operand dest, Operand source, byte imm)
        {
            WriteInstruction(dest, null, source, X86Instruction.Pextrd);

            WriteByte(imm);
        }

        public void Pextrq(Operand dest, Operand source, byte imm)
        {
            WriteInstruction(dest, null, source, X86Instruction.Pextrq);

            WriteByte(imm);
        }

        public void Pextrw(Operand dest, Operand source, byte imm)
        {
            WriteInstruction(dest, null, source, X86Instruction.Pextrw);

            WriteByte(imm);
        }

        public void Pinsrb(Operand dest, Operand src1, Operand src2, byte imm)
        {
            WriteInstruction(dest, src1, src2, X86Instruction.Pinsrb);

            WriteByte(imm);
        }

        public void Pinsrd(Operand dest, Operand src1, Operand src2, byte imm)
        {
            WriteInstruction(dest, src1, src2, X86Instruction.Pinsrd);

            WriteByte(imm);
        }

        public void Pinsrq(Operand dest, Operand src1, Operand src2, byte imm)
        {
            WriteInstruction(dest, src1, src2, X86Instruction.Pinsrq);

            WriteByte(imm);
        }

        public void Pinsrw(Operand dest, Operand src1, Operand src2, byte imm)
        {
            WriteInstruction(dest, src1, src2, X86Instruction.Pinsrw);

            WriteByte(imm);
        }

        public void Pop(Operand dest)
        {
            if (dest.Kind == OperandKind.Register)
            {
                WriteCompactInst(dest, 0x58);
            }
            else
            {
                WriteInstruction(dest, null, dest.Type, X86Instruction.Pop);
            }
        }

        public void Popcnt(Operand dest, Operand source, OperandType type)
        {
            WriteInstruction(dest, source, type, X86Instruction.Popcnt);
        }

        public void Pshufd(Operand dest, Operand source, byte imm)
        {
            WriteInstruction(dest, null, source, X86Instruction.Pshufd);

            WriteByte(imm);
        }

        public void Push(Operand source)
        {
            if (source.Kind == OperandKind.Register)
            {
                WriteCompactInst(source, 0x50);
            }
            else
            {
                WriteInstruction(null, source, source.Type, X86Instruction.Push);
            }
        }

        public void Return()
        {
            WriteByte(0xc3);
        }

        public void Ror(Operand dest, Operand source, OperandType type)
        {
            WriteShiftInst(dest, source, type, X86Instruction.Ror);
        }

        public void Sar(Operand dest, Operand source, OperandType type)
        {
            WriteShiftInst(dest, source, type, X86Instruction.Sar);
        }

        public void Shl(Operand dest, Operand source, OperandType type)
        {
            WriteShiftInst(dest, source, type, X86Instruction.Shl);
        }

        public void Shr(Operand dest, Operand source, OperandType type)
        {
            WriteShiftInst(dest, source, type, X86Instruction.Shr);
        }

        public void Setcc(Operand dest, X86Condition condition)
        {
            InstructionInfo info = _instTable[(int)X86Instruction.Setcc];

            WriteOpCode(dest, null, null, OperandType.None, info.Flags, info.OpRRM | (int)condition);
        }

        public void Stmxcsr(Operand dest)
        {
            WriteInstruction(dest, null, OperandType.I32, X86Instruction.Stmxcsr);
        }

        public void Sub(Operand dest, Operand source, OperandType type)
        {
            WriteInstruction(dest, source, type, X86Instruction.Sub);
        }

        public void Subsd(Operand dest, Operand src1, Operand src2)
        {
            WriteInstruction(dest, src1, src2, X86Instruction.Subsd);
        }

        public void Subss(Operand dest, Operand src1, Operand src2)
        {
            WriteInstruction(dest, src1, src2, X86Instruction.Subss);
        }

        public void Test(Operand src1, Operand src2, OperandType type)
        {
            WriteInstruction(src1, src2, type, X86Instruction.Test);
        }

        public void Xor(Operand dest, Operand source, OperandType type)
        {
            WriteInstruction(dest, source, type, X86Instruction.Xor);
        }

        public void Xorps(Operand dest, Operand src1, Operand src2)
        {
            WriteInstruction(dest, src1, src2, X86Instruction.Xorps);
        }

        public void WriteInstruction(
            X86Instruction inst,
            Operand dest,
            Operand source,
            OperandType type = OperandType.None)
        {
            WriteInstruction(dest, null, source, inst, type);
        }

        public void WriteInstruction(X86Instruction inst, Operand dest, Operand src1, Operand src2)
        {
            if (src2.Kind == OperandKind.Constant)
            {
                WriteInstruction(src1, dest, src2, inst);
            }
            else
            {
                WriteInstruction(dest, src1, src2, inst);
            }
        }

        public void WriteInstruction(
            X86Instruction inst,
            Operand dest,
            Operand src1,
            Operand src2,
            OperandType type)
        {
            WriteInstruction(dest, src1, src2, inst, type);
        }

        public void WriteInstruction(X86Instruction inst, Operand dest, Operand source, byte imm)
        {
            WriteInstruction(dest, null, source, inst);

            WriteByte(imm);
        }

        public void WriteInstruction(
            X86Instruction inst,
            Operand dest,
            Operand src1,
            Operand src2,
            Operand src3)
        {
            // 3+ operands can only be encoded with the VEX encoding scheme.
            Debug.Assert(HardwareCapabilities.SupportsVexEncoding);

            WriteInstruction(dest, src1, src2, inst);

            WriteByte((byte)(src3.AsByte() << 4));
        }

        public void WriteInstruction(
            X86Instruction inst,
            Operand dest,
            Operand src1,
            Operand src2,
            byte imm)
        {
            WriteInstruction(dest, src1, src2, inst);

            WriteByte(imm);
        }

        private void WriteShiftInst(Operand dest, Operand source, OperandType type, X86Instruction inst)
        {
            if (source.Kind == OperandKind.Register)
            {
                X86Register shiftReg = (X86Register)source.GetRegister().Index;

                Debug.Assert(shiftReg == X86Register.Rcx, $"Invalid shift register \"{shiftReg}\".");

                source = null;
            }
            else if (source.Kind == OperandKind.Constant)
            {
                source = source.With((int)source.Value & (dest.Type == OperandType.I32 ? 0x1f : 0x3f));
            }

            WriteInstruction(dest, source, type, inst);
        }

        private void WriteInstruction(Operand dest, Operand source, OperandType type, X86Instruction inst)
        {
            InstructionInfo info = _instTable[(int)inst];

            if (source != null)
            {
                if (source.Kind == OperandKind.Constant)
                {
                    ulong imm = source.Value;

                    if (inst == X86Instruction.Mov8)
                    {
                        WriteOpCode(dest, null, null, type, info.Flags, info.OpRMImm8);

                        WriteByte((byte)imm);
                    }
                    else if (inst == X86Instruction.Mov16)
                    {
                        WriteOpCode(dest, null, null, type, info.Flags, info.OpRMImm32);

                        WriteInt16((short)imm);
                    }
                    else if (IsImm8(imm, type) && info.OpRMImm8 != BadOp)
                    {
                        WriteOpCode(dest, null, null, type, info.Flags, info.OpRMImm8);

                        WriteByte((byte)imm);
                    }
                    else if (!source.Relocatable && IsImm32(imm, type) && info.OpRMImm32 != BadOp)
                    {
                        WriteOpCode(dest, null, null, type, info.Flags, info.OpRMImm32);

                        WriteInt32((int)imm);
                    }
                    else if (dest != null && dest.Kind == OperandKind.Register && info.OpRImm64 != BadOp)
                    {
                        int? index = source.PtcIndex;

                        int rexPrefix = GetRexPrefix(dest, source, type, rrm: false);

                        if (rexPrefix != 0)
                        {
                            WriteByte((byte)rexPrefix);
                        }

                        WriteByte((byte)(info.OpRImm64 + (dest.GetRegister().Index & 0b111)));

                        if (_ptcInfo != null && index != null)
                        {
                            _ptcInfo.WriteRelocEntry(new RelocEntry((int)_stream.Position, (int)index));
                        }

                        WriteUInt64(imm);
                    }
                    else
                    {
                        throw new ArgumentException($"Failed to encode constant 0x{imm:X}.");
                    }
                }
                else if (source.Kind == OperandKind.Register && info.OpRMR != BadOp)
                {
                    WriteOpCode(dest, null, source, type, info.Flags, info.OpRMR);
                }
                else if (info.OpRRM != BadOp)
                {
                    WriteOpCode(dest, null, source, type, info.Flags, info.OpRRM, rrm: true);
                }
                else
                {
                    throw new ArgumentException($"Invalid source operand kind \"{source.Kind}\".");
                }
            }
            else if (info.OpRRM != BadOp)
            {
                WriteOpCode(dest, null, source, type, info.Flags, info.OpRRM, rrm: true);
            }
            else if (info.OpRMR != BadOp)
            {
                WriteOpCode(dest, null, source, type, info.Flags, info.OpRMR);
            }
            else
            {
                throw new ArgumentNullException(nameof(source));
            }
        }

        private void WriteInstruction(
            Operand dest,
            Operand src1,
            Operand src2,
            X86Instruction inst,
            OperandType type = OperandType.None)
        {
            InstructionInfo info = _instTable[(int)inst];

            if (src2 != null)
            {
                if (src2.Kind == OperandKind.Constant)
                {
                    ulong imm = src2.Value;

                    if ((byte)imm == imm && info.OpRMImm8 != BadOp)
                    {
                        WriteOpCode(dest, src1, null, type, info.Flags, info.OpRMImm8);

                        WriteByte((byte)imm);
                    }
                    else
                    {
                        throw new ArgumentException($"Failed to encode constant 0x{imm:X}.");
                    }
                }
                else if (src2.Kind == OperandKind.Register && info.OpRMR != BadOp)
                {
                    WriteOpCode(dest, src1, src2, type, info.Flags, info.OpRMR);
                }
                else if (info.OpRRM != BadOp)
                {
                    WriteOpCode(dest, src1, src2, type, info.Flags, info.OpRRM, rrm: true);
                }
                else
                {
                    throw new ArgumentException($"Invalid source operand kind \"{src2.Kind}\".");
                }
            }
            else if (info.OpRRM != BadOp)
            {
                WriteOpCode(dest, src1, src2, type, info.Flags, info.OpRRM, rrm: true);
            }
            else if (info.OpRMR != BadOp)
            {
                WriteOpCode(dest, src1, src2, type, info.Flags, info.OpRMR);
            }
            else
            {
                throw new ArgumentNullException(nameof(src2));
            }
        }

        private void WriteOpCode(
            Operand dest,
            Operand src1,
            Operand src2,
            OperandType type,
            InstructionFlags flags,
            int opCode,
            bool rrm = false)
        {
            int rexPrefix = GetRexPrefix(dest, src2, type, rrm);

            if ((flags & InstructionFlags.RexW) != 0)
            {
                rexPrefix |= RexWPrefix;
            }

            int modRM = (opCode >> OpModRMBits) << 3;

            MemoryOperand memOp = null;

            if (dest != null)
            {
                if (dest.Kind == OperandKind.Register)
                {
                    int regIndex = dest.GetRegister().Index;

                    modRM |= (regIndex & 0b111) << (rrm ? 3 : 0);

                    if ((flags & InstructionFlags.Reg8Dest) != 0 && regIndex >= 4)
                    {
                        rexPrefix |= RexPrefix;
                    }
                }
                else if (dest.Kind == OperandKind.Memory)
                {
                    memOp = dest as MemoryOperand;
                }
                else
                {
                    throw new ArgumentException("Invalid destination operand kind \"" + dest.Kind + "\".");
                }
            }

            if (src2 != null)
            {
                if (src2.Kind == OperandKind.Register)
                {
                    int regIndex = src2.GetRegister().Index;

                    modRM |= (regIndex & 0b111) << (rrm ? 0 : 3);

                    if ((flags & InstructionFlags.Reg8Src) != 0 && regIndex >= 4)
                    {
                        rexPrefix |= RexPrefix;
                    }
                }
                else if (src2.Kind == OperandKind.Memory && memOp == null)
                {
                    memOp = src2 as MemoryOperand;
                }
                else
                {
                    throw new ArgumentException("Invalid source operand kind \"" + src2.Kind + "\".");
                }
            }

            bool needsSibByte      = false;
            bool needsDisplacement = false;

            int sib = 0;

            if (memOp != null)
            {
                // Either source or destination is a memory operand.
                Register baseReg = memOp.BaseAddress.GetRegister();

                X86Register baseRegLow = (X86Register)(baseReg.Index & 0b111);

                needsSibByte      = memOp.Index != null     || baseRegLow == X86Register.Rsp;
                needsDisplacement = memOp.Displacement != 0 || baseRegLow == X86Register.Rbp;

                if (needsDisplacement)
                {
                    if (ConstFitsOnS8(memOp.Displacement))
                    {
                        modRM |= 0x40;
                    }
                    else /* if (ConstFitsOnS32(memOp.Displacement)) */
                    {
                        modRM |= 0x80;
                    }
                }

                if (baseReg.Index >= 8)
                {
                    Debug.Assert((uint)baseReg.Index <= MaxRegNumber);

                    rexPrefix |= RexPrefix | (baseReg.Index >> 3);
                }

                if (needsSibByte)
                {
                    sib = (int)baseRegLow;

                    if (memOp.Index != null)
                    {
                        int indexReg = memOp.Index.GetRegister().Index;

                        Debug.Assert(indexReg != (int)X86Register.Rsp, "Using RSP as index register on the memory operand is not allowed.");

                        if (indexReg >= 8)
                        {
                            Debug.Assert((uint)indexReg <= MaxRegNumber);

                            rexPrefix |= RexPrefix | (indexReg >> 3) << 1;
                        }

                        sib |= (indexReg & 0b111) << 3;
                    }
                    else
                    {
                        sib |= 0b100 << 3;
                    }

                    sib |= (int)memOp.Scale << 6;

                    modRM |= 0b100;
                }
                else
                {
                    modRM |= (int)baseRegLow;
                }
            }
            else
            {
                // Source and destination are registers.
                modRM |= 0xc0;
            }

            Debug.Assert(opCode != BadOp, "Invalid opcode value.");

            if ((flags & InstructionFlags.Vex) != 0 && HardwareCapabilities.SupportsVexEncoding)
            {
                // In a vex encoding, only one prefix can be active at a time. The active prefix is encoded in the second byte using two bits.

                int vexByte2 = (flags & InstructionFlags.PrefixMask) switch
                {
                    InstructionFlags.Prefix66 => 1,
                    InstructionFlags.PrefixF3 => 2,
                    InstructionFlags.PrefixF2 => 3,
                    _ => 0
                };

                if (src1 != null)
                {
                    vexByte2 |= (src1.GetRegister().Index ^ 0xf) << 3;
                }
                else
                {
                    vexByte2 |= 0b1111 << 3;
                }

                ushort opCodeHigh = (ushort)(opCode >> 8);

                if ((rexPrefix & 0b1011) == 0 && opCodeHigh == 0xf)
                {
                    // Two-byte form.
                    WriteByte(0xc5);

                    vexByte2 |= (~rexPrefix & 4) << 5;

                    WriteByte((byte)vexByte2);
                }
                else
                {
                    // Three-byte form.
                    WriteByte(0xc4);

                    int vexByte1 = (~rexPrefix & 7) << 5;

                    switch (opCodeHigh)
                    {
                        case 0xf:   vexByte1 |= 1; break;
                        case 0xf38: vexByte1 |= 2; break;
                        case 0xf3a: vexByte1 |= 3; break;

                        default: Debug.Assert(false, $"Failed to VEX encode opcode 0x{opCode:X}."); break;
                    }

                    vexByte2 |= (rexPrefix & 8) << 4;

                    WriteByte((byte)vexByte1);
                    WriteByte((byte)vexByte2);
                }

                opCode &= 0xff;
            }
            else
            {
                if (flags.HasFlag(InstructionFlags.Prefix66))
                {
                    WriteByte(0x66);
                }

                if (flags.HasFlag(InstructionFlags.PrefixF2))
                {
                    WriteByte(0xf2);
                }

                if (flags.HasFlag(InstructionFlags.PrefixF3))
                {
                    WriteByte(0xf3);
                }

                if (rexPrefix != 0)
                {
                    WriteByte((byte)rexPrefix);
                }
            }

            if (dest != null && (flags & InstructionFlags.RegOnly) != 0)
            {
                opCode += dest.GetRegister().Index & 7;
            }

            if ((opCode & 0xff0000) != 0)
            {
                WriteByte((byte)(opCode >> 16));
            }

            if ((opCode & 0xff00) != 0)
            {
                WriteByte((byte)(opCode >> 8));
            }

            WriteByte((byte)opCode);

            if ((flags & InstructionFlags.RegOnly) == 0)
            {
                WriteByte((byte)modRM);

                if (needsSibByte)
                {
                    WriteByte((byte)sib);
                }

                if (needsDisplacement)
                {
                    if (ConstFitsOnS8(memOp.Displacement))
                    {
                        WriteByte((byte)memOp.Displacement);
                    }
                    else /* if (ConstFitsOnS32(memOp.Displacement)) */
                    {
                        WriteInt32(memOp.Displacement);
                    }
                }
            }
        }

        private void WriteCompactInst(Operand operand, int opCode)
        {
            int regIndex = operand.GetRegister().Index;

            if (regIndex >= 8)
            {
                WriteByte(0x41);
            }

            WriteByte((byte)(opCode + (regIndex & 0b111)));
        }

        private static int GetRexPrefix(Operand dest, Operand source, OperandType type, bool rrm)
        {
            int rexPrefix = 0;

            if (Is64Bits(type))
            {
                rexPrefix = RexWPrefix;
            }

            void SetRegisterHighBit(Register reg, int bit)
            {
                if (reg.Index >= 8)
                {
                    rexPrefix |= RexPrefix | (reg.Index >> 3) << bit;
                }
            }

            if (dest != null && dest.Kind == OperandKind.Register)
            {
                SetRegisterHighBit(dest.GetRegister(), rrm ? 2 : 0);
            }

            if (source != null && source.Kind == OperandKind.Register)
            {
                SetRegisterHighBit(source.GetRegister(), rrm ? 0 : 2);
            }

            return rexPrefix;
        }

        private static bool Is64Bits(OperandType type)
        {
            return type == OperandType.I64 || type == OperandType.FP64;
        }

        private static bool IsImm8(ulong immediate, OperandType type)
        {
            long value = type == OperandType.I32 ? (int)immediate : (long)immediate;

            return ConstFitsOnS8(value);
        }

        private static bool IsImm32(ulong immediate, OperandType type)
        {
            long value = type == OperandType.I32 ? (int)immediate : (long)immediate;

            return ConstFitsOnS32(value);
        }

        public static int GetJccLength(long offset, bool ptcDisabled = true)
        {
            if (ptcDisabled && ConstFitsOnS8(offset < 0 ? offset - 2 : offset))
            {
                return 2;
            }
            else if (ConstFitsOnS32(offset < 0 ? offset - 6 : offset))
            {
                return 6;
            }
            else
            {
                throw new ArgumentOutOfRangeException(nameof(offset));
            }
        }

        public static int GetJmpLength(long offset, bool ptcDisabled = true)
        {
            if (ptcDisabled && ConstFitsOnS8(offset < 0 ? offset - 2 : offset))
            {
                return 2;
            }
            else if (ConstFitsOnS32(offset < 0 ? offset - 5 : offset))
            {
                return 5;
            }
            else
            {
                throw new ArgumentOutOfRangeException(nameof(offset));
            }
        }

        private static bool ConstFitsOnS8(long value)
        {
            return value == (sbyte)value;
        }

        private static bool ConstFitsOnS32(long value)
        {
            return value == (int)value;
        }

        private void WriteInt16(short value)
        {
            WriteUInt16((ushort)value);
        }

        private void WriteInt32(int value)
        {
            WriteUInt32((uint)value);
        }

        private void WriteByte(byte value)
        {
            _stream.WriteByte(value);
        }

        private void WriteUInt16(ushort value)
        {
            _stream.WriteByte((byte)(value >> 0));
            _stream.WriteByte((byte)(value >> 8));
        }

        private void WriteUInt32(uint value)
        {
            _stream.WriteByte((byte)(value >> 0));
            _stream.WriteByte((byte)(value >> 8));
            _stream.WriteByte((byte)(value >> 16));
            _stream.WriteByte((byte)(value >> 24));
        }

        private void WriteUInt64(ulong value)
        {
            _stream.WriteByte((byte)(value >> 0));
            _stream.WriteByte((byte)(value >> 8));
            _stream.WriteByte((byte)(value >> 16));
            _stream.WriteByte((byte)(value >> 24));
            _stream.WriteByte((byte)(value >> 32));
            _stream.WriteByte((byte)(value >> 40));
            _stream.WriteByte((byte)(value >> 48));
            _stream.WriteByte((byte)(value >> 56));
        }
    }
}<|MERGE_RESOLUTION|>--- conflicted
+++ resolved
@@ -274,17 +274,8 @@
             Add(X86Instruction.Vcvtph2ps,    new InstructionInfo(BadOp,      BadOp,      BadOp,      BadOp,      0x000f3813, InstructionFlags.Vex | InstructionFlags.Prefix66));
             Add(X86Instruction.Vcvtps2ph,    new InstructionInfo(0x000f3a1d, BadOp,      BadOp,      BadOp,      BadOp,      InstructionFlags.Vex | InstructionFlags.Prefix66));
             Add(X86Instruction.Vfmadd231ps,  new InstructionInfo(BadOp,      BadOp,      BadOp,      BadOp,      0x000f38b8, InstructionFlags.Vex | InstructionFlags.Prefix66));
-<<<<<<< HEAD
             Add(X86Instruction.Vfmadd231sd,  new InstructionInfo(BadOp,      BadOp,      BadOp,      BadOp,      0x000f38b9, InstructionFlags.Vex | InstructionFlags.Prefix66 | InstructionFlags.RexW));
             Add(X86Instruction.Vfmadd231ss,  new InstructionInfo(BadOp,      BadOp,      BadOp,      BadOp,      0x000f38b9, InstructionFlags.Vex | InstructionFlags.Prefix66));
-=======
-            Add(X86Instruction.Vfmadd231pd,  new InstructionInfo(BadOp,      BadOp,      BadOp,      BadOp,      0x000f38b8, InstructionFlags.Vex | InstructionFlags.Prefix66 | InstructionFlags.RexW));
-            Add(X86Instruction.Vfmadd231ss,  new InstructionInfo(BadOp,      BadOp,      BadOp,      BadOp,      0x000f38b9, InstructionFlags.Vex | InstructionFlags.Prefix66));
-            Add(X86Instruction.Vfmadd231sd,  new InstructionInfo(BadOp,      BadOp,      BadOp,      BadOp,      0x000f38b9, InstructionFlags.Vex | InstructionFlags.Prefix66 | InstructionFlags.RexW));
-            Add(X86Instruction.Vfmsub231ps,  new InstructionInfo(BadOp,      BadOp,      BadOp,      BadOp,      0x000f38ba, InstructionFlags.Vex | InstructionFlags.Prefix66));
-            Add(X86Instruction.Vfmsub231pd,  new InstructionInfo(BadOp,      BadOp,      BadOp,      BadOp,      0x000f38ba, InstructionFlags.Vex | InstructionFlags.Prefix66 | InstructionFlags.RexW));
-            Add(X86Instruction.Vfmsub231ss,  new InstructionInfo(BadOp,      BadOp,      BadOp,      BadOp,      0x000f38bb, InstructionFlags.Vex | InstructionFlags.Prefix66));
->>>>>>> 3332b29f
             Add(X86Instruction.Vfmsub231sd,  new InstructionInfo(BadOp,      BadOp,      BadOp,      BadOp,      0x000f38bb, InstructionFlags.Vex | InstructionFlags.Prefix66 | InstructionFlags.RexW));
             Add(X86Instruction.Vfmsub231ss,  new InstructionInfo(BadOp,      BadOp,      BadOp,      BadOp,      0x000f38bb, InstructionFlags.Vex | InstructionFlags.Prefix66));
             Add(X86Instruction.Vfnmadd231ps, new InstructionInfo(BadOp,      BadOp,      BadOp,      BadOp,      0x000f38bc, InstructionFlags.Vex | InstructionFlags.Prefix66));
