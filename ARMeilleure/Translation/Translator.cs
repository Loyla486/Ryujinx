--- conflicted
+++ resolved
@@ -314,13 +314,7 @@
 
             if (!context.HasPtc)
             {
-<<<<<<< HEAD
                 func = Compiler.Compile<GuestFunction>(cfg, argTypes, OperandType.I64, options, ttcInfo);
-
-                ResetPool(highCq ? 1 : 0);
-=======
-                func = Compiler.Compile<GuestFunction>(cfg, argTypes, OperandType.I64, options);
->>>>>>> 22b2cb39
             }
             else
             {
@@ -328,18 +322,11 @@
 
                 func = Compiler.Compile<GuestFunction>(cfg, argTypes, OperandType.I64, options, ptcInfo);
 
-<<<<<<< HEAD
-                ResetPool(highCq ? 1 : 0);
-
                 Hash128 hash = ComputeHash(address, funcSize);
-=======
-                Hash128 hash = Ptc.ComputeHash(Memory, address, funcSize);
->>>>>>> 22b2cb39
 
                 Ptc.WriteInfoCodeRelocUnwindInfo(address, funcSize, hash, highCq, ptcInfo);
             }
 
-<<<<<<< HEAD
             TranslatedFunction translatedFunc = new(func, counter, funcSize, highCq);
 
             if (context.HasTtc)
@@ -347,15 +334,9 @@
                 ttcInfo.TranslatedFunc = translatedFunc;
             }
 
+            Allocators.ResetAll();
+
             return translatedFunc;
-        }
-=======
-            var result = new TranslatedFunction(func, counter, funcSize, highCq);
->>>>>>> 22b2cb39
-
-            Allocators.ResetAll();
-
-            return result;
         }
 
         private struct Range
