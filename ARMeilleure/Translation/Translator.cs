using ARMeilleure.Decoders;
using ARMeilleure.Diagnostics;
using ARMeilleure.Instructions;
using ARMeilleure.IntermediateRepresentation;
using ARMeilleure.Memory;
using ARMeilleure.State;
using System;
using System.Collections.Concurrent;
using System.Threading;

using static ARMeilleure.IntermediateRepresentation.OperandHelper;
using static ARMeilleure.IntermediateRepresentation.OperationHelper;

namespace ARMeilleure.Translation
{
    using PTC;

    public class Translator
    {
        private const ulong CallFlag = InstEmitFlowHelper.CallFlag;

<<<<<<< HEAD
        private readonly MemoryManager _memory;

        private readonly ConcurrentDictionary<ulong, TranslatedFunction> _funcs;

        private readonly ConcurrentStack<RejitRequest> _backgroundStack;

        private readonly AutoResetEvent _backgroundTranslatorEvent;

        private readonly JumpTable _jumpTable;
=======
        private const bool AlwaysTranslateFunctions = true; // If false, only translates a single block for lowCq.

        private readonly IMemoryManager _memory;

        private readonly ConcurrentDictionary<ulong, TranslatedFunction> _funcs;

        private readonly JumpTable _jumpTable;

        private readonly PriorityQueue<RejitRequest> _backgroundQueue;

        private readonly AutoResetEvent _backgroundTranslatorEvent;
>>>>>>> 12399b8a

        private volatile int _threadCount;

        public Translator(IJitMemoryAllocator allocator, IMemoryManager memory)
        {
            _memory = memory;

            _funcs = new ConcurrentDictionary<ulong, TranslatedFunction>();

<<<<<<< HEAD
            _backgroundStack = new ConcurrentStack<RejitRequest>();

            _backgroundTranslatorEvent = new AutoResetEvent(false);

            _jumpTable = new JumpTable();

            JitCache.Initialize();

=======
            _jumpTable = new JumpTable(allocator);

            _backgroundQueue = new PriorityQueue<RejitRequest>(2);

            _backgroundTranslatorEvent = new AutoResetEvent(false);

            JitCache.Initialize(allocator);
>>>>>>> 12399b8a
            DirectCallStubs.InitializeStubs();

            if (Ptc.State == PtcState.Enabled)
            {
                Ptc.LoadTranslations(_funcs, memory.PageTable, _jumpTable);
            }
        }

        private void TranslateStackedSubs()
        {
            while (_threadCount != 0)
            {
                if (_backgroundStack.TryPop(out RejitRequest request))
                {
                    TranslatedFunction func = Translate(_memory, _jumpTable, request.Address, request.Mode, highCq: true);

                    _funcs.AddOrUpdate(request.Address, func, (key, oldFunc) => func);

                    _jumpTable.RegisterFunction(request.Address, func);
                }
                else
                {
                    _backgroundTranslatorEvent.WaitOne();
                }
            }

            _backgroundTranslatorEvent.Set(); // Wake up any other background translator threads, to encourage them to exit.
        }

        public void Execute(State.ExecutionContext context, ulong address)
        {
            if (Interlocked.Increment(ref _threadCount) == 1)
            {
                if (Ptc.State == PtcState.Enabled)
                {
                    Ptc.MakeAndSaveTranslations(_funcs, _memory, _jumpTable);
                }

                PtcProfiler.Start();

                Ptc.Disable();

                // Simple heuristic, should be user configurable in future. (1 for 4 core/ht or less, 2 for 6 core+ht etc).
                // All threads are normal priority except from the last, which just fills as much of the last core as the os lets it with a low priority.
                // If we only have one rejit thread, it should be normal priority as highCq code is performance critical.
                // TODO: Use physical cores rather than logical. This only really makes sense for processors with hyperthreading. Requires OS specific code.
                int unboundedThreadCount = Math.Max(1, (Environment.ProcessorCount - 6) / 3);
                int threadCount          = Math.Min(4, unboundedThreadCount);

                for (int i = 0; i < threadCount; i++)
                {
                    bool last = i != 0 && i == unboundedThreadCount - 1;

                    Thread backgroundTranslatorThread = new Thread(TranslateStackedSubs)
                    {
                        Name = "CPU.BackgroundTranslatorThread." + i,
                        Priority = last ? ThreadPriority.Lowest : ThreadPriority.Normal
                    };

                    backgroundTranslatorThread.Start();
                }
            }

            Statistics.InitializeTimer();

            NativeInterface.RegisterThread(context, _memory, this);

            do
            {
                address = ExecuteSingle(context, address);
            }
            while (context.Running && (address & ~1UL) != 0);

            NativeInterface.UnregisterThread();

            if (Interlocked.Decrement(ref _threadCount) == 0)
            {
                _backgroundTranslatorEvent.Set();
            }
        }

        public ulong ExecuteSingle(State.ExecutionContext context, ulong address)
        {
            TranslatedFunction func = GetOrTranslate(address, context.ExecutionMode);

            Statistics.StartTimer();

            ulong nextAddr = func.Execute(context);

            Statistics.StopTimer(address);

            return nextAddr;
        }

        internal TranslatedFunction GetOrTranslate(ulong address, ExecutionMode mode)
        {
            // TODO: Investigate how we should handle code at unaligned addresses.
            // Currently, those low bits are used to store special flags.
            bool isCallTarget = (address & CallFlag) != 0;

            address &= ~CallFlag;

            if (!_funcs.TryGetValue(address, out TranslatedFunction func))
            {
                func = Translate(_memory, _jumpTable, address, mode, highCq: false);

                _funcs.TryAdd(address, func);

                if (PtcProfiler.Enabled)
                {
                    PtcProfiler.AddEntry(address, mode, highCq: false);
                }
            }

            if (isCallTarget && func.ShouldRejit())
            {
                _backgroundStack.Push(new RejitRequest(address, mode));

                _backgroundTranslatorEvent.Set();

                if (PtcProfiler.Enabled)
                {
                    PtcProfiler.UpdateEntry(address, mode, highCq: true);
                }
            }

            return func;
        }

        internal static TranslatedFunction Translate(MemoryManager memory, JumpTable jumpTable, ulong address, ExecutionMode mode, bool highCq)
        {
            ArmEmitterContext context = new ArmEmitterContext(memory, jumpTable, (long)address, highCq, Aarch32Mode.User);

            PrepareOperandPool(highCq);
            PrepareOperationPool(highCq);

            Logger.StartPass(PassName.Decoding);

            Block[] blocks = Decoder.DecodeFunction(memory, address, mode, highCq);

            Logger.EndPass(PassName.Decoding);

            Logger.StartPass(PassName.Translation);

            EmitSynchronization(context);

            if (blocks[0].Address != address)
            {
                context.Branch(context.GetLabel(address));
            }

            ControlFlowGraph cfg = EmitAndGetCFG(context, blocks);

            Logger.EndPass(PassName.Translation);

            Logger.StartPass(PassName.RegisterUsage);

            RegisterUsage.RunPass(cfg, mode, isCompleteFunction: false);

            Logger.EndPass(PassName.RegisterUsage);

            OperandType[] argTypes = new OperandType[] { OperandType.I64 };

            CompilerOptions options = highCq ? CompilerOptions.HighCq : CompilerOptions.None;

            GuestFunction func;

            if (Ptc.State == PtcState.Disabled)
            {
                func = Compiler.Compile<GuestFunction>(cfg, argTypes, OperandType.I64, options);
            }
            else
            {
                using (PtcInfo ptcInfo = new PtcInfo())
                {
                    func = Compiler.Compile<GuestFunction>(cfg, argTypes, OperandType.I64, options, ptcInfo);

                    Ptc.WriteInfoCodeReloc((long)address, highCq, ptcInfo);
                }
            }

            ResetOperandPool(highCq);
            ResetOperationPool(highCq);

            return new TranslatedFunction(func, highCq);
        }

        private static ControlFlowGraph EmitAndGetCFG(ArmEmitterContext context, Block[] blocks)
        {
            for (int blkIndex = 0; blkIndex < blocks.Length; blkIndex++)
            {
                Block block = blocks[blkIndex];

                context.CurrBlock = block;

                context.MarkLabel(context.GetLabel(block.Address));

                for (int opcIndex = 0; opcIndex < block.OpCodes.Count; opcIndex++)
                {
                    OpCode opCode = block.OpCodes[opcIndex];

                    context.CurrOp = opCode;

                    bool isLastOp = opcIndex == block.OpCodes.Count - 1;

                    if (isLastOp && block.Branch != null && block.Branch.Address <= block.Address)
                    {
                        EmitSynchronization(context);
                    }

                    Operand lblPredicateSkip = null;

                    if (opCode is OpCode32 op && op.Cond < Condition.Al)
                    {
                        lblPredicateSkip = Label();

                        InstEmitFlowHelper.EmitCondBranch(context, lblPredicateSkip, op.Cond.Invert());
                    }

                    if (opCode.Instruction.Emitter != null)
                    {
                        opCode.Instruction.Emitter(context);
                    }
                    else
                    {
                        throw new InvalidOperationException($"Invalid instruction \"{opCode.Instruction.Name}\".");
                    }

                    if (lblPredicateSkip != null)
                    {
                        context.MarkLabel(lblPredicateSkip);

                        // If this is the last op on the block, and there's no "next" block
                        // after this one, then we have to return right now, with the address
                        // of the next instruction to be executed (in the case that the condition
                        // is false, and the branch was not taken, as all basic blocks should end
                        // with some kind of branch).
                        if (isLastOp && block.Next == null)
                        {
                            InstEmitFlowHelper.EmitTailContinue(context, Const(opCode.Address + (ulong)opCode.OpCodeSizeInBytes));
                        }
                    }
                }
            }

            return context.GetControlFlowGraph();
        }

        private static void EmitSynchronization(EmitterContext context)
        {
            long countOffs = NativeContext.GetCounterOffset();

            Operand countAddr = context.Add(context.LoadArgument(OperandType.I64, 0), Const(countOffs));

            Operand count = context.Load(OperandType.I32, countAddr);

            Operand lblNonZero = Label();
            Operand lblExit    = Label();

            context.BranchIfTrue(lblNonZero, count);

            Operand running = context.Call(typeof(NativeInterface).GetMethod(nameof(NativeInterface.CheckSynchronization)));

            context.BranchIfTrue(lblExit, running);

            context.Return(Const(0L));

            context.Branch(lblExit);

            context.MarkLabel(lblNonZero);

            count = context.Subtract(count, Const(1));

            context.Store(countAddr, count);

            context.MarkLabel(lblExit);
        }
    }
}<|MERGE_RESOLUTION|>--- conflicted
+++ resolved
@@ -19,8 +19,7 @@
     {
         private const ulong CallFlag = InstEmitFlowHelper.CallFlag;
 
-<<<<<<< HEAD
-        private readonly MemoryManager _memory;
+        private readonly IMemoryManager _memory;
 
         private readonly ConcurrentDictionary<ulong, TranslatedFunction> _funcs;
 
@@ -29,19 +28,6 @@
         private readonly AutoResetEvent _backgroundTranslatorEvent;
 
         private readonly JumpTable _jumpTable;
-=======
-        private const bool AlwaysTranslateFunctions = true; // If false, only translates a single block for lowCq.
-
-        private readonly IMemoryManager _memory;
-
-        private readonly ConcurrentDictionary<ulong, TranslatedFunction> _funcs;
-
-        private readonly JumpTable _jumpTable;
-
-        private readonly PriorityQueue<RejitRequest> _backgroundQueue;
-
-        private readonly AutoResetEvent _backgroundTranslatorEvent;
->>>>>>> 12399b8a
 
         private volatile int _threadCount;
 
@@ -51,29 +37,19 @@
 
             _funcs = new ConcurrentDictionary<ulong, TranslatedFunction>();
 
-<<<<<<< HEAD
             _backgroundStack = new ConcurrentStack<RejitRequest>();
 
             _backgroundTranslatorEvent = new AutoResetEvent(false);
 
-            _jumpTable = new JumpTable();
-
-            JitCache.Initialize();
-
-=======
             _jumpTable = new JumpTable(allocator);
 
-            _backgroundQueue = new PriorityQueue<RejitRequest>(2);
-
-            _backgroundTranslatorEvent = new AutoResetEvent(false);
-
             JitCache.Initialize(allocator);
->>>>>>> 12399b8a
+
             DirectCallStubs.InitializeStubs();
 
             if (Ptc.State == PtcState.Enabled)
             {
-                Ptc.LoadTranslations(_funcs, memory.PageTable, _jumpTable);
+                Ptc.LoadTranslations(_funcs, memory.PageTablePointer, _jumpTable);
             }
         }
 
@@ -198,7 +174,7 @@
             return func;
         }
 
-        internal static TranslatedFunction Translate(MemoryManager memory, JumpTable jumpTable, ulong address, ExecutionMode mode, bool highCq)
+        internal static TranslatedFunction Translate(IMemoryManager memory, JumpTable jumpTable, ulong address, ExecutionMode mode, bool highCq)
         {
             ArmEmitterContext context = new ArmEmitterContext(memory, jumpTable, (long)address, highCq, Aarch32Mode.User);
 
