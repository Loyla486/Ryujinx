using ARMeilleure.Decoders;
using ARMeilleure.Diagnostics;
using ARMeilleure.Instructions;
using ARMeilleure.IntermediateRepresentation;
using ARMeilleure.Memory;
using ARMeilleure.State;
using ARMeilleure.Translation.Cache;
using ARMeilleure.Translation.PTC;
using System;
using System.Collections.Concurrent;
using System.Collections.Generic;
using System.Diagnostics;
using System.Linq;
using System.Threading;

using static ARMeilleure.IntermediateRepresentation.OperandHelper;
using static ARMeilleure.IntermediateRepresentation.OperationHelper;

namespace ARMeilleure.Translation
{
    public class Translator
    {
        private readonly IJitMemoryAllocator _allocator;
        private readonly IMemoryManager _memory;

        private readonly ConcurrentDictionary<ulong, TranslatedFunction> _funcs;
        private readonly ConcurrentQueue<KeyValuePair<ulong, IntPtr>> _oldFuncs;

        private readonly ConcurrentStack<RejitRequest> _backgroundStack;
        private readonly AutoResetEvent _backgroundTranslatorEvent;
        private readonly ReaderWriterLock _backgroundTranslatorLock;

        private JumpTable _jumpTable;

        private volatile int _threadCount;

        // FIXME: Remove this once the init logic of the emulator will be redone
        public static ManualResetEvent IsReadyForTranslation = new ManualResetEvent(false);

        public Translator(IJitMemoryAllocator allocator, IMemoryManager memory)
        {
            _allocator = allocator;
            _memory = memory;

            _funcs = new ConcurrentDictionary<ulong, TranslatedFunction>();
            _oldFuncs = new ConcurrentQueue<KeyValuePair<ulong, IntPtr>>();

            _backgroundStack = new ConcurrentStack<RejitRequest>();
            _backgroundTranslatorEvent = new AutoResetEvent(false);
            _backgroundTranslatorLock = new ReaderWriterLock();

            JitCache.Initialize(allocator);

            DirectCallStubs.InitializeStubs();
        }

        private void TranslateStackedSubs()
        {
            while (_threadCount != 0)
            {
                _backgroundTranslatorLock.AcquireReaderLock(Timeout.Infinite);

                if (_backgroundStack.TryPop(out RejitRequest request))
                {
                    TranslatedFunction func = Translate(_memory, _jumpTable, request.Address, request.Mode, highCq: true);

                    _funcs.AddOrUpdate(request.Address, func, (key, oldFunc) =>
                    {
                        EnqueueForDeletion(key, oldFunc);
                        return func;
                    });

                    _jumpTable.RegisterFunction(request.Address, func);

                    if (PtcProfiler.Enabled)
                    {
                        PtcProfiler.UpdateEntry(request.Address, request.Mode, highCq: true);
                    }

                    _backgroundTranslatorLock.ReleaseReaderLock();
                }
                else
                {
                    _backgroundTranslatorLock.ReleaseReaderLock();
                    _backgroundTranslatorEvent.WaitOne();
                }
            }

            _backgroundTranslatorEvent.Set(); // Wake up any other background translator threads, to encourage them to exit.
        }

        public void Execute(State.ExecutionContext context, ulong address)
        {
            if (Interlocked.Increment(ref _threadCount) == 1)
            {
                IsReadyForTranslation.WaitOne();

                Debug.Assert(_jumpTable == null);
                _jumpTable = new JumpTable(_allocator);

                if (Ptc.State == PtcState.Enabled)
                {
<<<<<<< HEAD
                    Ptc.LoadTranslations(_funcs, _memory, _jumpTable);

=======
                    Ptc.LoadTranslations(_funcs, _memory.PageTablePointer, _jumpTable);
>>>>>>> f5d64b4d
                    Ptc.MakeAndSaveTranslations(_funcs, _memory, _jumpTable);
                }

                PtcProfiler.Start();

                Ptc.Disable();

                // Simple heuristic, should be user configurable in future. (1 for 4 core/ht or less, 2 for 6 core+ht etc).
                // All threads are normal priority except from the last, which just fills as much of the last core as the os lets it with a low priority.
                // If we only have one rejit thread, it should be normal priority as highCq code is performance critical.
                // TODO: Use physical cores rather than logical. This only really makes sense for processors with hyperthreading. Requires OS specific code.
                int unboundedThreadCount = Math.Max(1, (Environment.ProcessorCount - 6) / 3);
                int threadCount          = Math.Min(4, unboundedThreadCount);

                for (int i = 0; i < threadCount; i++)
                {
                    bool last = i != 0 && i == unboundedThreadCount - 1;

                    Thread backgroundTranslatorThread = new Thread(TranslateStackedSubs)
                    {
                        Name = "CPU.BackgroundTranslatorThread." + i,
                        Priority = last ? ThreadPriority.Lowest : ThreadPriority.Normal
                    };

                    backgroundTranslatorThread.Start();
                }
            }

            Statistics.InitializeTimer();

            NativeInterface.RegisterThread(context, _memory, this);

            do
            {
                address = ExecuteSingle(context, address);
            }
            while (context.Running && address != 0);

            NativeInterface.UnregisterThread();

            if (Interlocked.Decrement(ref _threadCount) == 0)
            {
                _backgroundTranslatorEvent.Set();

                ClearJitCache();

                _jumpTable.Dispose();
                _jumpTable = null;
            }
        }

        public ulong ExecuteSingle(State.ExecutionContext context, ulong address)
        {
            TranslatedFunction func = GetOrTranslate(address, context.ExecutionMode);

            Statistics.StartTimer();

            ulong nextAddr = func.Execute(context);

            Statistics.StopTimer(address);

            return nextAddr;
        }

        internal TranslatedFunction GetOrTranslate(ulong address, ExecutionMode mode, bool hintRejit = false)
        {
            if (!_funcs.TryGetValue(address, out TranslatedFunction func))
            {
                func = Translate(_memory, _jumpTable, address, mode, highCq: false);

                TranslatedFunction getFunc = _funcs.GetOrAdd(address, func);

                if (getFunc != func)
                {
                    JitCache.Unmap(func.FuncPtr);
                    func = getFunc;
                }

                if (PtcProfiler.Enabled)
                {
                    PtcProfiler.AddEntry(address, mode, highCq: false);
                }
            }

            if (hintRejit && func.ShouldRejit())
            {
                _backgroundStack.Push(new RejitRequest(address, mode));
                _backgroundTranslatorEvent.Set();
            }

            return func;
        }

        internal static TranslatedFunction Translate(IMemoryManager memory, JumpTable jumpTable, ulong address, ExecutionMode mode, bool highCq)
        {
            ArmEmitterContext context = new ArmEmitterContext(memory, jumpTable, address, highCq, Aarch32Mode.User);

            PrepareOperandPool(highCq);
            PrepareOperationPool(highCq);

            Logger.StartPass(PassName.Decoding);

            Block[] blocks = Decoder.Decode(memory, address, mode, highCq, singleBlock: false);

            Logger.EndPass(PassName.Decoding);

            Logger.StartPass(PassName.Translation);

            EmitSynchronization(context);

            if (blocks[0].Address != address)
            {
                context.Branch(context.GetLabel(address));
            }

            ControlFlowGraph cfg = EmitAndGetCFG(context, blocks, out Range funcRange);

            ulong funcSize = funcRange.End - funcRange.Start;

            Logger.EndPass(PassName.Translation);

            Logger.StartPass(PassName.RegisterUsage);

            RegisterUsage.RunPass(cfg, mode);

            Logger.EndPass(PassName.RegisterUsage);

            OperandType[] argTypes = new OperandType[] { OperandType.I64 };

            CompilerOptions options = highCq ? CompilerOptions.HighCq : CompilerOptions.None;

            GuestFunction func;

            if (Ptc.State == PtcState.Disabled)
            {
                func = Compiler.Compile<GuestFunction>(cfg, argTypes, OperandType.I64, options);
            }
            else
            {
                using (PtcInfo ptcInfo = new PtcInfo())
                {
                    func = Compiler.Compile<GuestFunction>(cfg, argTypes, OperandType.I64, options, ptcInfo);

<<<<<<< HEAD
                    Ptc.WriteInfoCodeReloc(address, highCq, ptcInfo);
=======
                    Ptc.WriteInfoCodeReloc(address, funcSize, highCq, ptcInfo);
>>>>>>> f5d64b4d
                }
            }

            ResetOperandPool(highCq);
            ResetOperationPool(highCq);

            return new TranslatedFunction(func, funcSize, highCq);
        }

        private struct Range
        {
            public ulong Start { get; }
            public ulong End { get; }

            public Range(ulong start, ulong end)
            {
                Start = start;
                End = end;
            }
        }

        private static ControlFlowGraph EmitAndGetCFG(ArmEmitterContext context, Block[] blocks, out Range range)
        {
            ulong rangeStart = ulong.MaxValue;
            ulong rangeEnd = 0;

            for (int blkIndex = 0; blkIndex < blocks.Length; blkIndex++)
            {
                Block block = blocks[blkIndex];

                if (!block.Exit)
                {
                    if (rangeStart > block.Address)
                    {
                        rangeStart = block.Address;
                    }

                    if (rangeEnd < block.EndAddress)
                    {
                        rangeEnd = block.EndAddress;
                    }
                }

                context.CurrBlock = block;

                context.MarkLabel(context.GetLabel(block.Address));

                if (block.Exit)
                {
                    InstEmitFlowHelper.EmitTailContinue(context, Const(block.Address), block.TailCall);
                }
                else
                {
                    for (int opcIndex = 0; opcIndex < block.OpCodes.Count; opcIndex++)
                    {
                        OpCode opCode = block.OpCodes[opcIndex];

                        context.CurrOp = opCode;

                        bool isLastOp = opcIndex == block.OpCodes.Count - 1;

                        if (isLastOp && block.Branch != null && !block.Branch.Exit && block.Branch.Address <= block.Address)
                        {
                            EmitSynchronization(context);
                        }

                        Operand lblPredicateSkip = null;

                        if (opCode is OpCode32 op && op.Cond < Condition.Al)
                        {
                            lblPredicateSkip = Label();

                            InstEmitFlowHelper.EmitCondBranch(context, lblPredicateSkip, op.Cond.Invert());
                        }

                        if (opCode.Instruction.Emitter != null)
                        {
                            opCode.Instruction.Emitter(context);
                        }
                        else
                        {
                            throw new InvalidOperationException($"Invalid instruction \"{opCode.Instruction.Name}\".");
                        }

                        if (lblPredicateSkip != null)
                        {
                            context.MarkLabel(lblPredicateSkip);
                        }
                    }
                }
            }

            range = new Range(rangeStart, rangeEnd);

            return context.GetControlFlowGraph();
        }

        internal static void EmitSynchronization(EmitterContext context)
        {
            long countOffs = NativeContext.GetCounterOffset();

            Operand countAddr = context.Add(context.LoadArgument(OperandType.I64, 0), Const(countOffs));

            Operand count = context.Load(OperandType.I32, countAddr);

            Operand lblNonZero = Label();
            Operand lblExit    = Label();

            context.BranchIfTrue(lblNonZero, count, BasicBlockFrequency.Cold);

            Operand running = context.Call(typeof(NativeInterface).GetMethod(nameof(NativeInterface.CheckSynchronization)));

            context.BranchIfTrue(lblExit, running, BasicBlockFrequency.Cold);

            context.Return(Const(0L));

            context.MarkLabel(lblNonZero);

            count = context.Subtract(count, Const(1));

            context.Store(countAddr, count);

            context.MarkLabel(lblExit);
        }

        public void InvalidateJitCacheRegion(ulong address, ulong size)
        {
            static bool OverlapsWith(ulong funcAddress, ulong funcSize, ulong address, ulong size)
            {
                return funcAddress < address + size && address < funcAddress + funcSize;
            }

            // Make a copy of all overlapping functions, as we can't otherwise
            // remove elements from the collection we are iterating.
            // Doing that before clearing the rejit queue is fine, even
            // if a function is translated after this, it would only replace
            // a existing function, as rejit is only triggered on functions
            // that were already executed before.
            var toDelete = _funcs.Where(x => OverlapsWith(x.Key, x.Value.GuestSize, address, size)).ToArray();

            if (toDelete.Length != 0)
            {
                // If rejit is running, stop it as it may be trying to rejit the functions we are
                // supposed to remove.
                ClearRejitQueue();
            }

            foreach (var kv in toDelete)
            {
                if (_funcs.TryRemove(kv.Key, out TranslatedFunction func))
                {
                    EnqueueForDeletion(kv.Key, func);
                }
            }
        }

        private void EnqueueForDeletion(ulong guestAddress, TranslatedFunction func)
        {
            _oldFuncs.Enqueue(new KeyValuePair<ulong, IntPtr>(guestAddress, func.FuncPtr));
        }

        private void ClearJitCache()
        {
            // Ensure no attempt will be made to compile new functions due to rejit.
            ClearRejitQueue();

            foreach (var kv in _funcs)
            {
                JitCache.Unmap(kv.Value.FuncPtr);
            }

            _funcs.Clear();

            while (_oldFuncs.TryDequeue(out var kv))
            {
                JitCache.Unmap(kv.Value);
            }
        }

        private void ClearRejitQueue()
        {
            _backgroundTranslatorLock.AcquireWriterLock(Timeout.Infinite);
            _backgroundStack.Clear();
            _backgroundTranslatorLock.ReleaseWriterLock();
        }
    }
}<|MERGE_RESOLUTION|>--- conflicted
+++ resolved
@@ -31,6 +31,7 @@
         private readonly ReaderWriterLock _backgroundTranslatorLock;
 
         private JumpTable _jumpTable;
+        internal JumpTable JumpTable => _jumpTable;
 
         private volatile int _threadCount;
 
@@ -100,12 +101,7 @@
 
                 if (Ptc.State == PtcState.Enabled)
                 {
-<<<<<<< HEAD
                     Ptc.LoadTranslations(_funcs, _memory, _jumpTable);
-
-=======
-                    Ptc.LoadTranslations(_funcs, _memory.PageTablePointer, _jumpTable);
->>>>>>> f5d64b4d
                     Ptc.MakeAndSaveTranslations(_funcs, _memory, _jumpTable);
                 }
 
@@ -249,11 +245,7 @@
                 {
                     func = Compiler.Compile<GuestFunction>(cfg, argTypes, OperandType.I64, options, ptcInfo);
 
-<<<<<<< HEAD
-                    Ptc.WriteInfoCodeReloc(address, highCq, ptcInfo);
-=======
                     Ptc.WriteInfoCodeReloc(address, funcSize, highCq, ptcInfo);
->>>>>>> f5d64b4d
                 }
             }
 
