--- conflicted
+++ resolved
@@ -102,10 +102,6 @@
                 if (Ptc.State == PtcState.Enabled)
                 {
                     Ptc.LoadTranslations(_funcs, _memory, _jumpTable);
-<<<<<<< HEAD
-
-=======
->>>>>>> 8a33e884
                     Ptc.MakeAndSaveTranslations(_funcs, _memory, _jumpTable);
                 }
 
@@ -150,14 +146,12 @@
             {
                 _backgroundTranslatorEvent.Set();
 
-<<<<<<< HEAD
-                // ResetPools(); // TODO: To be uncommented below ClearJitCache() @ #1518 when it lands.
-=======
                 ClearJitCache();
+
+                ResetPools();
 
                 _jumpTable.Dispose();
                 _jumpTable = null;
->>>>>>> 8a33e884
             }
         }
 
@@ -253,11 +247,7 @@
                 {
                     func = Compiler.Compile<GuestFunction>(cfg, argTypes, OperandType.I64, options, ptcInfo);
 
-<<<<<<< HEAD
-                    Ptc.WriteInfoCodeReloc(address, highCq, ptcInfo);
-=======
                     Ptc.WriteInfoCodeReloc(address, funcSize, highCq, ptcInfo);
->>>>>>> 8a33e884
                 }
             }
 
@@ -267,17 +257,13 @@
             return new TranslatedFunction(func, funcSize, highCq);
         }
 
-<<<<<<< HEAD
         internal static void ResetPools()
         {
             ResetOperandPools();
             ResetOperationPools();
         }
 
-        private static ControlFlowGraph EmitAndGetCFG(ArmEmitterContext context, Block[] blocks)
-=======
         private struct Range
->>>>>>> 8a33e884
         {
             public ulong Start { get; }
             public ulong End { get; }
