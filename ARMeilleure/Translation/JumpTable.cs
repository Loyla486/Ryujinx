--- conflicted
+++ resolved
@@ -1,5 +1,4 @@
 ﻿using ARMeilleure.Memory;
-using ARMeilleure.Translation.PTC;
 using System;
 using System.Collections.Concurrent;
 using System.Collections.Generic;
@@ -9,6 +8,8 @@
 
 namespace ARMeilleure.Translation
 {
+    using PTC;
+
     class JumpTable
     {
         // The jump table is a block of (guestAddress, hostAddress) function mappings.
@@ -54,29 +55,21 @@
         public IntPtr JumpPointer    => _jumpRegion.Pointer;
         public IntPtr DynamicPointer => _dynamicRegion.Pointer;
 
-<<<<<<< HEAD
         public int TableEnd    => _tableEnd;
         public int DynTableEnd => _dynTableEnd;
 
         public ConcurrentDictionary<ulong, TranslatedFunction> Targets => _targets;
         public ConcurrentDictionary<ulong, LinkedList<int>> Dependants => _dependants;
 
-        public JumpTable()
-        {
-            _jumpRegion    = new ReservedRegion(JumpTableByteSize);
-            _dynamicRegion = new ReservedRegion(DynamicTableByteSize);
-=======
         public JumpTable(IJitMemoryAllocator allocator)
         {
-            _jumpRegion = new ReservedRegion(allocator, JumpTableByteSize);
+            _jumpRegion    = new ReservedRegion(allocator, JumpTableByteSize);
             _dynamicRegion = new ReservedRegion(allocator, DynamicTableByteSize);
->>>>>>> 12399b8a
 
             _targets    = new ConcurrentDictionary<ulong, TranslatedFunction>();
             _dependants = new ConcurrentDictionary<ulong, LinkedList<int>>();
         }
 
-<<<<<<< HEAD
         public void Initialize(PtcJumpTable ptcJumpTable, ConcurrentDictionary<ulong, TranslatedFunction> funcs)
         {
             _tableEnd    = ptcJumpTable.TableEnd;
@@ -100,8 +93,6 @@
             }
         }
 
-=======
->>>>>>> 12399b8a
         public void RegisterFunction(ulong address, TranslatedFunction func)
         {
             address &= ~3UL;
@@ -186,16 +177,9 @@
 
         public void ExpandIfNeededDynamicTable(int entries)
         {
-            Debug.Assert(entries >= 1);
-
-<<<<<<< HEAD
+            Debug.Assert(entries > 0);
+
             if (entries < DynamicTableSize)
-=======
-            // Is the address we have already registered? If so, put the function address in the jump table.
-            // If not, it will point to the direct call stub.
-            long value = (long)DirectCallStubs.DirectCallStub(isJump);
-            if (_targets.TryGetValue((ulong)address, out TranslatedFunction func))
->>>>>>> 12399b8a
             {
                 _dynamicRegion.ExpandIfNeeded((ulong)((entries + 1) * DynamicTableStride));
             }
