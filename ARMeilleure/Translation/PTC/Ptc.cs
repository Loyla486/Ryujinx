using ARMeilleure.CodeGen;
using ARMeilleure.CodeGen.Unwinding;
using ARMeilleure.CodeGen.X86;
using ARMeilleure.Memory;
using ARMeilleure.Translation.Cache;
using Ryujinx.Common;
using Ryujinx.Common.Configuration;
using Ryujinx.Common.Logging;
using System;
using System.Buffers.Binary;
using System.Collections.Concurrent;
using System.Collections.Generic;
using System.Diagnostics;
using System.IO;
using System.IO.Compression;
using System.Runtime;
using System.Runtime.CompilerServices;
using System.Runtime.InteropServices;
using System.Threading;

using static ARMeilleure.Translation.PTC.PtcFormatter;

namespace ARMeilleure.Translation.PTC
{
    public static class Ptc
    {
        private const string HeaderMagicString = "PTChd\0\0\0";

<<<<<<< HEAD
        private const int InternalVersion = 1865; //! To be incremented manually for each change to the ARMeilleure project.
=======
        private const int InternalVersion = 1963; //! To be incremented manually for each change to the ARMeilleure project.
>>>>>>> 0aea1e5c

        private const string ActualDir = "0";
        private const string BackupDir = "1";

        private const string TitleIdTextDefault = "0000000000000000";
        private const string DisplayVersionDefault = "0";

        internal const int PageTablePointerIndex = -1; // Must be a negative value.
        internal const int JumpPointerIndex = -2; // Must be a negative value.
        internal const int DynamicPointerIndex = -3; // Must be a negative value.

        private const byte FillingByte = 0x00;
        private const CompressionLevel SaveCompressionLevel = CompressionLevel.Fastest;

        private static MemoryStream _infosStream;
        private static MemoryStream _codesStream;
        private static MemoryStream _relocsStream;
        private static MemoryStream _unwindInfosStream;

        private static BinaryWriter _infosWriter;

        private static readonly ulong _headerMagic;

        private static readonly ManualResetEvent _waitEvent;

        private static readonly AutoResetEvent _loggerEvent;

        private static readonly object _lock;

        private static bool _disposed;

        private static volatile int _translateCount;

        internal static PtcJumpTable PtcJumpTable { get; private set; }

        internal static string TitleIdText { get; private set; }
        internal static string DisplayVersion { get; private set; }

        internal static string CachePathActual { get; private set; }
        internal static string CachePathBackup { get; private set; }

        internal static PtcState State { get; private set; }

        static Ptc()
        {
            InitializeMemoryStreams();

            _headerMagic = BinaryPrimitives.ReadUInt64LittleEndian(EncodingCache.UTF8NoBOM.GetBytes(HeaderMagicString).AsSpan());

            _waitEvent = new ManualResetEvent(true);

            _loggerEvent = new AutoResetEvent(false);

            _lock = new object();

            _disposed = false;

            PtcJumpTable = new PtcJumpTable();

            TitleIdText = TitleIdTextDefault;
            DisplayVersion = DisplayVersionDefault;

            CachePathActual = string.Empty;
            CachePathBackup = string.Empty;

            Disable();
        }

        public static void Initialize(string titleIdText, string displayVersion, bool enabled)
        {
            Wait();

            PtcProfiler.Wait();
            PtcProfiler.ClearEntries();

            Logger.Info?.Print(LogClass.Ptc, $"Initializing Profiled Persistent Translation Cache (enabled: {enabled}).");

            if (!enabled || string.IsNullOrEmpty(titleIdText) || titleIdText == TitleIdTextDefault)
            {
                TitleIdText = TitleIdTextDefault;
                DisplayVersion = DisplayVersionDefault;

                CachePathActual = string.Empty;
                CachePathBackup = string.Empty;

                Disable();

                return;
            }

            TitleIdText = titleIdText;
            DisplayVersion = !string.IsNullOrEmpty(displayVersion) ? displayVersion : DisplayVersionDefault;

            string workPathActual = Path.Combine(AppDataManager.GamesDirPath, TitleIdText, "cache", "cpu", ActualDir);
            string workPathBackup = Path.Combine(AppDataManager.GamesDirPath, TitleIdText, "cache", "cpu", BackupDir);

            if (!Directory.Exists(workPathActual))
            {
                Directory.CreateDirectory(workPathActual);
            }

            if (!Directory.Exists(workPathBackup))
            {
                Directory.CreateDirectory(workPathBackup);
            }

            CachePathActual = Path.Combine(workPathActual, DisplayVersion);
            CachePathBackup = Path.Combine(workPathBackup, DisplayVersion);

            PreLoad();
            PtcProfiler.PreLoad();

            Enable();
        }

        private static void InitializeMemoryStreams()
        {
            _infosStream = new MemoryStream();
            _codesStream = new MemoryStream();
            _relocsStream = new MemoryStream();
            _unwindInfosStream = new MemoryStream();

            _infosWriter = new BinaryWriter(_infosStream, EncodingCache.UTF8NoBOM, true);
        }

        private static void DisposeMemoryStreams()
        {
            _infosWriter.Dispose();

            _infosStream.Dispose();
            _codesStream.Dispose();
            _relocsStream.Dispose();
            _unwindInfosStream.Dispose();
        }

        private static bool AreMemoryStreamsEmpty()
        {
            return _infosStream.Length == 0L && _codesStream.Length == 0L && _relocsStream.Length == 0L && _unwindInfosStream.Length == 0L;
        }

        private static void ResetMemoryStreamsIfNeeded()
        {
            if (AreMemoryStreamsEmpty())
            {
                return;
            }

            DisposeMemoryStreams();

            InitializeMemoryStreams();
        }

        private static void PreLoad()
        {
            string fileNameActual = string.Concat(CachePathActual, ".cache");
            string fileNameBackup = string.Concat(CachePathBackup, ".cache");

            FileInfo fileInfoActual = new FileInfo(fileNameActual);
            FileInfo fileInfoBackup = new FileInfo(fileNameBackup);

            if (fileInfoActual.Exists && fileInfoActual.Length != 0L)
            {
                if (!Load(fileNameActual, false))
                {
                    if (fileInfoBackup.Exists && fileInfoBackup.Length != 0L)
                    {
                        Load(fileNameBackup, true);
                    }
                }
            }
            else if (fileInfoBackup.Exists && fileInfoBackup.Length != 0L)
            {
                Load(fileNameBackup, true);
            }
        }

        private static unsafe bool Load(string fileName, bool isBackup)
        {
            using (FileStream compressedStream = new(fileName, FileMode.Open))
            using (DeflateStream deflateStream = new(compressedStream, CompressionMode.Decompress, true))
            {
                Hash128 currentSizeHash = DeserializeStructure<Hash128>(compressedStream);

                Span<byte> sizeBytes = new byte[sizeof(int)];
                compressedStream.Read(sizeBytes);
                Hash128 expectedSizeHash = XXHash128.ComputeHash(sizeBytes);

                if (currentSizeHash != expectedSizeHash)
                {
                    InvalidateCompressedStream(compressedStream);

                    return false;
                }

                int size = BinaryPrimitives.ReadInt32LittleEndian(sizeBytes);

                IntPtr intPtr = IntPtr.Zero;

                try
                {
                    intPtr = Marshal.AllocHGlobal(size);

                    using (UnmanagedMemoryStream stream = new((byte*)intPtr.ToPointer(), size, size, FileAccess.ReadWrite))
                    {
                        try
                        {
                            deflateStream.CopyTo(stream);
                        }
                        catch
                        {
                            InvalidateCompressedStream(compressedStream);

                            return false;
                        }

                        int hashSize = Unsafe.SizeOf<Hash128>();

                        stream.Seek(0L, SeekOrigin.Begin);
                        Hash128 currentHash = DeserializeStructure<Hash128>(stream);

                        ReadOnlySpan<byte> streamBytes = new(stream.PositionPointer, (int)(stream.Length - stream.Position));
                        Hash128 expectedHash = XXHash128.ComputeHash(streamBytes);

                        if (currentHash != expectedHash)
                        {
                            InvalidateCompressedStream(compressedStream);

                            return false;
                        }

                        stream.Seek((long)hashSize, SeekOrigin.Begin);

                        Header header = ReadHeader(stream);

                        if (header.Magic != _headerMagic)
                        {
                            InvalidateCompressedStream(compressedStream);

                            return false;
                        }

                        if (header.CacheFileVersion != InternalVersion)
                        {
                            InvalidateCompressedStream(compressedStream);

                            return false;
                        }

<<<<<<< HEAD
                Span<byte> infosBuf = new byte[header.InfosLen];
                Span<byte> codesBuf = new byte[header.CodesLen];
                Span<byte> relocsBuf = new byte[header.RelocsLen];
                Span<byte> unwindInfosBuf = new byte[header.UnwindInfosLen];

                stream.Read(infosBuf);
                stream.Read(codesBuf);
                stream.Read(relocsBuf);
                stream.Read(unwindInfosBuf);
=======
                        if (header.Endianness != GetEndianness())
                        {
                            InvalidateCompressedStream(compressedStream);

                            return false;
                        }
>>>>>>> 0aea1e5c

                        if (header.FeatureInfo != GetFeatureInfo())
                        {
                            InvalidateCompressedStream(compressedStream);

                            return false;
                        }

                        if (header.OSPlatform != GetOSPlatform())
                        {
                            InvalidateCompressedStream(compressedStream);

                            return false;
                        }

                        if (header.InfosLen % InfoEntry.Stride != 0)
                        {
                            InvalidateCompressedStream(compressedStream);

                            return false;
                        }

                        ReadOnlySpan<byte> infosBuf = new(stream.PositionPointer, header.InfosLen);
                        stream.Seek(header.InfosLen, SeekOrigin.Current);

                        ReadOnlySpan<byte> codesBuf = new(stream.PositionPointer, header.CodesLen);
                        stream.Seek(header.CodesLen, SeekOrigin.Current);

<<<<<<< HEAD
                _infosStream.Write(infosBuf);
                _codesStream.Write(codesBuf);
                _relocsStream.Write(relocsBuf);
                _unwindInfosStream.Write(unwindInfosBuf);
=======
                        ReadOnlySpan<byte> relocsBuf = new(stream.PositionPointer, header.RelocsLen);
                        stream.Seek(header.RelocsLen, SeekOrigin.Current);

                        ReadOnlySpan<byte> unwindInfosBuf = new(stream.PositionPointer, header.UnwindInfosLen);
                        stream.Seek(header.UnwindInfosLen, SeekOrigin.Current);

                        try
                        {
                            PtcJumpTable = PtcJumpTable.Deserialize(stream);
                        }
                        catch
                        {
                            PtcJumpTable = new PtcJumpTable();

                            InvalidateCompressedStream(compressedStream);

                            return false;
                        }

                        _infosStream.Write(infosBuf);
                        _codesStream.Write(codesBuf);
                        _relocsStream.Write(relocsBuf);
                        _unwindInfosStream.Write(unwindInfosBuf);
                    }
                }
                finally
                {
                    if (intPtr != IntPtr.Zero)
                    {
                        Marshal.FreeHGlobal(intPtr);
                    }
                }
>>>>>>> 0aea1e5c
            }

            long fileSize = new FileInfo(fileName).Length;

            Logger.Info?.Print(LogClass.Ptc, $"{(isBackup ? "Loaded Backup Translation Cache" : "Loaded Translation Cache")} (size: {fileSize} bytes, translated functions: {GetInfosEntriesCount()}).");

            return true;
        }

        private static Header ReadHeader(Stream stream)
        {
            using (BinaryReader headerReader = new(stream, EncodingCache.UTF8NoBOM, true))
            {
                Header header = new Header();

                header.Magic = headerReader.ReadUInt64();

                header.CacheFileVersion = headerReader.ReadUInt32();
                header.Endianness = headerReader.ReadBoolean();
                header.FeatureInfo = headerReader.ReadUInt64();
                header.OSPlatform = headerReader.ReadUInt32();

                header.InfosLen = headerReader.ReadInt32();
                header.CodesLen = headerReader.ReadInt32();
                header.RelocsLen = headerReader.ReadInt32();
                header.UnwindInfosLen = headerReader.ReadInt32();

                return header;
            }
        }

        private static void InvalidateCompressedStream(FileStream compressedStream)
        {
            compressedStream.SetLength(0L);
        }

        private static void PreSave()
        {
            _waitEvent.Reset();

            try
            {
                string fileNameActual = string.Concat(CachePathActual, ".cache");
                string fileNameBackup = string.Concat(CachePathBackup, ".cache");

                FileInfo fileInfoActual = new FileInfo(fileNameActual);

                if (fileInfoActual.Exists && fileInfoActual.Length != 0L)
                {
                    File.Copy(fileNameActual, fileNameBackup, true);
                }

                Save(fileNameActual);
            }
            finally
            {
                ResetMemoryStreamsIfNeeded();
                PtcJumpTable.ClearIfNeeded();

                GCSettings.LargeObjectHeapCompactionMode = GCLargeObjectHeapCompactionMode.CompactOnce;
            }

            _waitEvent.Set();
        }

        private static unsafe void Save(string fileName)
        {
            int translatedFuncsCount;

            int hashSize = Unsafe.SizeOf<Hash128>();

            int size = hashSize + Header.Size + GetMemoryStreamsLength() + PtcJumpTable.GetSerializeSize(PtcJumpTable);

            Span<byte> sizeBytes = new byte[sizeof(int)];
            BinaryPrimitives.WriteInt32LittleEndian(sizeBytes, size);
            Hash128 sizeHash = XXHash128.ComputeHash(sizeBytes);

            Span<byte> sizeHashBytes = new byte[hashSize];
            MemoryMarshal.Write<Hash128>(sizeHashBytes, ref sizeHash);

            IntPtr intPtr = IntPtr.Zero;

            try
            {
                intPtr = Marshal.AllocHGlobal(size);

                using (UnmanagedMemoryStream stream = new((byte*)intPtr.ToPointer(), size, size, FileAccess.ReadWrite))
                {
                    stream.Seek((long)hashSize, SeekOrigin.Begin);

                    WriteHeader(stream);

                    _infosStream.WriteTo(stream);
                    _codesStream.WriteTo(stream);
                    _relocsStream.WriteTo(stream);
                    _unwindInfosStream.WriteTo(stream);

                    PtcJumpTable.Serialize(stream, PtcJumpTable);

                    stream.Seek((long)hashSize, SeekOrigin.Begin);
                    ReadOnlySpan<byte> streamBytes = new(stream.PositionPointer, (int)(stream.Length - stream.Position));
                    Hash128 hash = XXHash128.ComputeHash(streamBytes);

                    stream.Seek(0L, SeekOrigin.Begin);
                    SerializeStructure(stream, hash);

                    translatedFuncsCount = GetInfosEntriesCount();

                    ResetMemoryStreamsIfNeeded();
                    PtcJumpTable.ClearIfNeeded();

                    using (FileStream compressedStream = new(fileName, FileMode.OpenOrCreate))
                    using (DeflateStream deflateStream = new(compressedStream, SaveCompressionLevel, true))
                    {
                        try
                        {
                            compressedStream.Write(sizeHashBytes);
                            compressedStream.Write(sizeBytes);

                            stream.Seek(0L, SeekOrigin.Begin);
                            stream.CopyTo(deflateStream);
                        }
                        catch
                        {
                            compressedStream.Position = 0L;
                        }

                        if (compressedStream.Position < compressedStream.Length)
                        {
                            compressedStream.SetLength(compressedStream.Position);
                        }
                    }
                }
            }
            finally
            {
                if (intPtr != IntPtr.Zero)
                {
                    Marshal.FreeHGlobal(intPtr);
                }
            }

            long fileSize = new FileInfo(fileName).Length;

            if (fileSize != 0L)
            {
                Logger.Info?.Print(LogClass.Ptc, $"Saved Translation Cache (size: {fileSize} bytes, translated functions: {translatedFuncsCount}).");
            }
        }

        private static int GetMemoryStreamsLength()
        {
            return (int)_infosStream.Length + (int)_codesStream.Length + (int)_relocsStream.Length + (int)_unwindInfosStream.Length;
        }

        private static void WriteHeader(Stream stream)
        {
            using (BinaryWriter headerWriter = new(stream, EncodingCache.UTF8NoBOM, true))
            {
                headerWriter.Write((ulong)_headerMagic); // Header.Magic

                headerWriter.Write((uint)InternalVersion); // Header.CacheFileVersion
                headerWriter.Write((bool)GetEndianness()); // Header.Endianness
                headerWriter.Write((ulong)GetFeatureInfo()); // Header.FeatureInfo
                headerWriter.Write((uint)GetOSPlatform()); // Header.OSPlatform

                headerWriter.Write((int)_infosStream.Length); // Header.InfosLen
                headerWriter.Write((int)_codesStream.Length); // Header.CodesLen
                headerWriter.Write((int)_relocsStream.Length); // Header.RelocsLen
                headerWriter.Write((int)_unwindInfosStream.Length); // Header.UnwindInfosLen
            }
        }

        internal static void LoadTranslations(ConcurrentDictionary<ulong, TranslatedFunction> funcs, IMemoryManager memory, JumpTable jumpTable)
        {
            if (AreMemoryStreamsEmpty())
            {
                return;
            }

            Debug.Assert(funcs.Count == 0);

            _infosStream.Seek(0L, SeekOrigin.Begin);
            _codesStream.Seek(0L, SeekOrigin.Begin);
            _relocsStream.Seek(0L, SeekOrigin.Begin);
            _unwindInfosStream.Seek(0L, SeekOrigin.Begin);

            using (BinaryReader infosReader = new(_infosStream, EncodingCache.UTF8NoBOM, true))
            using (BinaryReader codesReader = new(_codesStream, EncodingCache.UTF8NoBOM, true))
            using (BinaryReader relocsReader = new(_relocsStream, EncodingCache.UTF8NoBOM, true))
            using (BinaryReader unwindInfosReader = new(_unwindInfosStream, EncodingCache.UTF8NoBOM, true))
            {
                for (int i = 0; i < GetInfosEntriesCount(); i++)
                {
                    InfoEntry infoEntry = ReadInfo(infosReader);

                    if (infoEntry.Stubbed)
                    {
                        SkipCode(infoEntry.CodeLen);
                        SkipReloc(infoEntry.RelocEntriesCount);
                        SkipUnwindInfo(unwindInfosReader);

                        continue;
                    }
<<<<<<< HEAD

                    bool isEntryChanged = infoEntry.Hash != ComputeHash(memory, infoEntry.Address, infoEntry.GuestSize);

                    if (isEntryChanged || (!infoEntry.HighCq && PtcProfiler.ProfiledFuncs.TryGetValue(infoEntry.Address, out var value) && value.highCq))
                    {
                        infoEntry.Stubbed = true;
                        UpdateInfo(infoEntry);

                        StubCode(infoEntry.CodeLen);
                        StubReloc(infoEntry.RelocEntriesCount);
                        StubUnwindInfo(unwindInfosReader);
=======
                    else if (infoEntry.HighCq || !PtcProfiler.ProfiledFuncs.TryGetValue(infoEntry.Address, out var value) || !value.HighCq)
                    {
                        Span<byte> code = ReadCode(codesReader, infoEntry.CodeLen);
>>>>>>> 0aea1e5c

                        if (isEntryChanged)
                        {
                            PtcJumpTable.Clean(infoEntry.Address);

                            Logger.Info?.Print(LogClass.Ptc, $"Invalidated translated function (address: 0x{infoEntry.Address:X16})");
                        }

                        continue;
                    }

                    Span<byte> code = ReadCode(codesReader, infoEntry.CodeLen);

                    if (infoEntry.RelocEntriesCount != 0)
                    {
                        RelocEntry[] relocEntries = GetRelocEntries(relocsReader, infoEntry.RelocEntriesCount);

                        PatchCode(code, relocEntries, memory.PageTablePointer, jumpTable);
                    }

                    UnwindInfo unwindInfo = ReadUnwindInfo(unwindInfosReader);

                    TranslatedFunction func = FastTranslate(code, infoEntry.GuestSize, unwindInfo, infoEntry.HighCq);

                    bool isAddressUnique = funcs.TryAdd(infoEntry.Address, func);

                    Debug.Assert(isAddressUnique, $"The address 0x{infoEntry.Address:X16} is not unique.");
                }
            }

            if (_infosStream.Position < _infosStream.Length ||
                _codesStream.Position < _codesStream.Length ||
                _relocsStream.Position < _relocsStream.Length ||
                _unwindInfosStream.Position < _unwindInfosStream.Length)
            {
                throw new Exception("Could not reach the end of one or more memory streams.");
            }

            jumpTable.Initialize(PtcJumpTable, funcs);

            PtcJumpTable.WriteJumpTable(jumpTable, funcs);
            PtcJumpTable.WriteDynamicTable(jumpTable);

            Logger.Info?.Print(LogClass.Ptc, $"{funcs.Count} translated functions loaded");
        }

        private static int GetInfosEntriesCount()
        {
            return (int)_infosStream.Length / InfoEntry.Stride;
        }

        private static InfoEntry ReadInfo(BinaryReader infosReader)
        {
            InfoEntry infoEntry = new InfoEntry();

            infoEntry.Address = infosReader.ReadUInt64();
            infoEntry.GuestSize = infosReader.ReadUInt64();
            ulong low = infosReader.ReadUInt64();
            ulong high = infosReader.ReadUInt64();
            infoEntry.Hash = new Hash128(low, high);
            infoEntry.HighCq = infosReader.ReadBoolean();
            infoEntry.Stubbed = infosReader.ReadBoolean();
            infoEntry.CodeLen = infosReader.ReadInt32();
            infoEntry.RelocEntriesCount = infosReader.ReadInt32();

            return infoEntry;
        }

        private static void SkipCode(int codeLen)
        {
            _codesStream.Seek(codeLen, SeekOrigin.Current);
        }

        private static void SkipReloc(int relocEntriesCount)
        {
            _relocsStream.Seek(relocEntriesCount * RelocEntry.Stride, SeekOrigin.Current);
        }

        private static void SkipUnwindInfo(BinaryReader unwindInfosReader)
        {
            int pushEntriesLength = unwindInfosReader.ReadInt32();

            _unwindInfosStream.Seek(pushEntriesLength * UnwindPushEntry.Stride + UnwindInfo.Stride, SeekOrigin.Current);
        }

        private static Span<byte> ReadCode(BinaryReader codesReader, int codeLen)
        {
            Span<byte> codeBuf = new byte[codeLen];

            codesReader.Read(codeBuf);

            return codeBuf;
        }

        private static RelocEntry[] GetRelocEntries(BinaryReader relocsReader, int relocEntriesCount)
        {
            RelocEntry[] relocEntries = new RelocEntry[relocEntriesCount];

            for (int i = 0; i < relocEntriesCount; i++)
            {
                int position = relocsReader.ReadInt32();
                int index = relocsReader.ReadInt32();

                relocEntries[i] = new RelocEntry(position, index);
            }

            return relocEntries;
        }

        private static void PatchCode(Span<byte> code, RelocEntry[] relocEntries, IntPtr pageTablePointer, JumpTable jumpTable)
        {
            foreach (RelocEntry relocEntry in relocEntries)
            {
                ulong imm;

                if (relocEntry.Index == PageTablePointerIndex)
                {
                    imm = (ulong)pageTablePointer.ToInt64();
                }
                else if (relocEntry.Index == JumpPointerIndex)
                {
                    imm = (ulong)jumpTable.JumpPointer.ToInt64();
                }
                else if (relocEntry.Index == DynamicPointerIndex)
                {
                    imm = (ulong)jumpTable.DynamicPointer.ToInt64();
                }
                else if (Delegates.TryGetDelegateFuncPtrByIndex(relocEntry.Index, out IntPtr funcPtr))
                {
                    imm = (ulong)funcPtr.ToInt64();
                }
                else
                {
                    throw new Exception($"Unexpected reloc entry {relocEntry}.");
                }

                BinaryPrimitives.WriteUInt64LittleEndian(code.Slice(relocEntry.Position, 8), imm);
            }
        }

        private static UnwindInfo ReadUnwindInfo(BinaryReader unwindInfosReader)
        {
            int pushEntriesLength = unwindInfosReader.ReadInt32();

            UnwindPushEntry[] pushEntries = new UnwindPushEntry[pushEntriesLength];

            for (int i = 0; i < pushEntriesLength; i++)
            {
                int pseudoOp = unwindInfosReader.ReadInt32();
                int prologOffset = unwindInfosReader.ReadInt32();
                int regIndex = unwindInfosReader.ReadInt32();
                int stackOffsetOrAllocSize = unwindInfosReader.ReadInt32();

                pushEntries[i] = new UnwindPushEntry((UnwindPseudoOp)pseudoOp, prologOffset, regIndex, stackOffsetOrAllocSize);
            }

            int prologueSize = unwindInfosReader.ReadInt32();

            return new UnwindInfo(pushEntries, prologueSize);
        }

        private static TranslatedFunction FastTranslate(ReadOnlySpan<byte> code, ulong guestSize, UnwindInfo unwindInfo, bool highCq)
        {
            CompiledFunction cFunc = new CompiledFunction(code.ToArray(), unwindInfo);

            IntPtr codePtr = JitCache.Map(cFunc);

            GuestFunction gFunc = Marshal.GetDelegateForFunctionPointer<GuestFunction>(codePtr);

            TranslatedFunction tFunc = new TranslatedFunction(gFunc, guestSize, highCq);

            return tFunc;
        }

        private static void UpdateInfo(InfoEntry infoEntry)
        {
            _infosStream.Seek(-InfoEntry.Stride, SeekOrigin.Current);

            // WriteInfo.
            _infosWriter.Write((ulong)infoEntry.Address);
            _infosWriter.Write((ulong)infoEntry.GuestSize);
            _infosWriter.Write((ulong)infoEntry.Hash.Low);
            _infosWriter.Write((ulong)infoEntry.Hash.High);
            _infosWriter.Write((bool)infoEntry.HighCq);
            _infosWriter.Write((bool)infoEntry.Stubbed);
            _infosWriter.Write((int)infoEntry.CodeLen);
            _infosWriter.Write((int)infoEntry.RelocEntriesCount);
        }

        private static void StubCode(int codeLen)
        {
            for (int i = 0; i < codeLen; i++)
            {
                _codesStream.WriteByte(FillingByte);
            }
        }

        private static void StubReloc(int relocEntriesCount)
        {
            for (int i = 0; i < relocEntriesCount * RelocEntry.Stride; i++)
            {
                _relocsStream.WriteByte(FillingByte);
            }
        }

        private static void StubUnwindInfo(BinaryReader unwindInfosReader)
        {
            int pushEntriesLength = unwindInfosReader.ReadInt32();

            for (int i = 0; i < pushEntriesLength * UnwindPushEntry.Stride + UnwindInfo.Stride; i++)
            {
                _unwindInfosStream.WriteByte(FillingByte);
            }
        }

        internal static void MakeAndSaveTranslations(ConcurrentDictionary<ulong, TranslatedFunction> funcs, IMemoryManager memory, JumpTable jumpTable)
        {
            var profiledFuncsToTranslate = PtcProfiler.GetProfiledFuncsToTranslate(funcs);

            if (profiledFuncsToTranslate.Count == 0)
            {
                ResetMemoryStreamsIfNeeded();
                PtcJumpTable.ClearIfNeeded();

                GCSettings.LargeObjectHeapCompactionMode = GCLargeObjectHeapCompactionMode.CompactOnce;

                return;
            }

            _translateCount = 0;

            ThreadPool.QueueUserWorkItem(TranslationLogger, profiledFuncsToTranslate.Count);

            void TranslateFuncs()
            {
                while (profiledFuncsToTranslate.TryDequeue(out var item))
                {
                    ulong address = item.address;

                    Debug.Assert(PtcProfiler.IsAddressInStaticCodeRange(address));

                    TranslatedFunction func = Translator.Translate(memory, jumpTable, address, item.mode, item.highCq);

                    bool isAddressUnique = funcs.TryAdd(address, func);

                    Debug.Assert(isAddressUnique, $"The address 0x{address:X16} is not unique.");

                    if (func.HighCq)
                    {
                        jumpTable.RegisterFunction(address, func);
                    }

                    Interlocked.Increment(ref _translateCount);

                    if (State != PtcState.Enabled)
                    {
                        break;
                    }
                }

                Translator.DisposePools();
            }

            int maxDegreeOfParallelism = (Environment.ProcessorCount * 3) / 4;

            List<Thread> threads = new List<Thread>();

            for (int i = 0; i < maxDegreeOfParallelism; i++)
            {
                Thread thread = new Thread(TranslateFuncs);
                thread.IsBackground = true;

                threads.Add(thread);
            }

            threads.ForEach((thread) => thread.Start());
            threads.ForEach((thread) => thread.Join());

            threads.Clear();

            _loggerEvent.Set();

            PtcJumpTable.Initialize(jumpTable);

            PtcJumpTable.ReadJumpTable(jumpTable);
            PtcJumpTable.ReadDynamicTable(jumpTable);

            Thread preSaveThread = new Thread(PreSave);
            preSaveThread.IsBackground = true;
            preSaveThread.Start();
        }

        private static void TranslationLogger(object state)
        {
            const int refreshRate = 1; // Seconds.

            int profiledFuncsToTranslateCount = (int)state;

            do
            {
                Logger.Info?.Print(LogClass.Ptc, $"{_translateCount} of {profiledFuncsToTranslateCount} functions translated");
            }
            while (!_loggerEvent.WaitOne(refreshRate * 1000));

            Logger.Info?.Print(LogClass.Ptc, $"{_translateCount} of {profiledFuncsToTranslateCount} functions translated");
        }

        internal static Hash128 ComputeHash(IMemoryManager memory, ulong address, ulong guestSize)
        {
            return XXHash128.ComputeHash(memory.GetSpan(address, checked((int)(guestSize))));
        }

        internal static void WriteInfoCodeRelocUnwindInfo(ulong address, ulong guestSize, Hash128 hash, bool highCq, PtcInfo ptcInfo)
        {
            lock (_lock)
            {
                // WriteInfo.
                _infosWriter.Write((ulong)address); // InfoEntry.Address
                _infosWriter.Write((ulong)guestSize); // InfoEntry.GuestSize
                _infosWriter.Write((ulong)hash.Low); // InfoEntry.Hash (low)
                _infosWriter.Write((ulong)hash.High); // InfoEntry.Hash (high)
                _infosWriter.Write((bool)highCq); // InfoEntry.HighCq
                _infosWriter.Write((bool)false); // InfoEntry.Stubbed
                _infosWriter.Write((int)ptcInfo.Code.Length); // InfoEntry.CodeLen
                _infosWriter.Write((int)ptcInfo.RelocEntriesCount); // InfoEntry.RelocEntriesCount

                // WriteCode.
                _codesStream.Write(ptcInfo.Code.AsSpan());

                // WriteReloc.
                ptcInfo.RelocStream.WriteTo(_relocsStream);

                // WriteUnwindInfo.
                ptcInfo.UnwindInfoStream.WriteTo(_unwindInfosStream);
            }
        }

        private static bool GetEndianness()
        {
            return BitConverter.IsLittleEndian;
        }

        private static ulong GetFeatureInfo()
        {
            return (ulong)HardwareCapabilities.FeatureInfoEdx << 32 | (uint)HardwareCapabilities.FeatureInfoEcx;
        }

        private static uint GetOSPlatform()
        {
            uint osPlatform = 0u;

            osPlatform |= (RuntimeInformation.IsOSPlatform(OSPlatform.FreeBSD) ? 1u : 0u) << 0;
            osPlatform |= (RuntimeInformation.IsOSPlatform(OSPlatform.Linux)   ? 1u : 0u) << 1;
            osPlatform |= (RuntimeInformation.IsOSPlatform(OSPlatform.OSX)     ? 1u : 0u) << 2;
            osPlatform |= (RuntimeInformation.IsOSPlatform(OSPlatform.Windows) ? 1u : 0u) << 3;

            return osPlatform;
        }

        private struct Header
        {
            public const int Size = 41; // Bytes.

            public ulong Magic;

            public uint CacheFileVersion;
            public bool Endianness;
            public ulong FeatureInfo;
            public uint OSPlatform;

            public int InfosLen;
            public int CodesLen;
            public int RelocsLen;
            public int UnwindInfosLen;
        }

        private struct InfoEntry
        {
            public const int Stride = 42; // Bytes.

            public ulong Address;
            public ulong GuestSize;
            public Hash128 Hash;
            public bool HighCq;
            public bool Stubbed;
            public int CodeLen;
            public int RelocEntriesCount;
        }

        private static void Enable()
        {
            State = PtcState.Enabled;
        }

        public static void Continue()
        {
            if (State == PtcState.Enabled)
            {
                State = PtcState.Continuing;
            }
        }

        public static void Close()
        {
            if (State == PtcState.Enabled ||
                State == PtcState.Continuing)
            {
                State = PtcState.Closing;
            }
        }

        internal static void Disable()
        {
            State = PtcState.Disabled;
        }

        private static void Wait()
        {
            _waitEvent.WaitOne();
        }

        public static void Dispose()
        {
            if (!_disposed)
            {
                _disposed = true;

                Wait();
                _waitEvent.Dispose();

                _loggerEvent.Dispose();

                DisposeMemoryStreams();
            }
        }
    }
}<|MERGE_RESOLUTION|>--- conflicted
+++ resolved
@@ -26,11 +26,7 @@
     {
         private const string HeaderMagicString = "PTChd\0\0\0";
 
-<<<<<<< HEAD
-        private const int InternalVersion = 1865; //! To be incremented manually for each change to the ARMeilleure project.
-=======
-        private const int InternalVersion = 1963; //! To be incremented manually for each change to the ARMeilleure project.
->>>>>>> 0aea1e5c
+        private const uint InternalVersion = 1865; //! To be incremented manually for each change to the ARMeilleure project.
 
         private const string ActualDir = "0";
         private const string BackupDir = "1";
@@ -279,24 +275,12 @@
                             return false;
                         }
 
-<<<<<<< HEAD
-                Span<byte> infosBuf = new byte[header.InfosLen];
-                Span<byte> codesBuf = new byte[header.CodesLen];
-                Span<byte> relocsBuf = new byte[header.RelocsLen];
-                Span<byte> unwindInfosBuf = new byte[header.UnwindInfosLen];
-
-                stream.Read(infosBuf);
-                stream.Read(codesBuf);
-                stream.Read(relocsBuf);
-                stream.Read(unwindInfosBuf);
-=======
                         if (header.Endianness != GetEndianness())
                         {
                             InvalidateCompressedStream(compressedStream);
 
                             return false;
                         }
->>>>>>> 0aea1e5c
 
                         if (header.FeatureInfo != GetFeatureInfo())
                         {
@@ -325,12 +309,6 @@
                         ReadOnlySpan<byte> codesBuf = new(stream.PositionPointer, header.CodesLen);
                         stream.Seek(header.CodesLen, SeekOrigin.Current);
 
-<<<<<<< HEAD
-                _infosStream.Write(infosBuf);
-                _codesStream.Write(codesBuf);
-                _relocsStream.Write(relocsBuf);
-                _unwindInfosStream.Write(unwindInfosBuf);
-=======
                         ReadOnlySpan<byte> relocsBuf = new(stream.PositionPointer, header.RelocsLen);
                         stream.Seek(header.RelocsLen, SeekOrigin.Current);
 
@@ -363,7 +341,6 @@
                         Marshal.FreeHGlobal(intPtr);
                     }
                 }
->>>>>>> 0aea1e5c
             }
 
             long fileSize = new FileInfo(fileName).Length;
@@ -568,11 +545,10 @@
 
                         continue;
                     }
-<<<<<<< HEAD
 
                     bool isEntryChanged = infoEntry.Hash != ComputeHash(memory, infoEntry.Address, infoEntry.GuestSize);
 
-                    if (isEntryChanged || (!infoEntry.HighCq && PtcProfiler.ProfiledFuncs.TryGetValue(infoEntry.Address, out var value) && value.highCq))
+                    if (isEntryChanged || (!infoEntry.HighCq && PtcProfiler.ProfiledFuncs.TryGetValue(infoEntry.Address, out var value) && value.HighCq))
                     {
                         infoEntry.Stubbed = true;
                         UpdateInfo(infoEntry);
@@ -580,11 +556,6 @@
                         StubCode(infoEntry.CodeLen);
                         StubReloc(infoEntry.RelocEntriesCount);
                         StubUnwindInfo(unwindInfosReader);
-=======
-                    else if (infoEntry.HighCq || !PtcProfiler.ProfiledFuncs.TryGetValue(infoEntry.Address, out var value) || !value.HighCq)
-                    {
-                        Span<byte> code = ReadCode(codesReader, infoEntry.CodeLen);
->>>>>>> 0aea1e5c
 
                         if (isEntryChanged)
                         {
