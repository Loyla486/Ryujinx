--- conflicted
+++ resolved
@@ -20,11 +20,7 @@
     {
         private const string HeaderMagic = "PTChd";
 
-<<<<<<< HEAD
-        private const int InternalVersion = 4; //! To be incremented manually for each change to the ARMeilleure project.
-=======
-        private const int InternalVersion = 5; //! To be incremented manually for each change to the ARMeilleure project.
->>>>>>> 0195d093
+        private const int InternalVersion = 6; //! To be incremented manually for each change to the ARMeilleure project.
 
         private const string BaseDir = "Ryujinx";
 
