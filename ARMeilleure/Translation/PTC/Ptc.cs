--- conflicted
+++ resolved
@@ -23,11 +23,7 @@
     {
         private const string HeaderMagic = "PTChd";
 
-<<<<<<< HEAD
         private const int InternalVersion = 1865; //! To be incremented manually for each change to the ARMeilleure project.
-=======
-        private const int InternalVersion = 1817; //! To be incremented manually for each change to the ARMeilleure project.
->>>>>>> 996e6905
 
         private const string ActualDir = "0";
         private const string BackupDir = "1";
@@ -764,16 +760,12 @@
             Logger.Info?.Print(LogClass.Ptc, $"{_translateCount} of {profiledFuncsToTranslateCount} functions translated");
         }
 
-<<<<<<< HEAD
         internal static Hash128 ComputeHash(IMemoryManager memory, ulong address, ulong guestSize)
         {
             return XXHash128.ComputeHash(memory.GetSpan(address, checked((int)(guestSize))));
         }
 
         internal static void WriteInfoCodeRelocUnwindInfo(ulong address, ulong guestSize, Hash128 hash, bool highCq, PtcInfo ptcInfo)
-=======
-        internal static void WriteInfoCodeRelocUnwindInfo(ulong address, ulong guestSize, bool highCq, PtcInfo ptcInfo)
->>>>>>> 996e6905
         {
             lock (_lock)
             {
