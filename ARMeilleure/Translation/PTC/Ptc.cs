--- conflicted
+++ resolved
@@ -23,11 +23,7 @@
     {
         private const string HeaderMagicString = "PTChd\0\0\0";
 
-<<<<<<< HEAD
-        private const uint InternalVersion = 1817; //! To be incremented manually for each change to the ARMeilleure project.
-=======
-        private const int InternalVersion = 1956; //! To be incremented manually for each change to the ARMeilleure project.
->>>>>>> a8e9dd2f
+        private const uint InternalVersion = 1968; //! To be incremented manually for each change to the ARMeilleure project.
 
         private const string ActualDir = "0";
         private const string BackupDir = "1";
