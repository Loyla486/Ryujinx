using ARMeilleure.CodeGen;
using ARMeilleure.CodeGen.Unwinding;
using ARMeilleure.Memory;
using Ryujinx.Common.Logging;
using System;
using System.Buffers.Binary;
using System.Collections.Concurrent;
using System.Diagnostics;
using System.IO;
using System.IO.Compression;
using System.Runtime.InteropServices;
using System.Runtime.Intrinsics.X86;
using System.Runtime.Serialization.Formatters.Binary;
using System.Threading;
using System.Threading.Tasks;

namespace ARMeilleure.Translation.PTC
{
    public static class Ptc
    {
        private const string HeaderMagic = "PTChd";

<<<<<<< HEAD
        private const int InternalVersion = 6; //! To be incremented manually for each change to the ARMeilleure project.
=======
        private const int InternalVersion = 9; //! To be incremented manually for each change to the ARMeilleure project.
>>>>>>> d7044b10

        private const string BaseDir = "Ryujinx";

        private const string ActualDir = "0";
        private const string BackupDir = "1";

        private const string TitleIdTextDefault = "0000000000000000";
        private const string DisplayVersionDefault = "0";

        internal const int PageTablePointerIndex = -1; // Must be a negative value.
        internal const int JumpPointerIndex = -2; // Must be a negative value.
        internal const int DynamicPointerIndex = -3; // Must be a negative value.

        private const CompressionLevel SaveCompressionLevel = CompressionLevel.Fastest;

        private static readonly MemoryStream _infosStream;
        private static readonly MemoryStream _codesStream;
        private static readonly MemoryStream _relocsStream;
        private static readonly MemoryStream _unwindInfosStream;

        private static readonly BinaryWriter _infosWriter;

        private static readonly BinaryFormatter _binaryFormatter;

        private static readonly ManualResetEvent _waitEvent;

        private static readonly AutoResetEvent _loggerEvent;

        private static readonly string _basePath;

        private static readonly object _lock;

        private static bool _disposed;

        private static volatile int _translateCount;
        private static volatile int _rejitCount;

        internal static PtcJumpTable PtcJumpTable { get; private set; }

        internal static string TitleIdText { get; private set; }
        internal static string DisplayVersion { get; private set; }

        internal static string CachePathActual { get; private set; }
        internal static string CachePathBackup { get; private set; }

        internal static PtcState State { get; private set; }

        static Ptc()
        {
            _infosStream = new MemoryStream();
            _codesStream = new MemoryStream();
            _relocsStream = new MemoryStream();
            _unwindInfosStream = new MemoryStream();

            _infosWriter = new BinaryWriter(_infosStream, EncodingCache.UTF8NoBOM, true);

            _binaryFormatter = new BinaryFormatter();

            _waitEvent = new ManualResetEvent(true);

            _loggerEvent = new AutoResetEvent(false);

            _basePath = Path.Combine(Environment.GetFolderPath(Environment.SpecialFolder.ApplicationData), BaseDir);

            _lock = new object();

            _disposed = false;

            PtcJumpTable = new PtcJumpTable();

            TitleIdText = TitleIdTextDefault;
            DisplayVersion = DisplayVersionDefault;

            CachePathActual = string.Empty;
            CachePathBackup = string.Empty;

            Disable();

            AppDomain.CurrentDomain.UnhandledException += CurrentDomain_UnhandledException;
            AppDomain.CurrentDomain.ProcessExit += CurrentDomain_ProcessExit;
        }

        public static void Initialize(string titleIdText, string displayVersion, bool enabled)
        {
            Wait();
            ClearMemoryStreams();
            PtcJumpTable.Clear();

            PtcProfiler.Stop();
            PtcProfiler.Wait();
            PtcProfiler.ClearEntries();

            if (String.IsNullOrEmpty(titleIdText) || titleIdText == TitleIdTextDefault)
            {
                TitleIdText = TitleIdTextDefault;
                DisplayVersion = DisplayVersionDefault;

                CachePathActual = string.Empty;
                CachePathBackup = string.Empty;

                Disable();

                return;
            }

            Logger.PrintInfo(LogClass.Ptc, $"Initializing Profiled Persistent Translation Cache (enabled: {enabled}).");

            TitleIdText = titleIdText;
            DisplayVersion = !String.IsNullOrEmpty(displayVersion) ? displayVersion : DisplayVersionDefault;

            if (enabled)
            {
                string workPathActual = Path.Combine(_basePath, "games", TitleIdText, "cache", "cpu", ActualDir);
                string workPathBackup = Path.Combine(_basePath, "games", TitleIdText, "cache", "cpu", BackupDir);

                if (!Directory.Exists(workPathActual))
                {
                    Directory.CreateDirectory(workPathActual);
                }

                if (!Directory.Exists(workPathBackup))
                {
                    Directory.CreateDirectory(workPathBackup);
                }

                CachePathActual = Path.Combine(workPathActual, DisplayVersion);
                CachePathBackup = Path.Combine(workPathBackup, DisplayVersion);

                Enable();

                PreLoad();
                PtcProfiler.PreLoad();
            }
            else
            {
                CachePathActual = string.Empty;
                CachePathBackup = string.Empty;

                Disable();
            }
        }

        internal static void ClearMemoryStreams()
        {
            _infosStream.SetLength(0L);
            _codesStream.SetLength(0L);
            _relocsStream.SetLength(0L);
            _unwindInfosStream.SetLength(0L);
        }

        private static void PreLoad()
        {
            string fileNameActual = String.Concat(CachePathActual, ".cache");
            string fileNameBackup = String.Concat(CachePathBackup, ".cache");

            FileInfo fileInfoActual = new FileInfo(fileNameActual);
            FileInfo fileInfoBackup = new FileInfo(fileNameBackup);

            if (fileInfoActual.Exists && fileInfoActual.Length != 0L)
            {
                if (!Load(fileNameActual))
                {
                    if (fileInfoBackup.Exists && fileInfoBackup.Length != 0L)
                    {
                        Load(fileNameBackup);
                    }
                }
            }
            else if (fileInfoBackup.Exists && fileInfoBackup.Length != 0L)
            {
                Load(fileNameBackup);
            }
        }

        private static bool Load(string fileName)
        {
            using (FileStream compressedStream = new FileStream(fileName, FileMode.Open))
            using (DeflateStream deflateStream = new DeflateStream(compressedStream, CompressionMode.Decompress, true))
            using (MemoryStream stream = new MemoryStream())
            using (System.Security.Cryptography.MD5 md5 = System.Security.Cryptography.MD5.Create())
            {
                int hashSize = md5.HashSize / 8;

                deflateStream.CopyTo(stream);

                stream.Seek(0L, SeekOrigin.Begin);

                byte[] currentHash = new byte[hashSize];
                stream.Read(currentHash, 0, hashSize);

                byte[] expectedHash = md5.ComputeHash(stream);

                if (!CompareHash(currentHash, expectedHash))
                {
                    InvalidateCompressedStream(compressedStream);

                    return false;
                }

                stream.Seek((long)hashSize, SeekOrigin.Begin);

                Header header = ReadHeader(stream);

                if (header.Magic != HeaderMagic)
                {
                    InvalidateCompressedStream(compressedStream);

                    return false;
                }

                if (header.CacheFileVersion != InternalVersion)
                {
                    InvalidateCompressedStream(compressedStream);

                    return false;
                }

                if (header.FeatureInfo != GetFeatureInfo())
                {
                    InvalidateCompressedStream(compressedStream);

                    return false;
                }

                if (header.InfosLen % InfoEntry.Stride != 0)
                {
                    InvalidateCompressedStream(compressedStream);

                    return false;
                }

                byte[] infosBuf = new byte[header.InfosLen];
                byte[] codesBuf = new byte[header.CodesLen];
                byte[] relocsBuf = new byte[header.RelocsLen];
                byte[] unwindInfosBuf = new byte[header.UnwindInfosLen];

                stream.Read(infosBuf, 0, header.InfosLen);
                stream.Read(codesBuf, 0, header.CodesLen);
                stream.Read(relocsBuf, 0, header.RelocsLen);
                stream.Read(unwindInfosBuf, 0, header.UnwindInfosLen);

                try
                {
                    PtcJumpTable = (PtcJumpTable)_binaryFormatter.Deserialize(stream);
                }
                catch
                {
                    PtcJumpTable = new PtcJumpTable();

                    InvalidateCompressedStream(compressedStream);

                    return false;
                }

                _infosStream.Write(infosBuf, 0, header.InfosLen);
                _codesStream.Write(codesBuf, 0, header.CodesLen);
                _relocsStream.Write(relocsBuf, 0, header.RelocsLen);
                _unwindInfosStream.Write(unwindInfosBuf, 0, header.UnwindInfosLen);

                return true;
            }
        }

        private static bool CompareHash(ReadOnlySpan<byte> currentHash, ReadOnlySpan<byte> expectedHash)
        {
            return currentHash.SequenceEqual(expectedHash);
        }

        private static Header ReadHeader(MemoryStream stream)
        {
            using (BinaryReader headerReader = new BinaryReader(stream, EncodingCache.UTF8NoBOM, true))
            {
                Header header = new Header();

                header.Magic = headerReader.ReadString();

                header.CacheFileVersion = headerReader.ReadInt32();
                header.FeatureInfo = headerReader.ReadUInt64();

                header.InfosLen = headerReader.ReadInt32();
                header.CodesLen = headerReader.ReadInt32();
                header.RelocsLen = headerReader.ReadInt32();
                header.UnwindInfosLen = headerReader.ReadInt32();

                return header;
            }
        }

        private static void InvalidateCompressedStream(FileStream compressedStream)
        {
            compressedStream.SetLength(0L);
        }

        private static void PreSave(object state)
        {
            _waitEvent.Reset();

            string fileNameActual = String.Concat(CachePathActual, ".cache");
            string fileNameBackup = String.Concat(CachePathBackup, ".cache");

            FileInfo fileInfoActual = new FileInfo(fileNameActual);

            if (fileInfoActual.Exists && fileInfoActual.Length != 0L)
            {
                File.Copy(fileNameActual, fileNameBackup, true);
            }

            Save(fileNameActual);

            _waitEvent.Set();
        }

        private static void Save(string fileName)
        {
            using (MemoryStream stream = new MemoryStream())
            using (System.Security.Cryptography.MD5 md5 = System.Security.Cryptography.MD5.Create())
            {
                int hashSize = md5.HashSize / 8;

                stream.Seek((long)hashSize, SeekOrigin.Begin);

                WriteHeader(stream);

                _infosStream.WriteTo(stream);
                _codesStream.WriteTo(stream);
                _relocsStream.WriteTo(stream);
                _unwindInfosStream.WriteTo(stream);

                _binaryFormatter.Serialize(stream, PtcJumpTable);

                stream.Seek((long)hashSize, SeekOrigin.Begin);
                byte[] hash = md5.ComputeHash(stream);

                stream.Seek(0L, SeekOrigin.Begin);
                stream.Write(hash, 0, hashSize);

                using (FileStream compressedStream = new FileStream(fileName, FileMode.OpenOrCreate))
                using (DeflateStream deflateStream = new DeflateStream(compressedStream, SaveCompressionLevel, true))
                {
                    try
                    {
                        stream.WriteTo(deflateStream);
                    }
                    catch
                    {
                        compressedStream.Position = 0L;
                    }

                    if (compressedStream.Position < compressedStream.Length)
                    {
                        compressedStream.SetLength(compressedStream.Position);
                    }
                }
            }
        }

        private static void WriteHeader(MemoryStream stream)
        {
            using (BinaryWriter headerWriter = new BinaryWriter(stream, EncodingCache.UTF8NoBOM, true))
            {
                headerWriter.Write((string)HeaderMagic); // Header.Magic

                headerWriter.Write((int)InternalVersion); // Header.CacheFileVersion
                headerWriter.Write((ulong)GetFeatureInfo()); // Header.FeatureInfo

                headerWriter.Write((int)_infosStream.Length); // Header.InfosLen
                headerWriter.Write((int)_codesStream.Length); // Header.CodesLen
                headerWriter.Write((int)_relocsStream.Length); // Header.RelocsLen
                headerWriter.Write((int)_unwindInfosStream.Length); // Header.UnwindInfosLen
            }
        }

        internal static void LoadTranslations(ConcurrentDictionary<ulong, TranslatedFunction> funcs, IntPtr pageTablePointer, JumpTable jumpTable)
        {
            if ((int)_infosStream.Length == 0 ||
                (int)_codesStream.Length == 0 ||
                (int)_relocsStream.Length == 0 ||
                (int)_unwindInfosStream.Length == 0)
            {
                return;
            }

            Debug.Assert(funcs.Count == 0);

            _infosStream.Seek(0L, SeekOrigin.Begin);
            _codesStream.Seek(0L, SeekOrigin.Begin);
            _relocsStream.Seek(0L, SeekOrigin.Begin);
            _unwindInfosStream.Seek(0L, SeekOrigin.Begin);

            using (BinaryReader infosReader = new BinaryReader(_infosStream, EncodingCache.UTF8NoBOM, true))
            using (BinaryReader codesReader = new BinaryReader(_codesStream, EncodingCache.UTF8NoBOM, true))
            using (BinaryReader relocsReader = new BinaryReader(_relocsStream, EncodingCache.UTF8NoBOM, true))
            using (BinaryReader unwindInfosReader = new BinaryReader(_unwindInfosStream, EncodingCache.UTF8NoBOM, true))
            {
                int infosEntriesCount = (int)_infosStream.Length / InfoEntry.Stride;

                for (int i = 0; i < infosEntriesCount; i++)
                {
                    InfoEntry infoEntry = ReadInfo(infosReader);

                    byte[] code = ReadCode(codesReader, infoEntry.CodeLen);

                    if (infoEntry.RelocEntriesCount != 0)
                    {
                        RelocEntry[] relocEntries = GetRelocEntries(relocsReader, infoEntry.RelocEntriesCount);

                        PatchCode(code, relocEntries, pageTablePointer, jumpTable);
                    }

                    UnwindInfo unwindInfo = ReadUnwindInfo(unwindInfosReader);

                    TranslatedFunction func = FastTranslate(code, unwindInfo, infoEntry.HighCq);

                    funcs.AddOrUpdate((ulong)infoEntry.Address, func, (key, oldFunc) => func.HighCq && !oldFunc.HighCq ? func : oldFunc);
                }
            }

            if (_infosStream.Position < _infosStream.Length ||
                _codesStream.Position < _codesStream.Length ||
                _relocsStream.Position < _relocsStream.Length ||
                _unwindInfosStream.Position < _unwindInfosStream.Length)
            {
                throw new Exception("Could not reach the end of one or more memory streams.");
            }

            jumpTable.Initialize(PtcJumpTable, funcs);

            PtcJumpTable.WriteJumpTable(jumpTable, funcs);
            PtcJumpTable.WriteDynamicTable(jumpTable);
        }

        private static InfoEntry ReadInfo(BinaryReader infosReader)
        {
            InfoEntry infoEntry = new InfoEntry();

            infoEntry.Address = infosReader.ReadInt64();
            infoEntry.HighCq = infosReader.ReadBoolean();
            infoEntry.CodeLen = infosReader.ReadInt32();
            infoEntry.RelocEntriesCount = infosReader.ReadInt32();

            return infoEntry;
        }

        private static byte[] ReadCode(BinaryReader codesReader, int codeLen)
        {
            byte[] codeBuf = new byte[codeLen];

            codesReader.Read(codeBuf, 0, codeLen);

            return codeBuf;
        }

        private static RelocEntry[] GetRelocEntries(BinaryReader relocsReader, int relocEntriesCount)
        {
            RelocEntry[] relocEntries = new RelocEntry[relocEntriesCount];

            for (int i = 0; i < relocEntriesCount; i++)
            {
                int position = relocsReader.ReadInt32();
                int index = relocsReader.ReadInt32();

                relocEntries[i] = new RelocEntry(position, index);
            }

            return relocEntries;
        }

        private static void PatchCode(Span<byte> code, RelocEntry[] relocEntries, IntPtr pageTablePointer, JumpTable jumpTable)
        {
            foreach (RelocEntry relocEntry in relocEntries)
            {
                ulong imm;

                if (relocEntry.Index == PageTablePointerIndex)
                {
                    imm = (ulong)pageTablePointer.ToInt64();
                }
                else if (relocEntry.Index == JumpPointerIndex)
                {
                    imm = (ulong)jumpTable.JumpPointer.ToInt64();
                }
                else if (relocEntry.Index == DynamicPointerIndex)
                {
                    imm = (ulong)jumpTable.DynamicPointer.ToInt64();
                }
                else if (Delegates.TryGetDelegateFuncPtrByIndex(relocEntry.Index, out IntPtr funcPtr))
                {
                    imm = (ulong)funcPtr.ToInt64();
                }
                else
                {
                    throw new Exception($"Unexpected reloc entry {relocEntry}.");
                }

                BinaryPrimitives.WriteUInt64LittleEndian(code.Slice(relocEntry.Position, 8), imm);
            }
        }

        private static UnwindInfo ReadUnwindInfo(BinaryReader unwindInfosReader)
        {
            int pushEntriesLength = unwindInfosReader.ReadInt32();

            UnwindPushEntry[] pushEntries = new UnwindPushEntry[pushEntriesLength];

            for (int i = 0; i < pushEntriesLength; i++)
            {
                int pseudoOp = unwindInfosReader.ReadInt32();
                int prologOffset = unwindInfosReader.ReadInt32();
                int regIndex = unwindInfosReader.ReadInt32();
                int stackOffsetOrAllocSize = unwindInfosReader.ReadInt32();

                pushEntries[i] = new UnwindPushEntry((UnwindPseudoOp)pseudoOp, prologOffset, regIndex, stackOffsetOrAllocSize);
            }

            int prologueSize = unwindInfosReader.ReadInt32();

            return new UnwindInfo(pushEntries, prologueSize);
        }

        private static TranslatedFunction FastTranslate(byte[] code, UnwindInfo unwindInfo, bool highCq)
        {
            CompiledFunction cFunc = new CompiledFunction(code, unwindInfo);

            IntPtr codePtr = JitCache.Map(cFunc);

            GuestFunction gFunc = Marshal.GetDelegateForFunctionPointer<GuestFunction>(codePtr);

            TranslatedFunction tFunc = new TranslatedFunction(gFunc, highCq);

            return tFunc;
        }

        internal static void MakeAndSaveTranslations(ConcurrentDictionary<ulong, TranslatedFunction> funcs, IMemoryManager memory, JumpTable jumpTable)
        {
            if (PtcProfiler.ProfiledFuncs.Count == 0)
            {
                return;
            }

            _translateCount = 0;
            _rejitCount = 0;

            ThreadPool.QueueUserWorkItem(TranslationLogger, (funcs.Count, PtcProfiler.ProfiledFuncs.Count));

            int maxDegreeOfParallelism = (Environment.ProcessorCount * 3) / 4;

            Parallel.ForEach(PtcProfiler.ProfiledFuncs, new ParallelOptions { MaxDegreeOfParallelism = maxDegreeOfParallelism }, (item, state) =>
            {
                ulong address = item.Key;

                Debug.Assert(PtcProfiler.IsAddressInStaticCodeRange(address));

                if (!funcs.ContainsKey(address))
                {
                    TranslatedFunction func = Translator.Translate(memory, jumpTable, address, item.Value.mode, item.Value.highCq);

                    funcs.TryAdd(address, func);

                    if (func.HighCq)
                    {
                        jumpTable.RegisterFunction(address, func);
                    }

                    Interlocked.Increment(ref _translateCount);
                }
                else if (item.Value.highCq && !funcs[address].HighCq)
                {
                    TranslatedFunction func = Translator.Translate(memory, jumpTable, address, item.Value.mode, highCq: true);

                    funcs[address] = func;

                    jumpTable.RegisterFunction(address, func);

                    Interlocked.Increment(ref _rejitCount);
                }

                if (State != PtcState.Enabled)
                {
                    state.Stop();
                }
            });

            _loggerEvent.Set();

            if (_translateCount != 0 || _rejitCount != 0)
            {
                PtcJumpTable.Initialize(jumpTable);

                PtcJumpTable.ReadJumpTable(jumpTable);
                PtcJumpTable.ReadDynamicTable(jumpTable);

                ThreadPool.QueueUserWorkItem(PreSave);
            }
        }

        private static void TranslationLogger(object state)
        {
            const int refreshRate = 1; // Seconds.

            (int funcsCount, int ProfiledFuncsCount) = ((int, int))state;

            do
            {
                Logger.PrintInfo(LogClass.Ptc, $"{funcsCount + _translateCount} of {ProfiledFuncsCount} functions to translate - {_rejitCount} functions rejited");
            }
            while (!_loggerEvent.WaitOne(refreshRate * 1000));

            Logger.PrintInfo(LogClass.Ptc, $"{funcsCount + _translateCount} of {ProfiledFuncsCount} functions to translate - {_rejitCount} functions rejited");
        }

        internal static void WriteInfoCodeReloc(long address, bool highCq, PtcInfo ptcInfo)
        {
            lock (_lock)
            {
                // WriteInfo.
                _infosWriter.Write((long)address); // InfoEntry.Address
                _infosWriter.Write((bool)highCq); // InfoEntry.HighCq
                _infosWriter.Write((int)ptcInfo.CodeStream.Length); // InfoEntry.CodeLen
                _infosWriter.Write((int)ptcInfo.RelocEntriesCount); // InfoEntry.RelocEntriesCount

                // WriteCode.
                ptcInfo.CodeStream.WriteTo(_codesStream);

                // WriteReloc.
                ptcInfo.RelocStream.WriteTo(_relocsStream);

                // WriteUnwindInfo.
                ptcInfo.UnwindInfoStream.WriteTo(_unwindInfosStream);
            }
        }

        private static ulong GetFeatureInfo()
        {
            ulong featureInfo = 0ul;

            featureInfo |= (Sse3.IsSupported      ? 1ul : 0ul) << 0;
            featureInfo |= (Pclmulqdq.IsSupported ? 1ul : 0ul) << 1;
            featureInfo |= (Ssse3.IsSupported     ? 1ul : 0ul) << 9;
            featureInfo |= (Fma.IsSupported       ? 1ul : 0ul) << 12;
            featureInfo |= (Sse41.IsSupported     ? 1ul : 0ul) << 19;
            featureInfo |= (Sse42.IsSupported     ? 1ul : 0ul) << 20;
            featureInfo |= (Popcnt.IsSupported    ? 1ul : 0ul) << 23;
            featureInfo |= (Aes.IsSupported       ? 1ul : 0ul) << 25;
            featureInfo |= (Avx.IsSupported       ? 1ul : 0ul) << 28;
            featureInfo |= (Sse.IsSupported       ? 1ul : 0ul) << 57;
            featureInfo |= (Sse2.IsSupported      ? 1ul : 0ul) << 58;

            return featureInfo;
        }

        private struct Header
        {
            public string Magic;

            public int CacheFileVersion;
            public ulong FeatureInfo;

            public int InfosLen;
            public int CodesLen;
            public int RelocsLen;
            public int UnwindInfosLen;
        }

        private struct InfoEntry
        {
            public const int Stride = 17; // Bytes.

            public long Address;
            public bool HighCq;
            public int CodeLen;
            public int RelocEntriesCount;
        }

        private static void Enable()
        {
            State = PtcState.Enabled;
        }

        public static void Continue()
        {
            if (State == PtcState.Enabled)
            {
                State = PtcState.Continuing;
            }
        }

        public static void Close()
        {
            if (State == PtcState.Enabled ||
                State == PtcState.Continuing)
            {
                State = PtcState.Closing;
            }
        }

        internal static void Disable()
        {
            State = PtcState.Disabled;
        }

        private static void Wait()
        {
            _waitEvent.WaitOne();
        }

        public static void Dispose()
        {
            if (!_disposed)
            {
                _disposed = true;

                AppDomain.CurrentDomain.UnhandledException -= CurrentDomain_UnhandledException;
                AppDomain.CurrentDomain.ProcessExit -= CurrentDomain_ProcessExit;

                Wait();
                _waitEvent.Dispose();

                _infosWriter.Dispose();

                _infosStream.Dispose();
                _codesStream.Dispose();
                _relocsStream.Dispose();
                _unwindInfosStream.Dispose();
            }
        }

        private static void CurrentDomain_UnhandledException(object sender, UnhandledExceptionEventArgs e)
        {
            Close();
            PtcProfiler.Stop();

            if (e.IsTerminating)
            {
                Dispose();
                PtcProfiler.Dispose();
            }
        }

        private static void CurrentDomain_ProcessExit(object sender, EventArgs e)
        {
            Dispose();
            PtcProfiler.Dispose();
        }
    }
}<|MERGE_RESOLUTION|>--- conflicted
+++ resolved
@@ -19,12 +19,8 @@
     public static class Ptc
     {
         private const string HeaderMagic = "PTChd";
-
-<<<<<<< HEAD
-        private const int InternalVersion = 6; //! To be incremented manually for each change to the ARMeilleure project.
-=======
-        private const int InternalVersion = 9; //! To be incremented manually for each change to the ARMeilleure project.
->>>>>>> d7044b10
+      
+        private const int InternalVersion = 10; //! To be incremented manually for each change to the ARMeilleure project.
 
         private const string BaseDir = "Ryujinx";
 
