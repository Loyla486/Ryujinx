--- conflicted
+++ resolved
@@ -27,11 +27,7 @@
         private const string OuterHeaderMagicString = "PTCohd\0\0";
         private const string InnerHeaderMagicString = "PTCihd\0\0";
 
-<<<<<<< HEAD
-        private const uint InternalVersion = 3666; //! To be incremented manually for each change to the ARMeilleure project.
-=======
-        private const uint InternalVersion = 3695; //! To be incremented manually for each change to the ARMeilleure project.
->>>>>>> 8e119a1e
+        private const uint InternalVersion = 3700; //! To be incremented manually for each change to the ARMeilleure project.
 
         private const string ActualDir = "0";
         private const string BackupDir = "1";
