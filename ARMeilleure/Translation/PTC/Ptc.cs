--- conflicted
+++ resolved
@@ -22,11 +22,7 @@
     {
         private const string HeaderMagic = "PTChd";
 
-<<<<<<< HEAD
-        private const uint InternalVersion = 1713; //! To be incremented manually for each change to the ARMeilleure project.
-=======
         private const int InternalVersion = 1775; //! To be incremented manually for each change to the ARMeilleure project.
->>>>>>> 8a33e884
 
         private const string ActualDir = "0";
         private const string BackupDir = "1";
@@ -451,14 +447,13 @@
                         if (infoEntry.RelocEntriesCount != 0)
                         {
                             RelocEntry[] relocEntries = GetRelocEntries(relocsReader, infoEntry.RelocEntriesCount);
-<<<<<<< HEAD
 
                             PatchCode(code, relocEntries, memory.PageTablePointer, jumpTable);
                         }
 
                         UnwindInfo unwindInfo = ReadUnwindInfo(unwindInfosReader);
 
-                        TranslatedFunction func = FastTranslate(code, unwindInfo, infoEntry.HighCq);
+                        TranslatedFunction func = FastTranslate(code, infoEntry.GuestSize, unwindInfo, infoEntry.HighCq);
 
                         bool isAddressUnique = funcs.TryAdd(infoEntry.Address, func);
 
@@ -469,25 +464,6 @@
                         infoEntry.Stubbed = true;
                         UpdateInfo(infoEntry);
 
-=======
-
-                            PatchCode(code, relocEntries, memory.PageTablePointer, jumpTable);
-                        }
-
-                        UnwindInfo unwindInfo = ReadUnwindInfo(unwindInfosReader);
-
-                        TranslatedFunction func = FastTranslate(code, infoEntry.GuestSize, unwindInfo, infoEntry.HighCq);
-
-                        bool isAddressUnique = funcs.TryAdd(infoEntry.Address, func);
-
-                        Debug.Assert(isAddressUnique, $"The address 0x{infoEntry.Address:X16} is not unique.");
-                    }
-                    else
-                    {
-                        infoEntry.Stubbed = true;
-                        UpdateInfo(infoEntry);
-
->>>>>>> 8a33e884
                         StubCode(infoEntry.CodeLen);
                         StubReloc(infoEntry.RelocEntriesCount);
                         StubUnwindInfo(unwindInfosReader);
@@ -521,10 +497,7 @@
             InfoEntry infoEntry = new InfoEntry();
 
             infoEntry.Address = infosReader.ReadUInt64();
-<<<<<<< HEAD
-=======
             infoEntry.GuestSize = infosReader.ReadUInt64();
->>>>>>> 8a33e884
             infoEntry.HighCq = infosReader.ReadBoolean();
             infoEntry.Stubbed = infosReader.ReadBoolean();
             infoEntry.CodeLen = infosReader.ReadInt32();
@@ -645,10 +618,7 @@
 
             // WriteInfo.
             _infosWriter.Write((ulong)infoEntry.Address);
-<<<<<<< HEAD
-=======
             _infosWriter.Write((ulong)infoEntry.GuestSize);
->>>>>>> 8a33e884
             _infosWriter.Write((bool)infoEntry.HighCq);
             _infosWriter.Write((bool)infoEntry.Stubbed);
             _infosWriter.Write((int)infoEntry.CodeLen);
@@ -694,13 +664,7 @@
 
             ThreadPool.QueueUserWorkItem(TranslationLogger, profiledFuncsToTranslate.Count);
 
-<<<<<<< HEAD
             void TranslateFuncs()
-=======
-            int maxDegreeOfParallelism = (Environment.ProcessorCount * 3) / 4;
-
-            Parallel.ForEach(profiledFuncsToTranslate, new ParallelOptions { MaxDegreeOfParallelism = maxDegreeOfParallelism }, (item, state) =>
->>>>>>> 8a33e884
             {
                 while (profiledFuncsToTranslate.TryDequeue(out var item))
                 {
@@ -708,21 +672,12 @@
 
                     Debug.Assert(PtcProfiler.IsAddressInStaticCodeRange(address));
 
-<<<<<<< HEAD
                     TranslatedFunction func = Translator.Translate(memory, jumpTable, address, item.mode, item.highCq);
 
                     bool isAddressUnique = funcs.TryAdd(address, func);
 
                     Debug.Assert(isAddressUnique, $"The address 0x{address:X16} is not unique.");
-=======
-                TranslatedFunction func = Translator.Translate(memory, jumpTable, address, item.Value.mode, item.Value.highCq);
-
-                bool isAddressUnique = funcs.TryAdd(address, func);
->>>>>>> 8a33e884
-
-                Debug.Assert(isAddressUnique, $"The address 0x{address:X16} is not unique.");
-
-<<<<<<< HEAD
+
                     Interlocked.Increment(ref _translateCount);
 
                     if (State != PtcState.Enabled)
@@ -758,28 +713,6 @@
             PtcJumpTable.ReadJumpTable(jumpTable);
             PtcJumpTable.ReadDynamicTable(jumpTable);
 
-=======
-                if (func.HighCq)
-                {
-                    jumpTable.RegisterFunction(address, func);
-                }
-
-                Interlocked.Increment(ref _translateCount);
-
-                if (State != PtcState.Enabled)
-                {
-                    state.Stop();
-                }
-            });
-
-            _loggerEvent.Set();
-
-            PtcJumpTable.Initialize(jumpTable);
-
-            PtcJumpTable.ReadJumpTable(jumpTable);
-            PtcJumpTable.ReadDynamicTable(jumpTable);
-
->>>>>>> 8a33e884
             ThreadPool.QueueUserWorkItem(PreSave);
         }
 
@@ -798,20 +731,13 @@
             Logger.Info?.Print(LogClass.Ptc, $"{_translateCount} of {profiledFuncsToTranslateCount} functions translated");
         }
 
-<<<<<<< HEAD
-        internal static void WriteInfoCodeReloc(ulong address, bool highCq, PtcInfo ptcInfo)
-=======
         internal static void WriteInfoCodeReloc(ulong address, ulong guestSize, bool highCq, PtcInfo ptcInfo)
->>>>>>> 8a33e884
         {
             lock (_lock)
             {
                 // WriteInfo.
                 _infosWriter.Write((ulong)address); // InfoEntry.Address
-<<<<<<< HEAD
-=======
                 _infosWriter.Write((ulong)guestSize); // InfoEntry.GuestSize
->>>>>>> 8a33e884
                 _infosWriter.Write((bool)highCq); // InfoEntry.HighCq
                 _infosWriter.Write((bool)false); // InfoEntry.Stubbed
                 _infosWriter.Write((int)ptcInfo.CodeStream.Length); // InfoEntry.CodeLen
@@ -861,16 +787,10 @@
 
         private struct InfoEntry
         {
-<<<<<<< HEAD
-            public const int Stride = 18; // Bytes.
-
-            public ulong Address;
-=======
             public const int Stride = 26; // Bytes.
 
             public ulong Address;
             public ulong GuestSize;
->>>>>>> 8a33e884
             public bool HighCq;
             public bool Stubbed;
             public int CodeLen;
