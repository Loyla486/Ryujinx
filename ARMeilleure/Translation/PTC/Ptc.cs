using ARMeilleure.CodeGen;
using ARMeilleure.CodeGen.Unwinding;
using ARMeilleure.Memory;
using Ryujinx.Common.Logging;
using System;
using System.Buffers.Binary;
using System.Collections.Concurrent;
using System.Diagnostics;
using System.IO;
using System.IO.Compression;
using System.Runtime.InteropServices;
using System.Runtime.Intrinsics.X86;
using System.Runtime.Serialization.Formatters.Binary;
using System.Threading;
using System.Threading.Tasks;

namespace ARMeilleure.Translation.PTC
{
    public static class Ptc
    {
        private const string HeaderMagic = "PTChd";
<<<<<<< HEAD

=======
      
>>>>>>> 20774dab
        private const int InternalVersion = 11; //! To be incremented manually for each change to the ARMeilleure project.

        private const string BaseDir = "Ryujinx";

        private const string ActualDir = "0";
        private const string BackupDir = "1";

        private const string TitleIdTextDefault = "0000000000000000";
        private const string DisplayVersionDefault = "0";

        internal const int PageTablePointerIndex = -1; // Must be a negative value.
        internal const int JumpPointerIndex = -2; // Must be a negative value.
        internal const int DynamicPointerIndex = -3; // Must be a negative value.

        private const CompressionLevel SaveCompressionLevel = CompressionLevel.Fastest;

        private static readonly MemoryStream _infosStream;
        private static readonly MemoryStream _codesStream;
        private static readonly MemoryStream _relocsStream;
        private static readonly MemoryStream _unwindInfosStream;

        private static readonly BinaryWriter _infosWriter;

        private static readonly BinaryFormatter _binaryFormatter;

        private static readonly ManualResetEvent _waitEvent;

        private static readonly AutoResetEvent _loggerEvent;

        private static readonly string _basePath;

        private static readonly object _lock;

        private static bool _disposed;

        private static volatile int _translateCount;
        private static volatile int _rejitCount;

        internal static PtcJumpTable PtcJumpTable { get; private set; }

        internal static string TitleIdText { get; private set; }
        internal static string DisplayVersion { get; private set; }

        internal static string CachePathActual { get; private set; }
        internal static string CachePathBackup { get; private set; }

        internal static PtcState State { get; private set; }

        static Ptc()
        {
            _infosStream = new MemoryStream();
            _codesStream = new MemoryStream();
            _relocsStream = new MemoryStream();
            _unwindInfosStream = new MemoryStream();

            _infosWriter = new BinaryWriter(_infosStream, EncodingCache.UTF8NoBOM, true);

            _binaryFormatter = new BinaryFormatter();

            _waitEvent = new ManualResetEvent(true);

            _loggerEvent = new AutoResetEvent(false);

            _basePath = Path.Combine(Environment.GetFolderPath(Environment.SpecialFolder.ApplicationData), BaseDir);

            _lock = new object();

            _disposed = false;

            PtcJumpTable = new PtcJumpTable();

            TitleIdText = TitleIdTextDefault;
            DisplayVersion = DisplayVersionDefault;

            CachePathActual = string.Empty;
            CachePathBackup = string.Empty;

            Disable();

            AppDomain.CurrentDomain.UnhandledException += CurrentDomain_UnhandledException;
            AppDomain.CurrentDomain.ProcessExit += CurrentDomain_ProcessExit;
        }

        public static void Initialize(string titleIdText, string displayVersion, bool enabled)
        {
            Wait();
            ClearMemoryStreams();
            PtcJumpTable.Clear();

            PtcProfiler.Stop();
            PtcProfiler.Wait();
            PtcProfiler.ClearEntries();

            if (String.IsNullOrEmpty(titleIdText) || titleIdText == TitleIdTextDefault)
            {
                TitleIdText = TitleIdTextDefault;
                DisplayVersion = DisplayVersionDefault;

                CachePathActual = string.Empty;
                CachePathBackup = string.Empty;

                Disable();

                return;
            }

            Logger.PrintInfo(LogClass.Ptc, $"Initializing Profiled Persistent Translation Cache (enabled: {enabled}).");

            TitleIdText = titleIdText;
            DisplayVersion = !String.IsNullOrEmpty(displayVersion) ? displayVersion : DisplayVersionDefault;

            if (enabled)
            {
                string workPathActual = Path.Combine(_basePath, "games", TitleIdText, "cache", "cpu", ActualDir);
                string workPathBackup = Path.Combine(_basePath, "games", TitleIdText, "cache", "cpu", BackupDir);

                if (!Directory.Exists(workPathActual))
                {
                    Directory.CreateDirectory(workPathActual);
                }

                if (!Directory.Exists(workPathBackup))
                {
                    Directory.CreateDirectory(workPathBackup);
                }

                CachePathActual = Path.Combine(workPathActual, DisplayVersion);
                CachePathBackup = Path.Combine(workPathBackup, DisplayVersion);

                Enable();

                PreLoad();
                PtcProfiler.PreLoad();
            }
            else
            {
                CachePathActual = string.Empty;
                CachePathBackup = string.Empty;

                Disable();
            }
        }

        internal static void ClearMemoryStreams()
        {
            _infosStream.SetLength(0L);
            _codesStream.SetLength(0L);
            _relocsStream.SetLength(0L);
            _unwindInfosStream.SetLength(0L);
        }

        private static void PreLoad()
        {
            string fileNameActual = String.Concat(CachePathActual, ".cache");
            string fileNameBackup = String.Concat(CachePathBackup, ".cache");

            FileInfo fileInfoActual = new FileInfo(fileNameActual);
            FileInfo fileInfoBackup = new FileInfo(fileNameBackup);

            if (fileInfoActual.Exists && fileInfoActual.Length != 0L)
            {
                if (!Load(fileNameActual))
                {
                    if (fileInfoBackup.Exists && fileInfoBackup.Length != 0L)
                    {
                        Load(fileNameBackup);
                    }
                }
            }
            else if (fileInfoBackup.Exists && fileInfoBackup.Length != 0L)
            {
                Load(fileNameBackup);
            }
        }

        private static bool Load(string fileName)
        {
            using (FileStream compressedStream = new FileStream(fileName, FileMode.Open))
            using (DeflateStream deflateStream = new DeflateStream(compressedStream, CompressionMode.Decompress, true))
            using (MemoryStream stream = new MemoryStream())
            using (System.Security.Cryptography.MD5 md5 = System.Security.Cryptography.MD5.Create())
            {
                int hashSize = md5.HashSize / 8;

                deflateStream.CopyTo(stream);

                stream.Seek(0L, SeekOrigin.Begin);

                byte[] currentHash = new byte[hashSize];
                stream.Read(currentHash, 0, hashSize);

                byte[] expectedHash = md5.ComputeHash(stream);

                if (!CompareHash(currentHash, expectedHash))
                {
                    InvalidateCompressedStream(compressedStream);

                    return false;
                }

                stream.Seek((long)hashSize, SeekOrigin.Begin);

                Header header = ReadHeader(stream);

                if (header.Magic != HeaderMagic)
                {
                    InvalidateCompressedStream(compressedStream);

                    return false;
                }

                if (header.CacheFileVersion != InternalVersion)
                {
                    InvalidateCompressedStream(compressedStream);

                    return false;
                }

                if (header.FeatureInfo != GetFeatureInfo())
                {
                    InvalidateCompressedStream(compressedStream);

                    return false;
                }

                if (header.InfosLen % InfoEntry.Stride != 0)
                {
                    InvalidateCompressedStream(compressedStream);

                    return false;
                }

                byte[] infosBuf = new byte[header.InfosLen];
                byte[] codesBuf = new byte[header.CodesLen];
                byte[] relocsBuf = new byte[header.RelocsLen];
                byte[] unwindInfosBuf = new byte[header.UnwindInfosLen];

                stream.Read(infosBuf, 0, header.InfosLen);
                stream.Read(codesBuf, 0, header.CodesLen);
                stream.Read(relocsBuf, 0, header.RelocsLen);
                stream.Read(unwindInfosBuf, 0, header.UnwindInfosLen);

                try
                {
                    PtcJumpTable = (PtcJumpTable)_binaryFormatter.Deserialize(stream);
                }
                catch
                {
                    PtcJumpTable = new PtcJumpTable();

                    InvalidateCompressedStream(compressedStream);

                    return false;
                }

                _infosStream.Write(infosBuf, 0, header.InfosLen);
                _codesStream.Write(codesBuf, 0, header.CodesLen);
                _relocsStream.Write(relocsBuf, 0, header.RelocsLen);
                _unwindInfosStream.Write(unwindInfosBuf, 0, header.UnwindInfosLen);

                return true;
            }
        }

        private static bool CompareHash(ReadOnlySpan<byte> currentHash, ReadOnlySpan<byte> expectedHash)
        {
            return currentHash.SequenceEqual(expectedHash);
        }

        private static Header ReadHeader(MemoryStream stream)
        {
            using (BinaryReader headerReader = new BinaryReader(stream, EncodingCache.UTF8NoBOM, true))
            {
                Header header = new Header();

                header.Magic = headerReader.ReadString();

                header.CacheFileVersion = headerReader.ReadInt32();
                header.FeatureInfo = headerReader.ReadUInt64();

                header.InfosLen = headerReader.ReadInt32();
                header.CodesLen = headerReader.ReadInt32();
                header.RelocsLen = headerReader.ReadInt32();
                header.UnwindInfosLen = headerReader.ReadInt32();

                return header;
            }
        }

        private static void InvalidateCompressedStream(FileStream compressedStream)
        {
            compressedStream.SetLength(0L);
        }

        private static void PreSave(object state)
        {
            _waitEvent.Reset();

            string fileNameActual = String.Concat(CachePathActual, ".cache");
            string fileNameBackup = String.Concat(CachePathBackup, ".cache");

            FileInfo fileInfoActual = new FileInfo(fileNameActual);

            if (fileInfoActual.Exists && fileInfoActual.Length != 0L)
            {
                File.Copy(fileNameActual, fileNameBackup, true);
            }

            Save(fileNameActual);

            _waitEvent.Set();
        }

        private static void Save(string fileName)
        {
            using (MemoryStream stream = new MemoryStream())
            using (System.Security.Cryptography.MD5 md5 = System.Security.Cryptography.MD5.Create())
            {
                int hashSize = md5.HashSize / 8;

                stream.Seek((long)hashSize, SeekOrigin.Begin);

                WriteHeader(stream);

                _infosStream.WriteTo(stream);
                _codesStream.WriteTo(stream);
                _relocsStream.WriteTo(stream);
                _unwindInfosStream.WriteTo(stream);

                _binaryFormatter.Serialize(stream, PtcJumpTable);

                stream.Seek((long)hashSize, SeekOrigin.Begin);
                byte[] hash = md5.ComputeHash(stream);

                stream.Seek(0L, SeekOrigin.Begin);
                stream.Write(hash, 0, hashSize);

                using (FileStream compressedStream = new FileStream(fileName, FileMode.OpenOrCreate))
                using (DeflateStream deflateStream = new DeflateStream(compressedStream, SaveCompressionLevel, true))
                {
                    try
                    {
                        stream.WriteTo(deflateStream);
                    }
                    catch
                    {
                        compressedStream.Position = 0L;
                    }

                    if (compressedStream.Position < compressedStream.Length)
                    {
                        compressedStream.SetLength(compressedStream.Position);
                    }
                }
            }
        }

        private static void WriteHeader(MemoryStream stream)
        {
            using (BinaryWriter headerWriter = new BinaryWriter(stream, EncodingCache.UTF8NoBOM, true))
            {
                headerWriter.Write((string)HeaderMagic); // Header.Magic

                headerWriter.Write((int)InternalVersion); // Header.CacheFileVersion
                headerWriter.Write((ulong)GetFeatureInfo()); // Header.FeatureInfo

                headerWriter.Write((int)_infosStream.Length); // Header.InfosLen
                headerWriter.Write((int)_codesStream.Length); // Header.CodesLen
                headerWriter.Write((int)_relocsStream.Length); // Header.RelocsLen
                headerWriter.Write((int)_unwindInfosStream.Length); // Header.UnwindInfosLen
            }
        }

        internal static void LoadTranslations(ConcurrentDictionary<ulong, TranslatedFunction> funcs, IntPtr pageTablePointer, JumpTable jumpTable)
        {
            if ((int)_infosStream.Length == 0 ||
                (int)_codesStream.Length == 0 ||
                (int)_relocsStream.Length == 0 ||
                (int)_unwindInfosStream.Length == 0)
            {
                return;
            }

            Debug.Assert(funcs.Count == 0);

            _infosStream.Seek(0L, SeekOrigin.Begin);
            _codesStream.Seek(0L, SeekOrigin.Begin);
            _relocsStream.Seek(0L, SeekOrigin.Begin);
            _unwindInfosStream.Seek(0L, SeekOrigin.Begin);

            using (BinaryReader infosReader = new BinaryReader(_infosStream, EncodingCache.UTF8NoBOM, true))
            using (BinaryReader codesReader = new BinaryReader(_codesStream, EncodingCache.UTF8NoBOM, true))
            using (BinaryReader relocsReader = new BinaryReader(_relocsStream, EncodingCache.UTF8NoBOM, true))
            using (BinaryReader unwindInfosReader = new BinaryReader(_unwindInfosStream, EncodingCache.UTF8NoBOM, true))
            {
                int infosEntriesCount = (int)_infosStream.Length / InfoEntry.Stride;

                for (int i = 0; i < infosEntriesCount; i++)
                {
                    InfoEntry infoEntry = ReadInfo(infosReader);

                    byte[] code = ReadCode(codesReader, infoEntry.CodeLen);

                    if (infoEntry.RelocEntriesCount != 0)
                    {
                        RelocEntry[] relocEntries = GetRelocEntries(relocsReader, infoEntry.RelocEntriesCount);

                        PatchCode(code, relocEntries, pageTablePointer, jumpTable);
                    }

                    UnwindInfo unwindInfo = ReadUnwindInfo(unwindInfosReader);

                    TranslatedFunction func = FastTranslate(code, unwindInfo, infoEntry.HighCq);

                    funcs.AddOrUpdate((ulong)infoEntry.Address, func, (key, oldFunc) => func.HighCq && !oldFunc.HighCq ? func : oldFunc);
                }
            }

            if (_infosStream.Position < _infosStream.Length ||
                _codesStream.Position < _codesStream.Length ||
                _relocsStream.Position < _relocsStream.Length ||
                _unwindInfosStream.Position < _unwindInfosStream.Length)
            {
                throw new Exception("Could not reach the end of one or more memory streams.");
            }

            jumpTable.Initialize(PtcJumpTable, funcs);

            PtcJumpTable.WriteJumpTable(jumpTable, funcs);
            PtcJumpTable.WriteDynamicTable(jumpTable);
        }

        private static InfoEntry ReadInfo(BinaryReader infosReader)
        {
            InfoEntry infoEntry = new InfoEntry();

            infoEntry.Address = infosReader.ReadInt64();
            infoEntry.HighCq = infosReader.ReadBoolean();
            infoEntry.CodeLen = infosReader.ReadInt32();
            infoEntry.RelocEntriesCount = infosReader.ReadInt32();

            return infoEntry;
        }

        private static byte[] ReadCode(BinaryReader codesReader, int codeLen)
        {
            byte[] codeBuf = new byte[codeLen];

            codesReader.Read(codeBuf, 0, codeLen);

            return codeBuf;
        }

        private static RelocEntry[] GetRelocEntries(BinaryReader relocsReader, int relocEntriesCount)
        {
            RelocEntry[] relocEntries = new RelocEntry[relocEntriesCount];

            for (int i = 0; i < relocEntriesCount; i++)
            {
                int position = relocsReader.ReadInt32();
                int index = relocsReader.ReadInt32();

                relocEntries[i] = new RelocEntry(position, index);
            }

            return relocEntries;
        }

        private static void PatchCode(Span<byte> code, RelocEntry[] relocEntries, IntPtr pageTablePointer, JumpTable jumpTable)
        {
            foreach (RelocEntry relocEntry in relocEntries)
            {
                ulong imm;

                if (relocEntry.Index == PageTablePointerIndex)
                {
                    imm = (ulong)pageTablePointer.ToInt64();
                }
                else if (relocEntry.Index == JumpPointerIndex)
                {
                    imm = (ulong)jumpTable.JumpPointer.ToInt64();
                }
                else if (relocEntry.Index == DynamicPointerIndex)
                {
                    imm = (ulong)jumpTable.DynamicPointer.ToInt64();
                }
                else if (Delegates.TryGetDelegateFuncPtrByIndex(relocEntry.Index, out IntPtr funcPtr))
                {
                    imm = (ulong)funcPtr.ToInt64();
                }
                else
                {
                    throw new Exception($"Unexpected reloc entry {relocEntry}.");
                }

                BinaryPrimitives.WriteUInt64LittleEndian(code.Slice(relocEntry.Position, 8), imm);
            }
        }

        private static UnwindInfo ReadUnwindInfo(BinaryReader unwindInfosReader)
        {
            int pushEntriesLength = unwindInfosReader.ReadInt32();

            UnwindPushEntry[] pushEntries = new UnwindPushEntry[pushEntriesLength];

            for (int i = 0; i < pushEntriesLength; i++)
            {
                int pseudoOp = unwindInfosReader.ReadInt32();
                int prologOffset = unwindInfosReader.ReadInt32();
                int regIndex = unwindInfosReader.ReadInt32();
                int stackOffsetOrAllocSize = unwindInfosReader.ReadInt32();

                pushEntries[i] = new UnwindPushEntry((UnwindPseudoOp)pseudoOp, prologOffset, regIndex, stackOffsetOrAllocSize);
            }

            int prologueSize = unwindInfosReader.ReadInt32();

            return new UnwindInfo(pushEntries, prologueSize);
        }

        private static TranslatedFunction FastTranslate(byte[] code, UnwindInfo unwindInfo, bool highCq)
        {
            CompiledFunction cFunc = new CompiledFunction(code, unwindInfo);

            IntPtr codePtr = JitCache.Map(cFunc);

            GuestFunction gFunc = Marshal.GetDelegateForFunctionPointer<GuestFunction>(codePtr);

            TranslatedFunction tFunc = new TranslatedFunction(gFunc, highCq);

            return tFunc;
        }

        internal static void MakeAndSaveTranslations(ConcurrentDictionary<ulong, TranslatedFunction> funcs, IMemoryManager memory, JumpTable jumpTable)
        {
            if (PtcProfiler.ProfiledFuncs.Count == 0)
            {
                return;
            }

            _translateCount = 0;
            _rejitCount = 0;

            ThreadPool.QueueUserWorkItem(TranslationLogger, (funcs.Count, PtcProfiler.ProfiledFuncs.Count));

            int maxDegreeOfParallelism = (Environment.ProcessorCount * 3) / 4;

            Parallel.ForEach(PtcProfiler.ProfiledFuncs, new ParallelOptions { MaxDegreeOfParallelism = maxDegreeOfParallelism }, (item, state) =>
            {
                ulong address = item.Key;

                Debug.Assert(PtcProfiler.IsAddressInStaticCodeRange(address));

                if (!funcs.ContainsKey(address))
                {
                    TranslatedFunction func = Translator.Translate(memory, jumpTable, address, item.Value.mode, item.Value.highCq);

                    funcs.TryAdd(address, func);

                    if (func.HighCq)
                    {
                        jumpTable.RegisterFunction(address, func);
                    }

                    Interlocked.Increment(ref _translateCount);
                }
                else if (item.Value.highCq && !funcs[address].HighCq)
                {
                    TranslatedFunction func = Translator.Translate(memory, jumpTable, address, item.Value.mode, highCq: true);

                    funcs[address] = func;

                    jumpTable.RegisterFunction(address, func);

                    Interlocked.Increment(ref _rejitCount);
                }

                if (State != PtcState.Enabled)
                {
                    state.Stop();
                }
            });

            _loggerEvent.Set();

            if (_translateCount != 0 || _rejitCount != 0)
            {
                PtcJumpTable.Initialize(jumpTable);

                PtcJumpTable.ReadJumpTable(jumpTable);
                PtcJumpTable.ReadDynamicTable(jumpTable);

                ThreadPool.QueueUserWorkItem(PreSave);
            }
        }

        private static void TranslationLogger(object state)
        {
            const int refreshRate = 1; // Seconds.

            (int funcsCount, int ProfiledFuncsCount) = ((int, int))state;

            do
            {
                Logger.PrintInfo(LogClass.Ptc, $"{funcsCount + _translateCount} of {ProfiledFuncsCount} functions to translate - {_rejitCount} functions rejited");
            }
            while (!_loggerEvent.WaitOne(refreshRate * 1000));

            Logger.PrintInfo(LogClass.Ptc, $"{funcsCount + _translateCount} of {ProfiledFuncsCount} functions to translate - {_rejitCount} functions rejited");
        }

        internal static void WriteInfoCodeReloc(long address, bool highCq, PtcInfo ptcInfo)
        {
            lock (_lock)
            {
                // WriteInfo.
                _infosWriter.Write((long)address); // InfoEntry.Address
                _infosWriter.Write((bool)highCq); // InfoEntry.HighCq
                _infosWriter.Write((int)ptcInfo.CodeStream.Length); // InfoEntry.CodeLen
                _infosWriter.Write((int)ptcInfo.RelocEntriesCount); // InfoEntry.RelocEntriesCount

                // WriteCode.
                ptcInfo.CodeStream.WriteTo(_codesStream);

                // WriteReloc.
                ptcInfo.RelocStream.WriteTo(_relocsStream);

                // WriteUnwindInfo.
                ptcInfo.UnwindInfoStream.WriteTo(_unwindInfosStream);
            }
        }

        private static ulong GetFeatureInfo()
        {
            ulong featureInfo = 0ul;

            featureInfo |= (Sse3.IsSupported      ? 1ul : 0ul) << 0;
            featureInfo |= (Pclmulqdq.IsSupported ? 1ul : 0ul) << 1;
            featureInfo |= (Ssse3.IsSupported     ? 1ul : 0ul) << 9;
            featureInfo |= (Fma.IsSupported       ? 1ul : 0ul) << 12;
            featureInfo |= (Sse41.IsSupported     ? 1ul : 0ul) << 19;
            featureInfo |= (Sse42.IsSupported     ? 1ul : 0ul) << 20;
            featureInfo |= (Popcnt.IsSupported    ? 1ul : 0ul) << 23;
            featureInfo |= (Aes.IsSupported       ? 1ul : 0ul) << 25;
            featureInfo |= (Avx.IsSupported       ? 1ul : 0ul) << 28;
            featureInfo |= (Sse.IsSupported       ? 1ul : 0ul) << 57;
            featureInfo |= (Sse2.IsSupported      ? 1ul : 0ul) << 58;

            return featureInfo;
        }

        private struct Header
        {
            public string Magic;

            public int CacheFileVersion;
            public ulong FeatureInfo;

            public int InfosLen;
            public int CodesLen;
            public int RelocsLen;
            public int UnwindInfosLen;
        }

        private struct InfoEntry
        {
            public const int Stride = 17; // Bytes.

            public long Address;
            public bool HighCq;
            public int CodeLen;
            public int RelocEntriesCount;
        }

        private static void Enable()
        {
            State = PtcState.Enabled;
        }

        public static void Continue()
        {
            if (State == PtcState.Enabled)
            {
                State = PtcState.Continuing;
            }
        }

        public static void Close()
        {
            if (State == PtcState.Enabled ||
                State == PtcState.Continuing)
            {
                State = PtcState.Closing;
            }
        }

        internal static void Disable()
        {
            State = PtcState.Disabled;
        }

        private static void Wait()
        {
            _waitEvent.WaitOne();
        }

        public static void Dispose()
        {
            if (!_disposed)
            {
                _disposed = true;

                AppDomain.CurrentDomain.UnhandledException -= CurrentDomain_UnhandledException;
                AppDomain.CurrentDomain.ProcessExit -= CurrentDomain_ProcessExit;

                Wait();
                _waitEvent.Dispose();

                _infosWriter.Dispose();

                _infosStream.Dispose();
                _codesStream.Dispose();
                _relocsStream.Dispose();
                _unwindInfosStream.Dispose();
            }
        }

        private static void CurrentDomain_UnhandledException(object sender, UnhandledExceptionEventArgs e)
        {
            Close();
            PtcProfiler.Stop();

            if (e.IsTerminating)
            {
                Dispose();
                PtcProfiler.Dispose();
            }
        }

        private static void CurrentDomain_ProcessExit(object sender, EventArgs e)
        {
            Dispose();
            PtcProfiler.Dispose();
        }
    }
}<|MERGE_RESOLUTION|>--- conflicted
+++ resolved
@@ -19,12 +19,8 @@
     public static class Ptc
     {
         private const string HeaderMagic = "PTChd";
-<<<<<<< HEAD
-
-=======
-      
->>>>>>> 20774dab
-        private const int InternalVersion = 11; //! To be incremented manually for each change to the ARMeilleure project.
+
+        private const int InternalVersion = 13; //! To be incremented manually for each change to the ARMeilleure project.
 
         private const string BaseDir = "Ryujinx";
 
