--- conflicted
+++ resolved
@@ -19,13 +19,8 @@
     public static class Ptc
     {
         private const string HeaderMagic = "PTChd";
-<<<<<<< HEAD
-
-        private const int InternalVersion = 7; //! To be incremented manually for each change to the ARMeilleure project.
-=======
-      
-        private const int InternalVersion = 10; //! To be incremented manually for each change to the ARMeilleure project.
->>>>>>> 2900dda6
+
+        private const int InternalVersion = 11; //! To be incremented manually for each change to the ARMeilleure project.
 
         private const string BaseDir = "Ryujinx";
 
