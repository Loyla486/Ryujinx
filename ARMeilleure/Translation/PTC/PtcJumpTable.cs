using ARMeilleure.Translation.Cache;
using System;
using System.Collections.Concurrent;
using System.Collections.Generic;
using System.Diagnostics;
using System.IO;
using System.Runtime.InteropServices;

namespace ARMeilleure.Translation.PTC
{
    class PtcJumpTable
    {
        public struct TableEntry<TAddress>
        {
            public int EntryIndex;
            public long GuestAddress;
            public TAddress HostAddress;

            public TableEntry(int entryIndex, long guestAddress, TAddress hostAddress)
            {
                EntryIndex = entryIndex;
                GuestAddress = guestAddress;
                HostAddress = hostAddress;
            }
        }

        public enum DirectHostAddress
        {
            CallStub = 0,
            TailCallStub = 1,
            Host = 2
        }

        public enum IndirectHostAddress
        {
            CallStub = 0,
            TailCallStub = 1
        }

        private readonly List<TableEntry<DirectHostAddress>> _jumpTable;
        private readonly List<TableEntry<IndirectHostAddress>> _dynamicTable;

        public List<ulong> Targets { get; }
        public Dictionary<ulong, List<int>> Dependants { get; }
        public Dictionary<ulong, List<int>> Owners { get; }

        public PtcJumpTable()
        {
            _jumpTable = new List<TableEntry<DirectHostAddress>>();
            _dynamicTable = new List<TableEntry<IndirectHostAddress>>();

            Targets = new List<ulong>();
            Dependants = new Dictionary<ulong, List<int>>();
            Owners = new Dictionary<ulong, List<int>>();
        }

        public PtcJumpTable(
            List<TableEntry<DirectHostAddress>> jumpTable, List<TableEntry<IndirectHostAddress>> dynamicTable,
            List<ulong> targets, Dictionary<ulong, List<int>> dependants, Dictionary<ulong, List<int>> owners)
        {
            _jumpTable = jumpTable;
            _dynamicTable = dynamicTable;

            Targets = targets;
            Dependants = dependants;
            Owners = owners;
        }

        public static PtcJumpTable Deserialize(MemoryStream stream)
        {
            using (BinaryReader reader = new BinaryReader(stream, EncodingCache.UTF8NoBOM, true))
            {
                var jumpTable = new List<TableEntry<DirectHostAddress>>();

                int jumpTableCount = reader.ReadInt32();

                for (int i = 0; i < jumpTableCount; i++)
                {
                    int entryIndex = reader.ReadInt32();
                    long guestAddress = reader.ReadInt64();
                    DirectHostAddress hostAddress = (DirectHostAddress)reader.ReadInt32();

                    jumpTable.Add(new TableEntry<DirectHostAddress>(entryIndex, guestAddress, hostAddress));
                }

                var dynamicTable = new List<TableEntry<IndirectHostAddress>>();

                int dynamicTableCount = reader.ReadInt32();

                for (int i = 0; i < dynamicTableCount; i++)
                {
                    int entryIndex = reader.ReadInt32();
                    long guestAddress = reader.ReadInt64();
                    IndirectHostAddress hostAddress = (IndirectHostAddress)reader.ReadInt32();

                    dynamicTable.Add(new TableEntry<IndirectHostAddress>(entryIndex, guestAddress, hostAddress));
                }

                var targets = new List<ulong>();

                int targetsCount = reader.ReadInt32();

                for (int i = 0; i < targetsCount; i++)
                {
                    ulong address = reader.ReadUInt64();

                    targets.Add(address);
                }

                var dependants = new Dictionary<ulong, List<int>>();

                int dependantsCount = reader.ReadInt32();

                for (int i = 0; i < dependantsCount; i++)
                {
                    ulong address = reader.ReadUInt64();

                    var entries = new List<int>();

                    int entriesCount = reader.ReadInt32();

                    for (int j = 0; j < entriesCount; j++)
                    {
                        int entry = reader.ReadInt32();

                        entries.Add(entry);
                    }

                    dependants.Add(address, entries);
                }

                var owners = new Dictionary<ulong, List<int>>();

                int ownersCount = reader.ReadInt32();

                for (int i = 0; i < ownersCount; i++)
                {
                    ulong address = reader.ReadUInt64();

                    var entries = new List<int>();

                    int entriesCount = reader.ReadInt32();

                    for (int j = 0; j < entriesCount; j++)
                    {
                        int entry = reader.ReadInt32();

                        entries.Add(entry);
                    }

                    owners.Add(address, entries);
                }

                return new PtcJumpTable(jumpTable, dynamicTable, targets, dependants, owners);
            }
        }

        public static void Serialize(MemoryStream stream, PtcJumpTable ptcJumpTable)
        {
            using (BinaryWriter writer = new BinaryWriter(stream, EncodingCache.UTF8NoBOM, true))
            {
                writer.Write((int)ptcJumpTable._jumpTable.Count);

                foreach (var tableEntry in ptcJumpTable._jumpTable)
                {
                    writer.Write((int)tableEntry.EntryIndex);
                    writer.Write((long)tableEntry.GuestAddress);
                    writer.Write((int)tableEntry.HostAddress);
                }

                writer.Write((int)ptcJumpTable._dynamicTable.Count);

                foreach (var tableEntry in ptcJumpTable._dynamicTable)
                {
                    writer.Write((int)tableEntry.EntryIndex);
                    writer.Write((long)tableEntry.GuestAddress);
                    writer.Write((int)tableEntry.HostAddress);
                }

                writer.Write((int)ptcJumpTable.Targets.Count);

                foreach (ulong address in ptcJumpTable.Targets)
                {
                    writer.Write((ulong)address);
                }

                writer.Write((int)ptcJumpTable.Dependants.Count);

                foreach (var kv in ptcJumpTable.Dependants)
                {
                    writer.Write((ulong)kv.Key); // address

                    writer.Write((int)kv.Value.Count);

                    foreach (int entry in kv.Value)
                    {
                        writer.Write((int)entry);
                    }
                }

                writer.Write((int)ptcJumpTable.Owners.Count);

                foreach (var kv in ptcJumpTable.Owners)
                {
                    writer.Write((ulong)kv.Key); // address

                    writer.Write((int)kv.Value.Count);

                    foreach (int entry in kv.Value)
                    {
                        writer.Write((int)entry);
                    }
                }
            }
        }

        public void Initialize(JumpTable jumpTable)
        {
            Targets.Clear();

            foreach (ulong guestAddress in jumpTable.Targets.Keys)
            {
                Targets.Add(guestAddress);
            }

            Dependants.Clear();

            foreach (var kv in jumpTable.Dependants)
            {
                Dependants.Add(kv.Key, new List<int>(kv.Value));
            }

            Owners.Clear();

            foreach (var kv in jumpTable.Owners)
            {
                Owners.Add(kv.Key, new List<int>(kv.Value));
            }
        }

<<<<<<< HEAD
        public void Clean(ulong guestAddress) // For future use.
=======
        // For future use.
        public void Clean(ulong guestAddress)
>>>>>>> 8a33e884
        {
            if (Owners.TryGetValue(guestAddress, out List<int> entries))
            {
                foreach (int entry in entries)
                {
                    if ((entry & JumpTable.DynamicEntryTag) == 0)
                    {
                        int removed = _jumpTable.RemoveAll(tableEntry => tableEntry.EntryIndex == entry);

                        Debug.Assert(removed == 1);
                    }
                    else
                    {
                        if (JumpTable.DynamicTableElems > 1)
                        {
                            throw new NotSupportedException();
                        }

                        int removed = _dynamicTable.RemoveAll(tableEntry => tableEntry.EntryIndex == (entry & ~JumpTable.DynamicEntryTag));

                        Debug.Assert(removed == 1);
                    }
                }
            }

            Targets.Remove(guestAddress);
            Dependants.Remove(guestAddress);
            Owners.Remove(guestAddress);
        }

        public void Clear()
        {
            _jumpTable.Clear();
            _dynamicTable.Clear();

            Targets.Clear();
            Dependants.Clear();
            Owners.Clear();
        }

        public void WriteJumpTable(JumpTable jumpTable, ConcurrentDictionary<ulong, TranslatedFunction> funcs)
        {
            // Writes internal state to jump table in-memory, after PtcJumpTable was deserialized.

            foreach (var tableEntry in _jumpTable)
            {
                long guestAddress = tableEntry.GuestAddress;
                DirectHostAddress directHostAddress = tableEntry.HostAddress;

                long hostAddress;

                if (directHostAddress == DirectHostAddress.CallStub)
                {
                    hostAddress = DirectCallStubs.DirectCallStub(false).ToInt64();
                }
                else if (directHostAddress == DirectHostAddress.TailCallStub)
                {
                    hostAddress = DirectCallStubs.DirectCallStub(true).ToInt64();
                }
                else if (directHostAddress == DirectHostAddress.Host)
                {
                    if (funcs.TryGetValue((ulong)guestAddress, out TranslatedFunction func))
                    {
                        hostAddress = func.FuncPtr.ToInt64();
                    }
                    else
                    {
                        if (!PtcProfiler.ProfiledFuncs.TryGetValue((ulong)guestAddress, out var value) || !value.highCq)
                        {
                            throw new KeyNotFoundException($"({nameof(guestAddress)} = 0x{(ulong)guestAddress:X16})");
                        }

                        hostAddress = 0L;
                    }
                }
                else
                {
                    throw new InvalidOperationException(nameof(directHostAddress));
                }

                int entry = tableEntry.EntryIndex;

                jumpTable.Table.SetEntry(entry);
                jumpTable.ExpandIfNeededJumpTable(entry);

                IntPtr addr = jumpTable.GetEntryAddressJumpTable(entry);

                Marshal.WriteInt64(addr, 0, guestAddress);
                Marshal.WriteInt64(addr, 8, hostAddress);
            }
        }

        public void WriteDynamicTable(JumpTable jumpTable)
        {
            // Writes internal state to jump table in-memory, after PtcJumpTable was deserialized.

            if (JumpTable.DynamicTableElems > 1)
            {
                throw new NotSupportedException();
            }

            foreach (var tableEntry in _dynamicTable)
            {
                long guestAddress = tableEntry.GuestAddress;
                IndirectHostAddress indirectHostAddress = tableEntry.HostAddress;

                long hostAddress;

                if (indirectHostAddress == IndirectHostAddress.CallStub)
                {
                    hostAddress = DirectCallStubs.IndirectCallStub(false).ToInt64();
                }
                else if (indirectHostAddress == IndirectHostAddress.TailCallStub)
                {
                    hostAddress = DirectCallStubs.IndirectCallStub(true).ToInt64();
                }
                else
                {
                    throw new InvalidOperationException(nameof(indirectHostAddress));
                }

                int entry = tableEntry.EntryIndex;

                jumpTable.DynTable.SetEntry(entry);
                jumpTable.ExpandIfNeededDynamicTable(entry);

                IntPtr addr = jumpTable.GetEntryAddressDynamicTable(entry);

                Marshal.WriteInt64(addr, 0, guestAddress);
                Marshal.WriteInt64(addr, 8, hostAddress);
            }
        }

        public void ReadJumpTable(JumpTable jumpTable)
        {
            // Reads in-memory jump table state and store internally for PtcJumpTable serialization.

            _jumpTable.Clear();

            IEnumerable<int> entries = jumpTable.Table.GetEntries();

            foreach (int entry in entries)
            {
                IntPtr addr = jumpTable.GetEntryAddressJumpTable(entry);

                long guestAddress = Marshal.ReadInt64(addr, 0);
                long hostAddress = Marshal.ReadInt64(addr, 8);

                DirectHostAddress directHostAddress;

                if (hostAddress == DirectCallStubs.DirectCallStub(false).ToInt64())
                {
                    directHostAddress = DirectHostAddress.CallStub;
                }
                else if (hostAddress == DirectCallStubs.DirectCallStub(true).ToInt64())
                {
                    directHostAddress = DirectHostAddress.TailCallStub;
                }
                else
                {
                    directHostAddress = DirectHostAddress.Host;
                }

                _jumpTable.Add(new TableEntry<DirectHostAddress>(entry, guestAddress, directHostAddress));
            }
        }

        public void ReadDynamicTable(JumpTable jumpTable)
        {
            // Reads in-memory jump table state and store internally for PtcJumpTable serialization.

            if (JumpTable.DynamicTableElems > 1)
            {
                throw new NotSupportedException();
            }

            _dynamicTable.Clear();

            IEnumerable<int> entries = jumpTable.DynTable.GetEntries();

            foreach (int entry in entries)
            {
                IntPtr addr = jumpTable.GetEntryAddressDynamicTable(entry);

                long guestAddress = Marshal.ReadInt64(addr, 0);
                long hostAddress = Marshal.ReadInt64(addr, 8);

                IndirectHostAddress indirectHostAddress;

                if (hostAddress == DirectCallStubs.IndirectCallStub(false).ToInt64())
                {
                    indirectHostAddress = IndirectHostAddress.CallStub;
                }
                else if (hostAddress == DirectCallStubs.IndirectCallStub(true).ToInt64())
                {
                    indirectHostAddress = IndirectHostAddress.TailCallStub;
                }
                else
                {
                    throw new InvalidOperationException($"({nameof(hostAddress)} = 0x{hostAddress:X16})");
                }

                _dynamicTable.Add(new TableEntry<IndirectHostAddress>(entry, guestAddress, indirectHostAddress));
            }
        }
    }
}<|MERGE_RESOLUTION|>--- conflicted
+++ resolved
@@ -238,12 +238,8 @@
             }
         }
 
-<<<<<<< HEAD
-        public void Clean(ulong guestAddress) // For future use.
-=======
         // For future use.
         public void Clean(ulong guestAddress)
->>>>>>> 8a33e884
         {
             if (Owners.TryGetValue(guestAddress, out List<int> entries))
             {
