using System;
using System.Runtime.InteropServices;
using System.Threading;

namespace ARMeilleure.Translation
{
    class TranslatedFunction
    {
        private GuestFunction _func;

        private int _callCount;

<<<<<<< HEAD
        public TranslatedFunction(GuestFunction func)
=======
        public bool HighCq => !_rejit;

        public TranslatedFunction(GuestFunction func, bool rejit)
>>>>>>> 8bb64ac6
        {
            _func = func;
        }

        public ulong Execute(State.ExecutionContext context)
        {
            return _func(context.NativeContextPtr);
        }

        public int GetCallCount()
        {
            return Interlocked.Increment(ref _callCount);
        }

        public IntPtr GetPointer()
        {
            return Marshal.GetFunctionPointerForDelegate(_func);
        }
    }
}<|MERGE_RESOLUTION|>--- conflicted
+++ resolved
@@ -8,17 +8,15 @@
     {
         private GuestFunction _func;
 
+        private bool _rejit;
         private int _callCount;
 
-<<<<<<< HEAD
-        public TranslatedFunction(GuestFunction func)
-=======
-        public bool HighCq => !_rejit;
+        public bool HighCq => !_rejit; // TODO: .
 
         public TranslatedFunction(GuestFunction func, bool rejit)
->>>>>>> 8bb64ac6
         {
             _func = func;
+            _rejit = rejit;
         }
 
         public ulong Execute(State.ExecutionContext context)
