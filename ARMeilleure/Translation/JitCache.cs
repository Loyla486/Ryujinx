using ARMeilleure.CodeGen;
using ARMeilleure.Memory;
using System;
<<<<<<< HEAD
//using System.Collections.Generic;
=======
using System.Collections.Generic;
>>>>>>> 12399b8a
using System.Diagnostics;
using System.Runtime.InteropServices;

namespace ARMeilleure.Translation
{
    static class JitCache
    {
        private const int PageSize = 4 * 1024;
        private const int PageMask = PageSize - 1;

<<<<<<< HEAD
        private const int CodeAlignment = 4; // Bytes.
=======
        private const int CodeAlignment = 4; // Bytes
>>>>>>> 12399b8a
        private const int CacheSize = 2047 * 1024 * 1024;

        private static ReservedRegion _jitRegion;
        private static int _offset;
        private static readonly List<JitCacheEntry> _cacheEntries = new List<JitCacheEntry>();

<<<<<<< HEAD
        //private static readonly List<JitCacheEntry> _cacheEntries = new List<JitCacheEntry>();

        private static readonly object _locker = new object();
        private static bool _initialized;

        public static void Initialize()
        {
            if (_initialized) return;

            lock (_locker)
            {
                if (_initialized) return;

                _jitRegion = new ReservedRegion(CacheSize);

                /*if (RuntimeInformation.IsOSPlatform(OSPlatform.Windows))
                {
                    _jitRegion.ExpandIfNeeded((ulong)PageSize);

                    JitUnwindWindows.InstallFunctionTableHandler(_basePointer, CacheSize);

                    // The first page is used for the table based SEH structs.
                    _offset = PageSize;
                }*/

=======
        private static readonly object _lock = new object();
        private static bool _initialized;

        public static void Initialize(IJitMemoryAllocator allocator)
        {
            if (_initialized) return;
            lock (_lock)
            {
                if (_initialized) return;
                _jitRegion = new ReservedRegion(allocator, CacheSize);

                if (RuntimeInformation.IsOSPlatform(OSPlatform.Windows))
                {
                    _jitRegion.ExpandIfNeeded(PageSize);
                    JitUnwindWindows.InstallFunctionTableHandler(_jitRegion.Pointer, CacheSize);

                    // The first page is used for the table based SEH structs.
                    _offset = PageSize;
                }
>>>>>>> 12399b8a
                _initialized = true;
            }
        }

        public static IntPtr Map(CompiledFunction func)
        {
            byte[] code = func.Code;

            lock (_locker)
            {
                Debug.Assert(_initialized);

                int funcOffset = Allocate(code.Length);

                IntPtr funcPtr = _jitRegion.Pointer + funcOffset;

                Marshal.Copy(code, 0, funcPtr, code.Length);

                ReprotectRange(funcOffset, code.Length);

                //Add(new JitCacheEntry(funcOffset, code.Length, func.UnwindInfo));

                return funcPtr;
            }
        }

        private static void ReprotectRange(int offset, int size)
        {
            // Map pages that are already full as RX.
            // Map pages that are not full yet as RWX.
            // On unix, the address must be page aligned.
            int endOffs = offset + size;

            int pageStart = offset  & ~PageMask;
            int pageEnd   = endOffs & ~PageMask;

            int fullPagesSize = pageEnd - pageStart;

            if (fullPagesSize != 0)
            {
<<<<<<< HEAD
                IntPtr funcPtr = _jitRegion.Pointer + pageStart;

                MemoryManagement.Reprotect(funcPtr, (ulong)fullPagesSize, MemoryProtection.ReadAndExecute);
=======
                _jitRegion.Block.MapAsRx((ulong)pageStart, (ulong)fullPagesSize);
>>>>>>> 12399b8a
            }

            int remaining = endOffs - pageEnd;

            if (remaining != 0)
            {
<<<<<<< HEAD
                IntPtr funcPtr = _jitRegion.Pointer + pageEnd;

                MemoryManagement.Reprotect(funcPtr, (ulong)remaining, MemoryProtection.ReadWriteExecute);
=======
                _jitRegion.Block.MapAsRwx((ulong)pageEnd, (ulong)remaining);
>>>>>>> 12399b8a
            }
        }

        private static int Allocate(int codeSize)
        {
            codeSize = checked(codeSize + (CodeAlignment - 1)) & ~(CodeAlignment - 1);

            int allocOffset = _offset;

            _offset += codeSize;

            if (_offset > CacheSize)
            {
                throw new OutOfMemoryException("JIT Cache exhausted.");
            }

            _jitRegion.ExpandIfNeeded((ulong)_offset);

            return allocOffset;
        }

        /*private static void Add(JitCacheEntry entry)
        {
            _cacheEntries.Add(entry);
        }*/

        /*public static bool TryFind(int offset, out JitCacheEntry entry)
        {
            lock (_locker)
            {
                foreach (JitCacheEntry cacheEntry in _cacheEntries)
                {
                    int endOffset = cacheEntry.Offset + cacheEntry.Size;

                    if (offset >= cacheEntry.Offset && offset < endOffset)
                    {
                        entry = cacheEntry;

                        return true;
                    }
                }
            }

            entry = default;

            return false;
        }*/
    }
}<|MERGE_RESOLUTION|>--- conflicted
+++ resolved
@@ -1,11 +1,7 @@
 using ARMeilleure.CodeGen;
 using ARMeilleure.Memory;
 using System;
-<<<<<<< HEAD
 //using System.Collections.Generic;
-=======
-using System.Collections.Generic;
->>>>>>> 12399b8a
 using System.Diagnostics;
 using System.Runtime.InteropServices;
 
@@ -16,24 +12,18 @@
         private const int PageSize = 4 * 1024;
         private const int PageMask = PageSize - 1;
 
-<<<<<<< HEAD
         private const int CodeAlignment = 4; // Bytes.
-=======
-        private const int CodeAlignment = 4; // Bytes
->>>>>>> 12399b8a
         private const int CacheSize = 2047 * 1024 * 1024;
 
         private static ReservedRegion _jitRegion;
         private static int _offset;
-        private static readonly List<JitCacheEntry> _cacheEntries = new List<JitCacheEntry>();
 
-<<<<<<< HEAD
         //private static readonly List<JitCacheEntry> _cacheEntries = new List<JitCacheEntry>();
 
         private static readonly object _locker = new object();
         private static bool _initialized;
 
-        public static void Initialize()
+        public static void Initialize(IJitMemoryAllocator allocator)
         {
             if (_initialized) return;
 
@@ -41,39 +31,18 @@
             {
                 if (_initialized) return;
 
-                _jitRegion = new ReservedRegion(CacheSize);
+                _jitRegion = new ReservedRegion(allocator, CacheSize);
 
                 /*if (RuntimeInformation.IsOSPlatform(OSPlatform.Windows))
                 {
                     _jitRegion.ExpandIfNeeded((ulong)PageSize);
 
-                    JitUnwindWindows.InstallFunctionTableHandler(_basePointer, CacheSize);
+                    JitUnwindWindows.InstallFunctionTableHandler(_jitRegion.Pointer, CacheSize);
 
                     // The first page is used for the table based SEH structs.
                     _offset = PageSize;
                 }*/
 
-=======
-        private static readonly object _lock = new object();
-        private static bool _initialized;
-
-        public static void Initialize(IJitMemoryAllocator allocator)
-        {
-            if (_initialized) return;
-            lock (_lock)
-            {
-                if (_initialized) return;
-                _jitRegion = new ReservedRegion(allocator, CacheSize);
-
-                if (RuntimeInformation.IsOSPlatform(OSPlatform.Windows))
-                {
-                    _jitRegion.ExpandIfNeeded(PageSize);
-                    JitUnwindWindows.InstallFunctionTableHandler(_jitRegion.Pointer, CacheSize);
-
-                    // The first page is used for the table based SEH structs.
-                    _offset = PageSize;
-                }
->>>>>>> 12399b8a
                 _initialized = true;
             }
         }
@@ -114,26 +83,14 @@
 
             if (fullPagesSize != 0)
             {
-<<<<<<< HEAD
-                IntPtr funcPtr = _jitRegion.Pointer + pageStart;
-
-                MemoryManagement.Reprotect(funcPtr, (ulong)fullPagesSize, MemoryProtection.ReadAndExecute);
-=======
                 _jitRegion.Block.MapAsRx((ulong)pageStart, (ulong)fullPagesSize);
->>>>>>> 12399b8a
             }
 
             int remaining = endOffs - pageEnd;
 
             if (remaining != 0)
             {
-<<<<<<< HEAD
-                IntPtr funcPtr = _jitRegion.Pointer + pageEnd;
-
-                MemoryManagement.Reprotect(funcPtr, (ulong)remaining, MemoryProtection.ReadWriteExecute);
-=======
                 _jitRegion.Block.MapAsRwx((ulong)pageEnd, (ulong)remaining);
->>>>>>> 12399b8a
             }
         }
 
