using ARMeilleure.CodeGen;
using ARMeilleure.CodeGen.X86;
using ARMeilleure.Diagnostics;
using ARMeilleure.IntermediateRepresentation;
using System;
using System.Runtime.InteropServices;

namespace ARMeilleure.Translation
{
    using PTC;

    static class Compiler
    {
<<<<<<< HEAD
        public static T Compile<T>(
            ControlFlowGraph cfg,
            OperandType[]    funcArgTypes,
            OperandType      funcReturnType,
            CompilerOptions  options,
            PtcInfo          ptcInfo = null)
=======
        public static T Compile<T>(ControlFlowGraph cfg, OperandType[] argTypes, OperandType retType, CompilerOptions options)
        {
            CompiledFunction func = CompileAndGetCf(cfg, argTypes, retType, options);

            IntPtr codePtr = JitCache.Map(func);

            return Marshal.GetDelegateForFunctionPointer<T>(codePtr);
        }

        public static CompiledFunction CompileAndGetCf(ControlFlowGraph cfg, OperandType[] argTypes, OperandType retType, CompilerOptions options)
>>>>>>> c26f3774
        {
            Logger.StartPass(PassName.Dominance);

            Dominance.FindDominators(cfg);
            Dominance.FindDominanceFrontiers(cfg);

            Logger.EndPass(PassName.Dominance);

            Logger.StartPass(PassName.SsaConstruction);

            if ((options & CompilerOptions.SsaForm) != 0)
            {
                Ssa.Construct(cfg);
            }
            else
            {
                RegisterToLocal.Rename(cfg);
            }

            Logger.EndPass(PassName.SsaConstruction, cfg);

<<<<<<< HEAD
            CompilerContext cctx = new CompilerContext(cfg, funcArgTypes, funcReturnType, options);

            CompiledFunction func = CodeGenerator.Generate(cctx, ptcInfo);
=======
            CompilerContext cctx = new CompilerContext(cfg, argTypes, retType, options);
>>>>>>> c26f3774

            return CodeGenerator.Generate(cctx);
        }
    }
}<|MERGE_RESOLUTION|>--- conflicted
+++ resolved
@@ -11,25 +11,26 @@
 
     static class Compiler
     {
-<<<<<<< HEAD
         public static T Compile<T>(
             ControlFlowGraph cfg,
-            OperandType[]    funcArgTypes,
-            OperandType      funcReturnType,
+            OperandType[]    argTypes,
+            OperandType      retType,
             CompilerOptions  options,
             PtcInfo          ptcInfo = null)
-=======
-        public static T Compile<T>(ControlFlowGraph cfg, OperandType[] argTypes, OperandType retType, CompilerOptions options)
         {
-            CompiledFunction func = CompileAndGetCf(cfg, argTypes, retType, options);
+            CompiledFunction func = CompileAndGetCf(cfg, argTypes, retType, options, ptcInfo);
 
             IntPtr codePtr = JitCache.Map(func);
 
             return Marshal.GetDelegateForFunctionPointer<T>(codePtr);
         }
 
-        public static CompiledFunction CompileAndGetCf(ControlFlowGraph cfg, OperandType[] argTypes, OperandType retType, CompilerOptions options)
->>>>>>> c26f3774
+        public static CompiledFunction CompileAndGetCf(
+            ControlFlowGraph cfg,
+            OperandType[]    argTypes,
+            OperandType      retType,
+            CompilerOptions  options,
+            PtcInfo          ptcInfo = null)
         {
             Logger.StartPass(PassName.Dominance);
 
@@ -51,15 +52,9 @@
 
             Logger.EndPass(PassName.SsaConstruction, cfg);
 
-<<<<<<< HEAD
-            CompilerContext cctx = new CompilerContext(cfg, funcArgTypes, funcReturnType, options);
+            CompilerContext cctx = new CompilerContext(cfg, argTypes, retType, options);
 
-            CompiledFunction func = CodeGenerator.Generate(cctx, ptcInfo);
-=======
-            CompilerContext cctx = new CompilerContext(cfg, argTypes, retType, options);
->>>>>>> c26f3774
-
-            return CodeGenerator.Generate(cctx);
+            return CodeGenerator.Generate(cctx, ptcInfo);
         }
     }
 }