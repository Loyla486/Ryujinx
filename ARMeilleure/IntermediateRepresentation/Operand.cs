--- conflicted
+++ resolved
@@ -11,9 +11,9 @@
 
         public ulong Value { get; private set; }
 
-        public bool DisableCF { get; }
+        public bool DisableCF { get; private set; }
 
-        public int? Index { get; }
+        public int? Index { get; private set; }
 
         public List<Node> Assignments { get; }
         public List<Node> Uses        { get; }
@@ -38,6 +38,7 @@
 
             Assignments.Clear();
             Uses.Clear();
+
             return this;
         }
 
@@ -46,23 +47,17 @@
             return With(OperandKind.Constant, OperandType.I32, (uint)value);
         }
 
-<<<<<<< HEAD
-        public Operand(long value, bool disableCF = false, int? index = null) : this(OperandKind.Constant, OperandType.I64)
+        public Operand With(uint value)
         {
-            Value = (ulong)value;
+            return With(OperandKind.Constant, OperandType.I32, value);
+        }
 
+        public Operand With(long value, bool disableCF = false, int? index = null)
+        {
             DisableCF = disableCF;
 
             Index = index;
-=======
-        public Operand With(uint value)
-        {
-            return With(OperandKind.Constant, OperandType.I32, value);
->>>>>>> 496db602
-        }
 
-        public Operand With(long value)
-        {
             return With(OperandKind.Constant, OperandType.I64, (ulong)value);
         }
 
