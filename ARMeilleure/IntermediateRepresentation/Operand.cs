--- conflicted
+++ resolved
@@ -11,17 +11,12 @@
 
         public ulong Value { get; private set; }
 
-<<<<<<< HEAD
         public bool DisableCF { get; }
 
         public int? Index { get; }
 
-        public LinkedList<Node> Assignments { get; }
-        public LinkedList<Node> Uses        { get; }
-=======
         public List<Node> Assignments { get; }
         public List<Node> Uses        { get; }
->>>>>>> 165e658f
 
         private Operand()
         {
