using ARMeilleure.Decoders;
using ARMeilleure.IntermediateRepresentation;
using ARMeilleure.State;
using ARMeilleure.Translation;
using System;

using static ARMeilleure.Instructions.InstEmitHelper;
using static ARMeilleure.Instructions.InstEmitSimdHelper;
using static ARMeilleure.IntermediateRepresentation.OperandHelper;

namespace ARMeilleure.Instructions
{
    using Func2I = Func<Operand, Operand, Operand>;

    static partial class InstEmit
    {
        public static void Cmeq_S(ArmEmitterContext context)
        {
            EmitCmpOp(context, (op1, op2) => context.ICompareEqual(op1, op2), scalar: true);
        }

        public static void Cmeq_V(ArmEmitterContext context)
        {
            if (Optimizations.UseSse41)
            {
                OpCodeSimd op = (OpCodeSimd)context.CurrOp;

                Operand n = GetVec(op.Rn);
                Operand m;

                if (op is OpCodeSimdReg binOp)
                {
                    m = GetVec(binOp.Rm);
                }
                else
                {
                    m = context.VectorZero();
                }

                Intrinsic cmpInst = X86PcmpeqInstruction[op.Size];

                Operand res = context.AddIntrinsic(cmpInst, n, m);

                if (op.RegisterSize == RegisterSize.Simd64)
                {
                    res = context.VectorZeroUpper64(res);
                }

                context.Copy(GetVec(op.Rd), res);
            }
            else
            {
                EmitCmpOp(context, (op1, op2) => context.ICompareEqual(op1, op2), scalar: false);
            }
        }

        public static void Cmge_S(ArmEmitterContext context)
        {
            EmitCmpOp(context, (op1, op2) => context.ICompareGreaterOrEqual(op1, op2), scalar: true);
        }

        public static void Cmge_V(ArmEmitterContext context)
        {
            if (Optimizations.UseSse42)
            {
                OpCodeSimd op = (OpCodeSimd)context.CurrOp;

                Operand n = GetVec(op.Rn);
                Operand m;

                if (op is OpCodeSimdReg binOp)
                {
                    m = GetVec(binOp.Rm);
                }
                else
                {
                    m = context.VectorZero();
                }

                Intrinsic cmpInst = X86PcmpgtInstruction[op.Size];

                Operand res = context.AddIntrinsic(cmpInst, m, n);

                Operand mask = X86GetAllElements(context, -1L);

                res = context.AddIntrinsic(Intrinsic.X86Pandn, res, mask);

                if (op.RegisterSize == RegisterSize.Simd64)
                {
                    res = context.VectorZeroUpper64(res);
                }

                context.Copy(GetVec(op.Rd), res);
            }
            else
            {
                EmitCmpOp(context, (op1, op2) => context.ICompareGreaterOrEqual(op1, op2), scalar: false);
            }
        }

        public static void Cmgt_S(ArmEmitterContext context)
        {
            EmitCmpOp(context, (op1, op2) => context.ICompareGreater(op1, op2), scalar: true);
        }

        public static void Cmgt_V(ArmEmitterContext context)
        {
            if (Optimizations.UseSse42)
            {
                OpCodeSimd op = (OpCodeSimd)context.CurrOp;

                Operand n = GetVec(op.Rn);
                Operand m;

                if (op is OpCodeSimdReg binOp)
                {
                    m = GetVec(binOp.Rm);
                }
                else
                {
                    m = context.VectorZero();
                }

                Intrinsic cmpInst = X86PcmpgtInstruction[op.Size];

                Operand res = context.AddIntrinsic(cmpInst, n, m);

                if (op.RegisterSize == RegisterSize.Simd64)
                {
                    res = context.VectorZeroUpper64(res);
                }

                context.Copy(GetVec(op.Rd), res);
            }
            else
            {
                EmitCmpOp(context, (op1, op2) => context.ICompareGreater(op1, op2), scalar: false);
            }
        }

        public static void Cmhi_S(ArmEmitterContext context)
        {
            EmitCmpOp(context, (op1, op2) => context.ICompareGreaterUI(op1, op2), scalar: true);
        }

        public static void Cmhi_V(ArmEmitterContext context)
        {
            OpCodeSimdReg op = (OpCodeSimdReg)context.CurrOp;

            if (Optimizations.UseSse41 && op.Size < 3)
            {
                Operand n = GetVec(op.Rn);
                Operand m = GetVec(op.Rm);

                Intrinsic maxInst = X86PmaxuInstruction[op.Size];

                Operand res = context.AddIntrinsic(maxInst, m, n);

                Intrinsic cmpInst = X86PcmpeqInstruction[op.Size];

                res = context.AddIntrinsic(cmpInst, res, m);

                Operand mask = X86GetAllElements(context, -1L);

                res = context.AddIntrinsic(Intrinsic.X86Pandn, res, mask);

                if (op.RegisterSize == RegisterSize.Simd64)
                {
                    res = context.VectorZeroUpper64(res);
                }

                context.Copy(GetVec(op.Rd), res);
            }
            else
            {
                EmitCmpOp(context, (op1, op2) => context.ICompareGreaterUI(op1, op2), scalar: false);
            }
        }

        public static void Cmhs_S(ArmEmitterContext context)
        {
            EmitCmpOp(context, (op1, op2) => context.ICompareGreaterOrEqualUI(op1, op2), scalar: true);
        }

        public static void Cmhs_V(ArmEmitterContext context)
        {
            OpCodeSimdReg op = (OpCodeSimdReg)context.CurrOp;

            if (Optimizations.UseSse41 && op.Size < 3)
            {
                Operand n = GetVec(op.Rn);
                Operand m = GetVec(op.Rm);

                Intrinsic maxInst = X86PmaxuInstruction[op.Size];

                Operand res = context.AddIntrinsic(maxInst, n, m);

                Intrinsic cmpInst = X86PcmpeqInstruction[op.Size];

                res = context.AddIntrinsic(cmpInst, res, n);

                if (op.RegisterSize == RegisterSize.Simd64)
                {
                    res = context.VectorZeroUpper64(res);
                }

                context.Copy(GetVec(op.Rd), res);
            }
            else
            {
                EmitCmpOp(context, (op1, op2) => context.ICompareGreaterOrEqualUI(op1, op2), scalar: false);
            }
        }

        public static void Cmle_S(ArmEmitterContext context)
        {
            EmitCmpOp(context, (op1, op2) => context.ICompareLessOrEqual(op1, op2), scalar: true);
        }

        public static void Cmle_V(ArmEmitterContext context)
        {
            if (Optimizations.UseSse42)
            {
                OpCodeSimd op = (OpCodeSimd)context.CurrOp;

                Operand n = GetVec(op.Rn);

                Intrinsic cmpInst = X86PcmpgtInstruction[op.Size];

                Operand res = context.AddIntrinsic(cmpInst, n, context.VectorZero());

                Operand mask = X86GetAllElements(context, -1L);

                res = context.AddIntrinsic(Intrinsic.X86Pandn, res, mask);

                if (op.RegisterSize == RegisterSize.Simd64)
                {
                    res = context.VectorZeroUpper64(res);
                }

                context.Copy(GetVec(op.Rd), res);
            }
            else
            {
                EmitCmpOp(context, (op1, op2) => context.ICompareLessOrEqual(op1, op2), scalar: false);
            }
        }

        public static void Cmlt_S(ArmEmitterContext context)
        {
            EmitCmpOp(context, (op1, op2) => context.ICompareLess(op1, op2), scalar: true);
        }

        public static void Cmlt_V(ArmEmitterContext context)
        {
            if (Optimizations.UseSse42)
            {
                OpCodeSimd op = (OpCodeSimd)context.CurrOp;

                Operand n = GetVec(op.Rn);

                Intrinsic cmpInst = X86PcmpgtInstruction[op.Size];

                Operand res = context.AddIntrinsic(cmpInst, context.VectorZero(), n);

                if (op.RegisterSize == RegisterSize.Simd64)
                {
                    res = context.VectorZeroUpper64(res);
                }

                context.Copy(GetVec(op.Rd), res);
            }
            else
            {
                EmitCmpOp(context, (op1, op2) => context.ICompareLess(op1, op2), scalar: false);
            }
        }

        public static void Cmtst_S(ArmEmitterContext context)
        {
            EmitCmtstOp(context, scalar: true);
        }

        public static void Cmtst_V(ArmEmitterContext context)
        {
            EmitCmtstOp(context, scalar: false);
        }

        public static void Facge_S(ArmEmitterContext context)
        {
            if (Optimizations.FastFP && Optimizations.UseSse2)
            {
                EmitSse2CmpOpF(context, CmpCondition.GreaterThanOrEqual, scalar: true, absolute: true);
            }
            else
            {
                EmitCmpOpF(context, SoftFloat32.FPCompareGE, SoftFloat64.FPCompareGE, scalar: true, absolute: true);
            }
        }

        public static void Facge_V(ArmEmitterContext context)
        {
            if (Optimizations.FastFP && Optimizations.UseSse2)
            {
                EmitSse2CmpOpF(context, CmpCondition.GreaterThanOrEqual, scalar: false, absolute: true);
            }
            else
            {
                EmitCmpOpF(context, SoftFloat32.FPCompareGE, SoftFloat64.FPCompareGE, scalar: false, absolute: true);
            }
        }

        public static void Facgt_S(ArmEmitterContext context)
        {
            if (Optimizations.FastFP && Optimizations.UseSse2)
            {
                EmitSse2CmpOpF(context, CmpCondition.GreaterThan, scalar: true, absolute: true);
            }
            else
            {
                EmitCmpOpF(context, SoftFloat32.FPCompareGT, SoftFloat64.FPCompareGT, scalar: true, absolute: true);
            }
        }

        public static void Facgt_V(ArmEmitterContext context)
        {
            if (Optimizations.FastFP && Optimizations.UseSse2)
            {
                EmitSse2CmpOpF(context, CmpCondition.GreaterThan, scalar: false, absolute: true);
            }
            else
            {
                EmitCmpOpF(context, SoftFloat32.FPCompareGT, SoftFloat64.FPCompareGT, scalar: false, absolute: true);
            }
        }

        public static void Fccmp_S(ArmEmitterContext context)
        {
            EmitFccmpOrFccmpe(context, signalNaNs: false);
        }

        public static void Fccmpe_S(ArmEmitterContext context)
        {
            EmitFccmpOrFccmpe(context, signalNaNs: true);
        }

        public static void Fcmeq_S(ArmEmitterContext context)
        {
            if (Optimizations.FastFP && Optimizations.UseSse2)
            {
                EmitSse2OrAvxCmpOpF(context, CmpCondition.Equal, scalar: true);
            }
            else
            {
                EmitCmpOpF(context, nameof(SoftFloat32.FPCompareEQ), scalar: true);
            }
        }

        public static void Fcmeq_V(ArmEmitterContext context)
        {
            if (Optimizations.FastFP && Optimizations.UseSse2)
            {
                EmitSse2OrAvxCmpOpF(context, CmpCondition.Equal, scalar: false);
            }
            else
            {
                EmitCmpOpF(context, nameof(SoftFloat32.FPCompareEQ), scalar: false);
            }
        }

        public static void Fcmge_S(ArmEmitterContext context)
        {
            if (Optimizations.FastFP && Optimizations.UseAvx)
            {
                EmitSse2OrAvxCmpOpF(context, CmpCondition.GreaterThanOrEqual, scalar: true);
            }
            else
            {
                EmitCmpOpF(context, nameof(SoftFloat32.FPCompareGE), scalar: true);
            }
        }

        public static void Fcmge_V(ArmEmitterContext context)
        {
            if (Optimizations.FastFP && Optimizations.UseAvx)
            {
                EmitSse2OrAvxCmpOpF(context, CmpCondition.GreaterThanOrEqual, scalar: false);
            }
            else
            {
                EmitCmpOpF(context, nameof(SoftFloat32.FPCompareGE), scalar: false);
            }
        }

        public static void Fcmgt_S(ArmEmitterContext context)
        {
            if (Optimizations.FastFP && Optimizations.UseAvx)
            {
                EmitSse2OrAvxCmpOpF(context, CmpCondition.GreaterThan, scalar: true);
            }
            else
            {
                EmitCmpOpF(context, nameof(SoftFloat32.FPCompareGT), scalar: true);
            }
        }

        public static void Fcmgt_V(ArmEmitterContext context)
        {
            if (Optimizations.FastFP && Optimizations.UseAvx)
            {
                EmitSse2OrAvxCmpOpF(context, CmpCondition.GreaterThan, scalar: false);
            }
            else
            {
                EmitCmpOpF(context, nameof(SoftFloat32.FPCompareGT), scalar: false);
            }
        }

        public static void Fcmle_S(ArmEmitterContext context)
        {
            if (Optimizations.FastFP && Optimizations.UseSse2)
            {
                EmitSse2OrAvxCmpOpF(context, CmpCondition.LessThanOrEqual, scalar: true);
            }
            else
            {
                EmitCmpOpF(context, nameof(SoftFloat32.FPCompareLE), scalar: true);
            }
        }

        public static void Fcmle_V(ArmEmitterContext context)
        {
            if (Optimizations.FastFP && Optimizations.UseSse2)
            {
                EmitSse2OrAvxCmpOpF(context, CmpCondition.LessThanOrEqual, scalar: false);
            }
            else
            {
                EmitCmpOpF(context, nameof(SoftFloat32.FPCompareLE), scalar: false);
            }
        }

        public static void Fcmlt_S(ArmEmitterContext context)
        {
            if (Optimizations.FastFP && Optimizations.UseSse2)
            {
                EmitSse2OrAvxCmpOpF(context, CmpCondition.LessThan, scalar: true);
            }
            else
            {
                EmitCmpOpF(context, nameof(SoftFloat32.FPCompareLT), scalar: true);
            }
        }

        public static void Fcmlt_V(ArmEmitterContext context)
        {
            if (Optimizations.FastFP && Optimizations.UseSse2)
            {
                EmitSse2OrAvxCmpOpF(context, CmpCondition.LessThan, scalar: false);
            }
            else
            {
                EmitCmpOpF(context, nameof(SoftFloat32.FPCompareLT), scalar: false);
            }
        }

        public static void Fcmp_S(ArmEmitterContext context)
        {
            EmitFcmpOrFcmpe(context, signalNaNs: false);
        }

        public static void Fcmpe_S(ArmEmitterContext context)
        {
            EmitFcmpOrFcmpe(context, signalNaNs: true);
        }

        private static void EmitFccmpOrFccmpe(ArmEmitterContext context, bool signalNaNs)
        {
            OpCodeSimdFcond op = (OpCodeSimdFcond)context.CurrOp;

            Operand lblTrue = Label();
            Operand lblEnd  = Label();

            context.BranchIfTrue(lblTrue, InstEmitFlowHelper.GetCondTrue(context, op.Cond));

            EmitSetNzcv(context, op.Nzcv);

            context.Branch(lblEnd);

            context.MarkLabel(lblTrue);

            EmitFcmpOrFcmpe(context, signalNaNs);

            context.MarkLabel(lblEnd);
        }

        private static void EmitSetNzcv(ArmEmitterContext context, int nzcv)
        {
            Operand Extract(int value, int bit)
            {
                if (bit != 0)
                {
                    value >>= bit;
                }

                value &= 1;

                return Const(value);
            }

            SetFlag(context, PState.VFlag, Extract(nzcv, 0));
            SetFlag(context, PState.CFlag, Extract(nzcv, 1));
            SetFlag(context, PState.ZFlag, Extract(nzcv, 2));
            SetFlag(context, PState.NFlag, Extract(nzcv, 3));
        }

        private static void EmitFcmpOrFcmpe(ArmEmitterContext context, bool signalNaNs)
        {
            OpCodeSimdReg op = (OpCodeSimdReg)context.CurrOp;

            bool cmpWithZero = !(op is OpCodeSimdFcond) ? op.Bit3 : false;

            if (Optimizations.FastFP && (signalNaNs ? Optimizations.UseAvx : Optimizations.UseSse2))
            {
                Operand n = GetVec(op.Rn);
                Operand m = cmpWithZero ? context.VectorZero() : GetVec(op.Rm);

                CmpCondition cmpOrdered = signalNaNs ? CmpCondition.OrderedS : CmpCondition.OrderedQ;

                Operand lblNaN = Label();
                Operand lblEnd = Label();

                if (op.Size == 0)
                {
                    Operand ordMask = context.AddIntrinsic(Intrinsic.X86Cmpss, n, m, Const((int)cmpOrdered));

                    Operand isOrdered = context.AddIntrinsicInt(Intrinsic.X86Cvtsi2si, ordMask);

                    context.BranchIfFalse(lblNaN, isOrdered);

                    Operand cf = context.AddIntrinsicInt(Intrinsic.X86Comissge, n, m);
                    Operand zf = context.AddIntrinsicInt(Intrinsic.X86Comisseq, n, m);
                    Operand nf = context.AddIntrinsicInt(Intrinsic.X86Comisslt, n, m);

                    SetFlag(context, PState.VFlag, Const(0));
                    SetFlag(context, PState.CFlag, cf);
                    SetFlag(context, PState.ZFlag, zf);
                    SetFlag(context, PState.NFlag, nf);
                }
                else /* if (op.Size == 1) */
                {
                    Operand ordMask = context.AddIntrinsic(Intrinsic.X86Cmpsd, n, m, Const((int)cmpOrdered));

                    Operand isOrdered = context.AddIntrinsicLong(Intrinsic.X86Cvtsi2si, ordMask);

                    context.BranchIfFalse(lblNaN, isOrdered);

                    Operand cf = context.AddIntrinsicInt(Intrinsic.X86Comisdge, n, m);
                    Operand zf = context.AddIntrinsicInt(Intrinsic.X86Comisdeq, n, m);
                    Operand nf = context.AddIntrinsicInt(Intrinsic.X86Comisdlt, n, m);

                    SetFlag(context, PState.VFlag, Const(0));
                    SetFlag(context, PState.CFlag, cf);
                    SetFlag(context, PState.ZFlag, zf);
                    SetFlag(context, PState.NFlag, nf);
                }

                context.Branch(lblEnd);

                context.MarkLabel(lblNaN);

                SetFlag(context, PState.VFlag, Const(1));
                SetFlag(context, PState.CFlag, Const(1));
                SetFlag(context, PState.ZFlag, Const(0));
                SetFlag(context, PState.NFlag, Const(0));

                context.MarkLabel(lblEnd);
            }
            else
            {
                OperandType type = op.Size != 0 ? OperandType.FP64 : OperandType.FP32;

                Operand ne = context.VectorExtract(type, GetVec(op.Rn), 0);
                Operand me;

                if (cmpWithZero)
                {
                    me = op.Size == 0 ? ConstF(0f) : ConstF(0d);
                }
                else
                {
                    me = context.VectorExtract(type, GetVec(op.Rm), 0);
                }

                Operand nzcv = EmitSoftFloatCall(context, nameof(SoftFloat32.FPCompare), ne, me, Const(signalNaNs));

                EmitSetNzcv(context, nzcv);
            }
        }

        private static void EmitSetNzcv(ArmEmitterContext context, Operand nzcv)
        {
            Operand Extract(Operand value, int bit)
            {
                if (bit != 0)
                {
                    value = context.ShiftRightUI(value, Const(bit));
                }

                value = context.BitwiseAnd(value, Const(1));

                return value;
            }

            SetFlag(context, PState.VFlag, Extract(nzcv, 0));
            SetFlag(context, PState.CFlag, Extract(nzcv, 1));
            SetFlag(context, PState.ZFlag, Extract(nzcv, 2));
            SetFlag(context, PState.NFlag, Extract(nzcv, 3));
        }

        private static void EmitCmpOp(ArmEmitterContext context, Func2I emitCmp, bool scalar)
        {
            OpCodeSimd op = (OpCodeSimd)context.CurrOp;

            Operand res = context.VectorZero();

            int elems = !scalar ? op.GetBytesCount() >> op.Size : 1;

            ulong szMask = ulong.MaxValue >> (64 - (8 << op.Size));

            for (int index = 0; index < elems; index++)
            {
                Operand ne = EmitVectorExtractSx(context, op.Rn, index, op.Size);
                Operand me;

                if (op is OpCodeSimdReg binOp)
                {
                    me = EmitVectorExtractSx(context, binOp.Rm, index, op.Size);
                }
                else
                {
                    me = Const(0L);
                }

                Operand isTrue = emitCmp(ne, me);

                Operand mask = context.ConditionalSelect(isTrue, Const(szMask), Const(0L));

                res = EmitVectorInsert(context, res, mask, index, op.Size);
            }

            context.Copy(GetVec(op.Rd), res);
        }

        private static void EmitCmtstOp(ArmEmitterContext context, bool scalar)
        {
            OpCodeSimdReg op = (OpCodeSimdReg)context.CurrOp;

            Operand res = context.VectorZero();

            int elems = !scalar ? op.GetBytesCount() >> op.Size : 1;

            ulong szMask = ulong.MaxValue >> (64 - (8 << op.Size));

            for (int index = 0; index < elems; index++)
            {
                Operand ne = EmitVectorExtractZx(context, op.Rn, index, op.Size);
                Operand me = EmitVectorExtractZx(context, op.Rm, index, op.Size);

                Operand test = context.BitwiseAnd(ne, me);

                Operand isTrue = context.ICompareNotEqual(test, Const(0L));

                Operand mask = context.ConditionalSelect(isTrue, Const(szMask), Const(0L));

                res = EmitVectorInsert(context, res, mask, index, op.Size);
            }

            context.Copy(GetVec(op.Rd), res);
        }

<<<<<<< HEAD
        private static void EmitCmpOpF(ArmEmitterContext context, string name, bool scalar)
=======
        private static void EmitCmpOpF(
            ArmEmitterContext context,
            _F32_F32_F32 f32,
            _F64_F64_F64 f64,
            bool scalar,
            bool absolute = false)
>>>>>>> c26f3774
        {
            OpCodeSimd op = (OpCodeSimd)context.CurrOp;

            Operand res = context.VectorZero();

            int sizeF = op.Size & 1;

            OperandType type = sizeF != 0 ? OperandType.FP64 : OperandType.FP32;

            int elems = !scalar ? op.GetBytesCount() >> sizeF + 2 : 1;

            for (int index = 0; index < elems; index++)
            {
                Operand ne = context.VectorExtract(type, GetVec(op.Rn), index);
                Operand me;

                if (op is OpCodeSimdReg binOp)
                {
                    me = context.VectorExtract(type, GetVec(binOp.Rm), index);
                }
                else
                {
                    me = sizeF == 0 ? ConstF(0f) : ConstF(0d);
                }

<<<<<<< HEAD
                Operand e = EmitSoftFloatCall(context, name, ne, me);
=======
                if (absolute)
                {
                    ne = EmitUnaryMathCall(context, MathF.Abs, Math.Abs, ne);
                    me = EmitUnaryMathCall(context, MathF.Abs, Math.Abs, me);
                }

                Operand e = EmitSoftFloatCall(context, f32, f64, ne, me);
>>>>>>> c26f3774

                res = context.VectorInsert(res, e, index);
            }

            context.Copy(GetVec(op.Rd), res);
        }

<<<<<<< HEAD
        private static void EmitSse2OrAvxCmpOpF(ArmEmitterContext context, CmpCondition cond, bool scalar)
=======
        private static void EmitSse2CmpOpF(ArmEmitterContext context, CmpCondition cond, bool scalar, bool absolute = false)
>>>>>>> c26f3774
        {
            OpCodeSimd op = (OpCodeSimd)context.CurrOp;

            Operand n = GetVec(op.Rn);
            Operand m = op is OpCodeSimdReg binOp ? GetVec(binOp.Rm) : context.VectorZero();

            int sizeF = op.Size & 1;

            if (sizeF == 0)
            {
                if (absolute)
                {
                    Operand mask = scalar ? X86GetScalar(context, int.MaxValue) : X86GetAllElements(context, int.MaxValue);

                    n = context.AddIntrinsic(Intrinsic.X86Andps, n, mask);
                    m = context.AddIntrinsic(Intrinsic.X86Andps, m, mask);
                }

                Intrinsic inst = scalar ? Intrinsic.X86Cmpss : Intrinsic.X86Cmpps;

                Operand res = context.AddIntrinsic(inst, n, m, Const((int)cond));

                if (scalar)
                {
                    res = context.VectorZeroUpper96(res);
                }
                else if (op.RegisterSize == RegisterSize.Simd64)
                {
                    res = context.VectorZeroUpper64(res);
                }

                context.Copy(GetVec(op.Rd), res);
            }
            else /* if (sizeF == 1) */
            {
                if (absolute)
                {
                    Operand mask = scalar ? X86GetScalar(context, long.MaxValue) : X86GetAllElements(context, long.MaxValue);

                    n = context.AddIntrinsic(Intrinsic.X86Andpd, n, mask);
                    m = context.AddIntrinsic(Intrinsic.X86Andpd, m, mask);
                }

                Intrinsic inst = scalar ? Intrinsic.X86Cmpsd : Intrinsic.X86Cmppd;

                Operand res = context.AddIntrinsic(inst, n, m, Const((int)cond));

                if (scalar)
                {
                    res = context.VectorZeroUpper64(res);
                }

                context.Copy(GetVec(op.Rd), res);
            }
        }
    }
}<|MERGE_RESOLUTION|>--- conflicted
+++ resolved
@@ -288,49 +288,49 @@
 
         public static void Facge_S(ArmEmitterContext context)
         {
-            if (Optimizations.FastFP && Optimizations.UseSse2)
-            {
-                EmitSse2CmpOpF(context, CmpCondition.GreaterThanOrEqual, scalar: true, absolute: true);
-            }
-            else
-            {
-                EmitCmpOpF(context, SoftFloat32.FPCompareGE, SoftFloat64.FPCompareGE, scalar: true, absolute: true);
+            if (Optimizations.FastFP && Optimizations.UseAvx)
+            {
+                EmitSse2OrAvxCmpOpF(context, CmpCondition.GreaterThanOrEqual, scalar: true, absolute: true);
+            }
+            else
+            {
+                EmitCmpOpF(context, nameof(SoftFloat32.FPCompareGE), scalar: true, absolute: true);
             }
         }
 
         public static void Facge_V(ArmEmitterContext context)
         {
-            if (Optimizations.FastFP && Optimizations.UseSse2)
-            {
-                EmitSse2CmpOpF(context, CmpCondition.GreaterThanOrEqual, scalar: false, absolute: true);
-            }
-            else
-            {
-                EmitCmpOpF(context, SoftFloat32.FPCompareGE, SoftFloat64.FPCompareGE, scalar: false, absolute: true);
+            if (Optimizations.FastFP && Optimizations.UseAvx)
+            {
+                EmitSse2OrAvxCmpOpF(context, CmpCondition.GreaterThanOrEqual, scalar: false, absolute: true);
+            }
+            else
+            {
+                EmitCmpOpF(context, nameof(SoftFloat32.FPCompareGE), scalar: false, absolute: true);
             }
         }
 
         public static void Facgt_S(ArmEmitterContext context)
         {
-            if (Optimizations.FastFP && Optimizations.UseSse2)
-            {
-                EmitSse2CmpOpF(context, CmpCondition.GreaterThan, scalar: true, absolute: true);
-            }
-            else
-            {
-                EmitCmpOpF(context, SoftFloat32.FPCompareGT, SoftFloat64.FPCompareGT, scalar: true, absolute: true);
+            if (Optimizations.FastFP && Optimizations.UseAvx)
+            {
+                EmitSse2OrAvxCmpOpF(context, CmpCondition.GreaterThan, scalar: true, absolute: true);
+            }
+            else
+            {
+                EmitCmpOpF(context, nameof(SoftFloat32.FPCompareGT), scalar: true, absolute: true);
             }
         }
 
         public static void Facgt_V(ArmEmitterContext context)
         {
-            if (Optimizations.FastFP && Optimizations.UseSse2)
-            {
-                EmitSse2CmpOpF(context, CmpCondition.GreaterThan, scalar: false, absolute: true);
-            }
-            else
-            {
-                EmitCmpOpF(context, SoftFloat32.FPCompareGT, SoftFloat64.FPCompareGT, scalar: false, absolute: true);
+            if (Optimizations.FastFP && Optimizations.UseAvx)
+            {
+                EmitSse2OrAvxCmpOpF(context, CmpCondition.GreaterThan, scalar: false, absolute: true);
+            }
+            else
+            {
+                EmitCmpOpF(context, nameof(SoftFloat32.FPCompareGT), scalar: false, absolute: true);
             }
         }
 
@@ -679,16 +679,7 @@
             context.Copy(GetVec(op.Rd), res);
         }
 
-<<<<<<< HEAD
-        private static void EmitCmpOpF(ArmEmitterContext context, string name, bool scalar)
-=======
-        private static void EmitCmpOpF(
-            ArmEmitterContext context,
-            _F32_F32_F32 f32,
-            _F64_F64_F64 f64,
-            bool scalar,
-            bool absolute = false)
->>>>>>> c26f3774
+        private static void EmitCmpOpF(ArmEmitterContext context, string name, bool scalar, bool absolute = false)
         {
             OpCodeSimd op = (OpCodeSimd)context.CurrOp;
 
@@ -714,17 +705,13 @@
                     me = sizeF == 0 ? ConstF(0f) : ConstF(0d);
                 }
 
-<<<<<<< HEAD
+                if (absolute)
+                {
+                    ne = EmitUnaryMathCall(context, nameof(Math.Abs), ne);
+                    me = EmitUnaryMathCall(context, nameof(Math.Abs), me);
+                }
+
                 Operand e = EmitSoftFloatCall(context, name, ne, me);
-=======
-                if (absolute)
-                {
-                    ne = EmitUnaryMathCall(context, MathF.Abs, Math.Abs, ne);
-                    me = EmitUnaryMathCall(context, MathF.Abs, Math.Abs, me);
-                }
-
-                Operand e = EmitSoftFloatCall(context, f32, f64, ne, me);
->>>>>>> c26f3774
 
                 res = context.VectorInsert(res, e, index);
             }
@@ -732,11 +719,7 @@
             context.Copy(GetVec(op.Rd), res);
         }
 
-<<<<<<< HEAD
-        private static void EmitSse2OrAvxCmpOpF(ArmEmitterContext context, CmpCondition cond, bool scalar)
-=======
-        private static void EmitSse2CmpOpF(ArmEmitterContext context, CmpCondition cond, bool scalar, bool absolute = false)
->>>>>>> c26f3774
+        private static void EmitSse2OrAvxCmpOpF(ArmEmitterContext context, CmpCondition cond, bool scalar, bool absolute = false)
         {
             OpCodeSimd op = (OpCodeSimd)context.CurrOp;
 
