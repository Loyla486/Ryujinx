﻿using ARMeilleure.Decoders;
using ARMeilleure.IntermediateRepresentation;
using ARMeilleure.Translation;
using System;
using System.Diagnostics;
using System.Reflection;

using static ARMeilleure.Instructions.InstEmitHelper;
using static ARMeilleure.Instructions.InstEmitSimdHelper;
using static ARMeilleure.IntermediateRepresentation.OperandHelper;

namespace ARMeilleure.Instructions
{
    using Func1I = Func<Operand, Operand>;
    using Func2I = Func<Operand, Operand, Operand>;
    using Func3I = Func<Operand, Operand, Operand, Operand>;

    static class InstEmitSimdHelper32
    {
        public static (int, int) GetQuadwordAndSubindex(int index, RegisterSize size)
        {
            switch (size)
            {
                case RegisterSize.Simd128:
                    return (index >> 1, 0);
                case RegisterSize.Simd64:
                case RegisterSize.Int64:
                    return (index >> 1, index & 1);
                case RegisterSize.Int32:
                    return (index >> 2, index & 3);
            }

            throw new ArgumentException("Unrecognized Vector Register Size.");
        }

        public static Operand ExtractScalar(ArmEmitterContext context, OperandType type, int reg)
        {
            Debug.Assert(type != OperandType.V128);

            if (type == OperandType.FP64 || type == OperandType.I64)
            {
                // From dreg.
                return context.VectorExtract(type, GetVecA32(reg >> 1), reg & 1);
            }
            else
            {
                // From sreg.
                return context.VectorExtract(type, GetVecA32(reg >> 2), reg & 3);
            }
        }

        public static void InsertScalar(ArmEmitterContext context, int reg, Operand value)
        {
            Debug.Assert(value.Type != OperandType.V128);

            Operand vec, insert;
            if (value.Type == OperandType.FP64 || value.Type == OperandType.I64)
            {
                // From dreg.
                vec = GetVecA32(reg >> 1);
                insert = context.VectorInsert(vec, value, reg & 1);
            }
            else
            {
                // From sreg.
                vec = GetVecA32(reg >> 2);
                insert = context.VectorInsert(vec, value, reg & 3);
            }

            context.Copy(vec, insert);
        }

        public static Operand ExtractElement(ArmEmitterContext context, int reg, int size, bool signed)
        {
            return EmitVectorExtract32(context, reg >> (4 - size), reg & ((16 >> size) - 1), size, signed);
        }

        public static void EmitVectorImmUnaryOp32(ArmEmitterContext context, Func1I emit)
        {
            IOpCode32SimdImm op = (IOpCode32SimdImm)context.CurrOp;

            Operand imm = Const(op.Immediate);

            int elems = op.Elems;
            (int index, int subIndex) = GetQuadwordAndSubindex(op.Vd, op.RegisterSize);

            Operand vec = GetVecA32(index);
            Operand res = vec;

            for (int item = 0; item < elems; item++)
            {
                res = EmitVectorInsert(context, res, emit(imm), item + subIndex * elems, op.Size);
            }

            context.Copy(vec, res);
        }

        public static void EmitScalarUnaryOpF32(ArmEmitterContext context, Func1I emit)
        {
            OpCode32SimdS op = (OpCode32SimdS)context.CurrOp;

            OperandType type = (op.Size & 1) != 0 ? OperandType.FP64 : OperandType.FP32;

            Operand m = ExtractScalar(context, type, op.Vm);

            InsertScalar(context, op.Vd, emit(m));
        }

        public static void EmitScalarBinaryOpF32(ArmEmitterContext context, Func2I emit)
        {
            OpCode32SimdRegS op = (OpCode32SimdRegS)context.CurrOp;

            OperandType type = (op.Size & 1) != 0 ? OperandType.FP64 : OperandType.FP32;

            Operand n = ExtractScalar(context, type, op.Vn);
            Operand m = ExtractScalar(context, type, op.Vm);

            InsertScalar(context, op.Vd, emit(n, m));
        }

        public static void EmitScalarBinaryOpI32(ArmEmitterContext context, Func2I emit)
        {
            OpCode32SimdRegS op = (OpCode32SimdRegS)context.CurrOp;

            OperandType type = (op.Size & 1) != 0 ? OperandType.I64 : OperandType.I32;

            if (op.Size < 2)
            {
                throw new NotSupportedException("Cannot perform a scalar SIMD operation on integers smaller than 32 bits.");
            }

            Operand n = ExtractScalar(context, type, op.Vn);
            Operand m = ExtractScalar(context, type, op.Vm);

            InsertScalar(context, op.Vd, emit(n, m));
        }

        public static void EmitScalarTernaryOpF32(ArmEmitterContext context, Func3I emit)
        {
            OpCode32SimdRegS op = (OpCode32SimdRegS)context.CurrOp;

            OperandType type = (op.Size & 1) != 0 ? OperandType.FP64 : OperandType.FP32;

            Operand a = ExtractScalar(context, type, op.Vd);
            Operand n = ExtractScalar(context, type, op.Vn);
            Operand m = ExtractScalar(context, type, op.Vm);

            InsertScalar(context, op.Vd, emit(a, n, m));
        }

        public static void EmitVectorUnaryOpF32(ArmEmitterContext context, Func1I emit)
        {
            OpCode32Simd op = (OpCode32Simd)context.CurrOp;

            int sizeF = op.Size & 1;

            OperandType type = sizeF != 0 ? OperandType.FP64 : OperandType.FP32;

            int elems = op.GetBytesCount() >> sizeF + 2;

            Operand res = GetVecA32(op.Qd);

            for (int index = 0; index < elems; index++)
            {
                Operand me = context.VectorExtract(type, GetVecA32(op.Qm), op.Fm + index);

                res = context.VectorInsert(res, emit(me), op.Fd + index);
            }

            context.Copy(GetVecA32(op.Qd), res);
        }

        public static void EmitVectorBinaryOpF32(ArmEmitterContext context, Func2I emit)
        {
            OpCode32SimdReg op = (OpCode32SimdReg)context.CurrOp;

            int sizeF = op.Size & 1;

            OperandType type = sizeF != 0 ? OperandType.FP64 : OperandType.FP32;

            int elems = op.GetBytesCount() >> (sizeF + 2);

            Operand res = GetVecA32(op.Qd);

            for (int index = 0; index < elems; index++)
            {
                Operand ne = context.VectorExtract(type, GetVecA32(op.Qn), op.Fn + index);
                Operand me = context.VectorExtract(type, GetVecA32(op.Qm), op.Fm + index);

                res = context.VectorInsert(res, emit(ne, me), op.Fd + index);
            }

            context.Copy(GetVecA32(op.Qd), res);
        }

        public static void EmitVectorTernaryOpF32(ArmEmitterContext context, Func3I emit)
        {
            OpCode32SimdReg op = (OpCode32SimdReg)context.CurrOp;

            int sizeF = op.Size & 1;

            OperandType type = sizeF != 0 ? OperandType.FP64 : OperandType.FP32;

            int elems = op.GetBytesCount() >> sizeF + 2;

            Operand res = GetVecA32(op.Qd);

            for (int index = 0; index < elems; index++)
            {
                Operand de = context.VectorExtract(type, GetVecA32(op.Qd), op.Fd + index);
                Operand ne = context.VectorExtract(type, GetVecA32(op.Qn), op.Fn + index);
                Operand me = context.VectorExtract(type, GetVecA32(op.Qm), op.Fm + index);

                res = context.VectorInsert(res, emit(de, ne, me), op.Fd + index);
            }

            context.Copy(GetVecA32(op.Qd), res);
        }

        // Integer

        public static void EmitVectorUnaryOpI32(ArmEmitterContext context, Func1I emit, bool signed)
        {
            OpCode32Simd op = (OpCode32Simd)context.CurrOp;

            Operand res = GetVecA32(op.Qd);

            int elems = op.GetBytesCount() >> op.Size;

            for (int index = 0; index < elems; index++)
            {
                Operand me = EmitVectorExtract32(context, op.Qm, op.Im + index, op.Size, signed);

                res = EmitVectorInsert(context, res, emit(me), op.Id + index, op.Size);
            }

            context.Copy(GetVecA32(op.Qd), res);
        }

        public static void EmitVectorBinaryOpI32(ArmEmitterContext context, Func2I emit, bool signed)
        {
            OpCode32SimdReg op = (OpCode32SimdReg)context.CurrOp;

            Operand res = GetVecA32(op.Qd);

            int elems = op.GetBytesCount() >> op.Size;

            for (int index = 0; index < elems; index++)
            {
                Operand ne = EmitVectorExtract32(context, op.Qn, op.In + index, op.Size, signed);
                Operand me = EmitVectorExtract32(context, op.Qm, op.Im + index, op.Size, signed);

                res = EmitVectorInsert(context, res, emit(ne, me), op.Id + index, op.Size);
            }

            context.Copy(GetVecA32(op.Qd), res);
        }

        public static void EmitVectorBinaryLongOpI32(ArmEmitterContext context, Func2I emit, bool signed)
        {
            OpCode32SimdReg op = (OpCode32SimdReg)context.CurrOp;

            Operand res = context.VectorZero();

            int elems = op.GetBytesCount() >> op.Size;

            for (int index = 0; index < elems; index++)
            {
                Operand ne = EmitVectorExtract32(context, op.Qn, op.In + index, op.Size, signed);
                Operand me = EmitVectorExtract32(context, op.Qm, op.Im + index, op.Size, signed);

                if (op.Size == 2)
                {
                    ne = signed ? context.SignExtend32(OperandType.I64, ne) : context.ZeroExtend32(OperandType.I64, ne);
                    me = signed ? context.SignExtend32(OperandType.I64, me) : context.ZeroExtend32(OperandType.I64, me);
                }

                res = EmitVectorInsert(context, res, emit(ne, me), index, op.Size + 1);
            }

            context.Copy(GetVecA32(op.Qd), res);
        }

<<<<<<< HEAD
        public static void EmitVectorImmBinaryQdQmOpZx32(ArmEmitterContext context, Func2I emit)
        {
            EmitVectorImmBinaryQdQmOpI32(context, emit, false);
        }

        public static void EmitVectorImmBinaryQdQmOpSx32(ArmEmitterContext context, Func2I emit)
        {
            EmitVectorImmBinaryQdQmOpI32(context, emit, true);
        }

        public static void EmitVectorImmBinaryQdQmOpI32(ArmEmitterContext context, Func2I emit, bool signed)
        {
            OpCode32SimdShImm op = (OpCode32SimdShImm)context.CurrOp;

            Operand res = GetVecA32(op.Qd);
=======
        public static void EmitVectorBinaryWideOpI32(ArmEmitterContext context, Func2I emit, bool signed)
        {
            OpCode32SimdReg op = (OpCode32SimdReg)context.CurrOp;

            Operand res = context.VectorZero();
>>>>>>> 20774dab

            int elems = op.GetBytesCount() >> op.Size;

            for (int index = 0; index < elems; index++)
            {
<<<<<<< HEAD
                Operand de = EmitVectorExtract32(context, op.Qd, op.Id + index, op.Size, signed);
                Operand me = EmitVectorExtract32(context, op.Qm, op.Im + index, op.Size, signed);

                res = EmitVectorInsert(context, res, emit(de, me), op.Id + index, op.Size);
=======
                Operand ne = EmitVectorExtract32(context, op.Qn, op.In + index, op.Size + 1, signed);
                Operand me = EmitVectorExtract32(context, op.Qm, op.Im + index, op.Size,     signed);

                if (op.Size == 2)
                {
                    me = signed ? context.SignExtend32(OperandType.I64, me) : context.ZeroExtend32(OperandType.I64, me);
                }

                res = EmitVectorInsert(context, res, emit(ne, me), index, op.Size + 1);
>>>>>>> 20774dab
            }

            context.Copy(GetVecA32(op.Qd), res);
        }

        public static void EmitVectorTernaryLongOpI32(ArmEmitterContext context, Func3I emit, bool signed)
        {
            OpCode32SimdReg op = (OpCode32SimdReg)context.CurrOp;

            Operand res = context.VectorZero();

            int elems = op.GetBytesCount() >> op.Size;

            for (int index = 0; index < elems; index++)
            {
                Operand de = EmitVectorExtract32(context, op.Qd, op.Id + index, op.Size + 1, signed);
                Operand ne = EmitVectorExtract32(context, op.Qn, op.In + index, op.Size,     signed);
                Operand me = EmitVectorExtract32(context, op.Qm, op.Im + index, op.Size,     signed);

                if (op.Size == 2)
                {
                    ne = signed ? context.SignExtend32(OperandType.I64, ne) : context.ZeroExtend32(OperandType.I64, ne);
                    me = signed ? context.SignExtend32(OperandType.I64, me) : context.ZeroExtend32(OperandType.I64, me);
                }

                res = EmitVectorInsert(context, res, emit(de, ne, me), index, op.Size + 1);
            }

            context.Copy(GetVecA32(op.Qd), res);
        }

        public static void EmitVectorTernaryOpI32(ArmEmitterContext context, Func3I emit, bool signed)
        {
            OpCode32SimdReg op = (OpCode32SimdReg)context.CurrOp;

            Operand res = GetVecA32(op.Qd);

            int elems = op.GetBytesCount() >> op.Size;

            for (int index = 0; index < elems; index++)
            {
                Operand de = EmitVectorExtract32(context, op.Qd, op.Id + index, op.Size, signed);
                Operand ne = EmitVectorExtract32(context, op.Qn, op.In + index, op.Size, signed);
                Operand me = EmitVectorExtract32(context, op.Qm, op.Im + index, op.Size, signed);

                res = EmitVectorInsert(context, res, emit(de, ne, me), op.Id + index, op.Size);
            }

            context.Copy(GetVecA32(op.Qd), res);
        }

        public static void EmitVectorUnaryOpSx32(ArmEmitterContext context, Func1I emit)
        {
            EmitVectorUnaryOpI32(context, emit, true);
        }

        public static void EmitVectorBinaryOpSx32(ArmEmitterContext context, Func2I emit)
        {
            EmitVectorBinaryOpI32(context, emit, true);
        }

        public static void EmitVectorTernaryOpSx32(ArmEmitterContext context, Func3I emit)
        {
            EmitVectorTernaryOpI32(context, emit, true);
        }

        public static void EmitVectorUnaryOpZx32(ArmEmitterContext context, Func1I emit)
        {
            EmitVectorUnaryOpI32(context, emit, false);
        }

        public static void EmitVectorBinaryOpZx32(ArmEmitterContext context, Func2I emit)
        {
            EmitVectorBinaryOpI32(context, emit, false);
        }

        public static void EmitVectorTernaryOpZx32(ArmEmitterContext context, Func3I emit)
        {
            EmitVectorTernaryOpI32(context, emit, false);
        }

        // Vector by scalar

        public static void EmitVectorByScalarOpF32(ArmEmitterContext context, Func2I emit)
        {
            OpCode32SimdRegElem op = (OpCode32SimdRegElem)context.CurrOp;

            int sizeF = op.Size & 1;

            OperandType type = sizeF != 0 ? OperandType.FP64 : OperandType.FP32;

            int elems = op.GetBytesCount() >> sizeF + 2;

            Operand m = ExtractScalar(context, type, op.Vm);

            Operand res = GetVecA32(op.Qd);

            for (int index = 0; index < elems; index++)
            {
                Operand ne = context.VectorExtract(type, GetVecA32(op.Qn), op.Fn + index);

                res = context.VectorInsert(res, emit(ne, m), op.Fd + index);
            }

            context.Copy(GetVecA32(op.Qd), res);
        }

        public static void EmitVectorByScalarOpI32(ArmEmitterContext context, Func2I emit, bool signed)
        {
            OpCode32SimdRegElem op = (OpCode32SimdRegElem)context.CurrOp;

            Operand m = ExtractElement(context, op.Vm, op.Size, signed);

            Operand res = GetVecA32(op.Qd);

            int elems = op.GetBytesCount() >> op.Size;

            for (int index = 0; index < elems; index++)
            {
                Operand ne = EmitVectorExtract32(context, op.Qn, op.In + index, op.Size, signed);

                res = EmitVectorInsert(context, res, emit(ne, m), op.Id + index, op.Size);
            }

            context.Copy(GetVecA32(op.Qd), res);
        }

        public static void EmitVectorByScalarLongOpI32(ArmEmitterContext context, Func2I emit, bool signed)
        {
            OpCode32SimdRegElem op = (OpCode32SimdRegElem)context.CurrOp;

            Operand m = ExtractElement(context, op.Vm, op.Size, signed);

            if (op.Size == 2)
            {
                m = signed ? context.SignExtend32(OperandType.I64, m) : context.ZeroExtend32(OperandType.I64, m);
            }

            Operand res = context.VectorZero();

            int elems = op.GetBytesCount() >> op.Size;

            for (int index = 0; index < elems; index++)
            {
                Operand ne = EmitVectorExtract32(context, op.Qn, op.In + index, op.Size, signed);

                if (op.Size == 2)
                {
                    ne = signed ? context.SignExtend32(OperandType.I64, ne) : context.ZeroExtend32(OperandType.I64, ne);
                }

                res = EmitVectorInsert(context, res, emit(ne, m), index, op.Size + 1);
            }

            context.Copy(GetVecA32(op.Qd), res);
        }

        public static void EmitVectorsByScalarOpF32(ArmEmitterContext context, Func3I emit)
        {
            OpCode32SimdRegElem op = (OpCode32SimdRegElem)context.CurrOp;

            int sizeF = op.Size & 1;

            OperandType type = sizeF != 0 ? OperandType.FP64 : OperandType.FP32;

            int elems = op.GetBytesCount() >> sizeF + 2;

            Operand m = ExtractScalar(context, type, op.Vm);

            Operand res = GetVecA32(op.Qd);

            for (int index = 0; index < elems; index++)
            {
                Operand de = context.VectorExtract(type, GetVecA32(op.Qd), op.Fd + index);
                Operand ne = context.VectorExtract(type, GetVecA32(op.Qn), op.Fn + index);

                res = context.VectorInsert(res, emit(de, ne, m), op.Fd + index);
            }

            context.Copy(GetVecA32(op.Qd), res);
        }

        public static void EmitVectorsByScalarOpI32(ArmEmitterContext context, Func3I emit, bool signed)
        {
            OpCode32SimdRegElem op = (OpCode32SimdRegElem)context.CurrOp;

            Operand m = EmitVectorExtract32(context, op.Vm >> (4 - op.Size), op.Vm & ((1 << (4 - op.Size)) - 1), op.Size, signed);

            Operand res = GetVecA32(op.Qd);

            int elems = op.GetBytesCount() >> op.Size;

            for (int index = 0; index < elems; index++)
            {
                Operand de = EmitVectorExtract32(context, op.Qd, op.Id + index, op.Size, signed);
                Operand ne = EmitVectorExtract32(context, op.Qn, op.In + index, op.Size, signed);

                res = EmitVectorInsert(context, res, emit(de, ne, m), op.Id + index, op.Size);
            }

            context.Copy(GetVecA32(op.Qd), res);
        }

        // Pairwise

        public static void EmitVectorPairwiseOpF32(ArmEmitterContext context, Func2I emit)
        {
            OpCode32SimdReg op = (OpCode32SimdReg)context.CurrOp;

            int sizeF = op.Size & 1;

            OperandType type = sizeF != 0 ? OperandType.FP64 : OperandType.FP32;

            int elems = op.GetBytesCount() >> (sizeF + 2);
            int pairs = elems >> 1;

            Operand res = GetVecA32(op.Qd);
            Operand mvec = GetVecA32(op.Qm);
            Operand nvec = GetVecA32(op.Qn);

            for (int index = 0; index < pairs; index++)
            {
                int pairIndex = index << 1;

                Operand n1 = context.VectorExtract(type, nvec, op.Fn + pairIndex);
                Operand n2 = context.VectorExtract(type, nvec, op.Fn + pairIndex + 1);

                res = context.VectorInsert(res, emit(n1, n2), op.Fd + index);

                Operand m1 = context.VectorExtract(type, mvec, op.Fm + pairIndex);
                Operand m2 = context.VectorExtract(type, mvec, op.Fm + pairIndex + 1);

                res = context.VectorInsert(res, emit(m1, m2), op.Fd + index + pairs);
            }

            context.Copy(GetVecA32(op.Qd), res);
        }

        public static void EmitVectorPairwiseOpI32(ArmEmitterContext context, Func2I emit, bool signed)
        {
            OpCode32SimdReg op = (OpCode32SimdReg)context.CurrOp;

            int elems = op.GetBytesCount() >> op.Size;
            int pairs = elems >> 1;

            Operand res = GetVecA32(op.Qd);

            for (int index = 0; index < pairs; index++)
            {
                int pairIndex = index << 1;
                Operand n1 = EmitVectorExtract32(context, op.Qn, op.In + pairIndex, op.Size, signed);
                Operand n2 = EmitVectorExtract32(context, op.Qn, op.In + pairIndex + 1, op.Size, signed);

                Operand m1 = EmitVectorExtract32(context, op.Qm, op.Im + pairIndex, op.Size, signed);
                Operand m2 = EmitVectorExtract32(context, op.Qm, op.Im + pairIndex + 1, op.Size, signed);

                res = EmitVectorInsert(context, res, emit(n1, n2), op.Id + index, op.Size);
                res = EmitVectorInsert(context, res, emit(m1, m2), op.Id + index + pairs, op.Size);
            }

            context.Copy(GetVecA32(op.Qd), res);
        }

        // Narrow

        public static void EmitVectorUnaryNarrowOp32(ArmEmitterContext context, Func1I emit, bool signed = false)
        {
            OpCode32Simd op = (OpCode32Simd)context.CurrOp;

            int elems = 8 >> op.Size; // Size contains the target element size. (for when it becomes a doubleword)

            Operand res = GetVecA32(op.Qd);
            int id = (op.Vd & 1) << (3 - op.Size); // Target doubleword base.

            for (int index = 0; index < elems; index++)
            {
                Operand m = EmitVectorExtract32(context, op.Qm, index, op.Size + 1, signed);

                res = EmitVectorInsert(context, res, emit(m), id + index, op.Size);
            }

            context.Copy(GetVecA32(op.Qd), res);
        }

        // Intrinsic Helpers

        public static Operand EmitMoveDoubleWordToSide(ArmEmitterContext context, Operand input, int originalV, int targetV)
        {
            Debug.Assert(input.Type == OperandType.V128);

            int originalSide = originalV & 1;
            int targetSide = targetV & 1;

            if (originalSide == targetSide)
            {
                return input;
            }

            if (targetSide == 1)
            {
                return context.AddIntrinsic(Intrinsic.X86Movlhps, input, input); // Low to high.
            }
            else
            {
                return context.AddIntrinsic(Intrinsic.X86Movhlps, input, input); // High to low.
            }
        }

        public static Operand EmitDoubleWordInsert(ArmEmitterContext context, Operand target, Operand value, int targetV)
        {
            Debug.Assert(target.Type == OperandType.V128 && value.Type == OperandType.V128);

            int targetSide = targetV & 1;
            int shuffleMask = 2;

            if (targetSide == 1)
            {
                return context.AddIntrinsic(Intrinsic.X86Shufpd, target, value, Const(shuffleMask));
            }
            else
            {
                return context.AddIntrinsic(Intrinsic.X86Shufpd, value, target, Const(shuffleMask));
            }
        }

        public static Operand EmitScalarInsert(ArmEmitterContext context, Operand target, Operand value, int reg, bool doubleWidth)
        {
            Debug.Assert(target.Type == OperandType.V128 && value.Type == OperandType.V128);

            // Insert from index 0 in value to index in target.
            int index = reg & (doubleWidth ? 1 : 3);

            if (doubleWidth)
            {
                if (index == 1)
                {
                    return context.AddIntrinsic(Intrinsic.X86Movlhps, target, value); // Low to high.
                }
                else
                {
                    return context.AddIntrinsic(Intrinsic.X86Shufpd, value, target, Const(2)); // Low to low, keep high from original.
                }
            }
            else
            {
                if (Optimizations.UseSse41)
                {
                    return context.AddIntrinsic(Intrinsic.X86Insertps, target, value, Const(index << 4));
                }
                else
                {
                    target = EmitSwapScalar(context, target, index, doubleWidth); // Swap value to replace into element 0.
                    target = context.AddIntrinsic(Intrinsic.X86Movss, target, value); // Move the value into element 0 of the vector.
                    return EmitSwapScalar(context, target, index, doubleWidth); // Swap new value back to the correct index.
                }
            }
        }

        public static Operand EmitSwapScalar(ArmEmitterContext context, Operand target, int reg, bool doubleWidth)
        {
            // Index into 0, 0 into index. This swap happens at the start of an A32 scalar op if required.
            int index = reg & (doubleWidth ? 1 : 3);
            if (index == 0) return target;

            if (doubleWidth)
            {
                int shuffleMask = 1; // Swap top and bottom. (b0 = 1, b1 = 0)
                return context.AddIntrinsic(Intrinsic.X86Shufpd, target, target, Const(shuffleMask));
            }
            else
            {
                int shuffleMask = (3 << 6) | (2 << 4) | (1 << 2) | index; // Swap index and 0. (others remain)
                shuffleMask &= ~(3 << (index * 2));

                return context.AddIntrinsic(Intrinsic.X86Shufps, target, target, Const(shuffleMask));
            }
        }

        // Vector Operand Templates

        public static void EmitVectorUnaryOpSimd32(ArmEmitterContext context, Func1I vectorFunc)
        {
            OpCode32Simd op = (OpCode32Simd)context.CurrOp;

            Operand m = GetVecA32(op.Qm);
            Operand d = GetVecA32(op.Qd);

            if (!op.Q) // Register swap: move relevant doubleword to destination side.
            {
                m = EmitMoveDoubleWordToSide(context, m, op.Vm, op.Vd);
            }

            Operand res = vectorFunc(m);

            if (!op.Q) // Register insert.
            {
                res = EmitDoubleWordInsert(context, d, res, op.Vd);
            }

            context.Copy(d, res);
        }

        public static void EmitVectorUnaryOpF32(ArmEmitterContext context, Intrinsic inst32, Intrinsic inst64)
        {
            OpCode32Simd op = (OpCode32Simd)context.CurrOp;

            Intrinsic inst = (op.Size & 1) != 0 ? inst64 : inst32;

            EmitVectorUnaryOpSimd32(context, (m) => context.AddIntrinsic(inst, m));
        }

        public static void EmitVectorBinaryOpSimd32(ArmEmitterContext context, Func2I vectorFunc, int side = -1)
        {
            OpCode32SimdReg op = (OpCode32SimdReg)context.CurrOp;

            Operand n = GetVecA32(op.Qn);
            Operand m = GetVecA32(op.Qm);
            Operand d = GetVecA32(op.Qd);

            if (side == -1)
            {
                side = op.Vd;
            }

            if (!op.Q) // Register swap: move relevant doubleword to destination side.
            {
                n = EmitMoveDoubleWordToSide(context, n, op.Vn, side);
                m = EmitMoveDoubleWordToSide(context, m, op.Vm, side);
            }

            Operand res = vectorFunc(n, m);

            if (!op.Q) // Register insert.
            {
                if (side != op.Vd)
                {
                    res = EmitMoveDoubleWordToSide(context, res, side, op.Vd);
                }
                res = EmitDoubleWordInsert(context, d, res, op.Vd);
            }

            context.Copy(d, res);
        }

        public static void EmitVectorBinaryOpF32(ArmEmitterContext context, Intrinsic inst32, Intrinsic inst64)
        {
            OpCode32SimdReg op = (OpCode32SimdReg)context.CurrOp;

            Intrinsic inst = (op.Size & 1) != 0 ? inst64 : inst32;
            EmitVectorBinaryOpSimd32(context, (n, m) => context.AddIntrinsic(inst, n, m));
        }

        public static void EmitVectorTernaryOpSimd32(ArmEmitterContext context, Func3I vectorFunc)
        {
            OpCode32SimdReg op = (OpCode32SimdReg)context.CurrOp;

            Operand n = GetVecA32(op.Qn);
            Operand m = GetVecA32(op.Qm);
            Operand d = GetVecA32(op.Qd);
            Operand initialD = d;

            if (!op.Q) // Register swap: move relevant doubleword to destination side.
            {
                n = EmitMoveDoubleWordToSide(context, n, op.Vn, op.Vd);
                m = EmitMoveDoubleWordToSide(context, m, op.Vm, op.Vd);
            }

            Operand res = vectorFunc(d, n, m);

            if (!op.Q) // Register insert.
            {
                res = EmitDoubleWordInsert(context, initialD, res, op.Vd);
            }

            context.Copy(initialD, res);
        }

        public static void EmitVectorTernaryOpF32(ArmEmitterContext context, Intrinsic inst32pt1, Intrinsic inst64pt1, Intrinsic inst32pt2, Intrinsic inst64pt2)
        {
            OpCode32SimdReg op = (OpCode32SimdReg)context.CurrOp;

            Intrinsic inst1 = (op.Size & 1) != 0 ? inst64pt1 : inst32pt1;
            Intrinsic inst2 = (op.Size & 1) != 0 ? inst64pt2 : inst32pt2;

            EmitVectorTernaryOpSimd32(context, (d, n, m) =>
            {
                Operand res = context.AddIntrinsic(inst1, n, m);
                return res = context.AddIntrinsic(inst2, d, res);
            });
        }

        public static void EmitScalarUnaryOpSimd32(ArmEmitterContext context, Func1I scalarFunc)
        {
            OpCode32SimdS op = (OpCode32SimdS)context.CurrOp;

            bool doubleSize = (op.Size & 1) != 0;
            int shift = doubleSize ? 1 : 2;
            Operand m = GetVecA32(op.Vm >> shift);
            Operand d = GetVecA32(op.Vd >> shift);

            m = EmitSwapScalar(context, m, op.Vm, doubleSize);

            Operand res = scalarFunc(m);

            // Insert scalar into vector.
            res = EmitScalarInsert(context, d, res, op.Vd, doubleSize);

            context.Copy(d, res);
        }

        public static void EmitScalarUnaryOpF32(ArmEmitterContext context, Intrinsic inst32, Intrinsic inst64)
        {
            OpCode32SimdS op = (OpCode32SimdS)context.CurrOp;

            Intrinsic inst = (op.Size & 1) != 0 ? inst64 : inst32;

            EmitScalarUnaryOpSimd32(context, (m) => (inst == 0) ? m : context.AddIntrinsic(inst, m));
        }

        public static void EmitScalarBinaryOpSimd32(ArmEmitterContext context, Func2I scalarFunc)
        {
            OpCode32SimdRegS op = (OpCode32SimdRegS)context.CurrOp;

            bool doubleSize = (op.Size & 1) != 0;
            int shift = doubleSize ? 1 : 2;
            Operand n = GetVecA32(op.Vn >> shift);
            Operand m = GetVecA32(op.Vm >> shift);
            Operand d = GetVecA32(op.Vd >> shift);

            n = EmitSwapScalar(context, n, op.Vn, doubleSize);
            m = EmitSwapScalar(context, m, op.Vm, doubleSize);

            Operand res = scalarFunc(n, m);

            // Insert scalar into vector.
            res = EmitScalarInsert(context, d, res, op.Vd, doubleSize);

            context.Copy(d, res);
        }

        public static void EmitScalarBinaryOpF32(ArmEmitterContext context, Intrinsic inst32, Intrinsic inst64)
        {
            OpCode32SimdRegS op = (OpCode32SimdRegS)context.CurrOp;

            Intrinsic inst = (op.Size & 1) != 0 ? inst64 : inst32;

            EmitScalarBinaryOpSimd32(context, (n, m) =>  context.AddIntrinsic(inst, n, m));
        }

        public static void EmitScalarTernaryOpSimd32(ArmEmitterContext context, Func3I scalarFunc)
        {
            OpCode32SimdRegS op = (OpCode32SimdRegS)context.CurrOp;

            bool doubleSize = (op.Size & 1) != 0;
            int shift = doubleSize ? 1 : 2;
            Operand n = GetVecA32(op.Vn >> shift);
            Operand m = GetVecA32(op.Vm >> shift);
            Operand d = GetVecA32(op.Vd >> shift);
            Operand initialD = d;

            n = EmitSwapScalar(context, n, op.Vn, doubleSize);
            m = EmitSwapScalar(context, m, op.Vm, doubleSize);
            d = EmitSwapScalar(context, d, op.Vd, doubleSize);

            Operand res = scalarFunc(d, n, m);

            // Insert scalar into vector.
            res = EmitScalarInsert(context, initialD, res, op.Vd, doubleSize);

            context.Copy(initialD, res);
        }

        public static void EmitScalarTernaryOpF32(ArmEmitterContext context, Intrinsic inst32pt1, Intrinsic inst64pt1, Intrinsic inst32pt2, Intrinsic inst64pt2)
        {
            OpCode32SimdRegS op = (OpCode32SimdRegS)context.CurrOp;

            bool doubleSize = (op.Size & 1) != 0;
            int shift = doubleSize ? 1 : 2;
            Intrinsic inst1 = doubleSize ? inst64pt1 : inst32pt1;
            Intrinsic inst2 = doubleSize ? inst64pt2 : inst32pt2;

            EmitScalarTernaryOpSimd32(context, (d, n, m) =>
            {
                Operand res = context.AddIntrinsic(inst1, n, m);
                return context.AddIntrinsic(inst2, d, res);
            });
        }

        // By Scalar

        public static void EmitVectorByScalarOpSimd32(ArmEmitterContext context, Func2I vectorFunc)
        {
            OpCode32SimdRegElem op = (OpCode32SimdRegElem)context.CurrOp;

            Operand n = GetVecA32(op.Qn);
            Operand d = GetVecA32(op.Qd);

            int index = op.Vm & 3;
            int dupeMask = (index << 6) | (index << 4) | (index << 2) | index;
            Operand m = GetVecA32(op.Vm >> 2);
            m = context.AddIntrinsic(Intrinsic.X86Shufps, m, m, Const(dupeMask));

            if (!op.Q) // Register swap: move relevant doubleword to destination side.
            {
                n = EmitMoveDoubleWordToSide(context, n, op.Vn, op.Vd);
            }

            Operand res = vectorFunc(n, m);

            if (!op.Q) // Register insert.
            {
                res = EmitDoubleWordInsert(context, d, res, op.Vd);
            }

            context.Copy(d, res);
        }

        public static void EmitVectorByScalarOpF32(ArmEmitterContext context, Intrinsic inst32, Intrinsic inst64)
        {
            OpCode32SimdRegElem op = (OpCode32SimdRegElem)context.CurrOp;

            Intrinsic inst = (op.Size & 1) != 0 ? inst64 : inst32;
            EmitVectorByScalarOpSimd32(context, (n, m) => context.AddIntrinsic(inst, n, m));
        }

        public static void EmitVectorsByScalarOpSimd32(ArmEmitterContext context, Func3I vectorFunc)
        {
            OpCode32SimdRegElem op = (OpCode32SimdRegElem)context.CurrOp;

            Operand n = GetVecA32(op.Qn);
            Operand d = GetVecA32(op.Qd);
            Operand initialD = d;

            int index = op.Vm & 3;
            int dupeMask = (index << 6) | (index << 4) | (index << 2) | index;
            Operand m = GetVecA32(op.Vm >> 2);
            m = context.AddIntrinsic(Intrinsic.X86Shufps, m, m, Const(dupeMask));

            if (!op.Q) // Register swap: move relevant doubleword to destination side.
            {
                n = EmitMoveDoubleWordToSide(context, n, op.Vn, op.Vd);
            }

            Operand res = vectorFunc(d, n, m);

            if (!op.Q) // Register insert.
            {
                res = EmitDoubleWordInsert(context, initialD, res, op.Vd);
            }

            context.Copy(initialD, res);
        }

        public static void EmitVectorsByScalarOpF32(ArmEmitterContext context, Intrinsic inst32pt1, Intrinsic inst64pt1, Intrinsic inst32pt2, Intrinsic inst64pt2)
        {
            OpCode32SimdRegElem op = (OpCode32SimdRegElem)context.CurrOp;

            Intrinsic inst1 = (op.Size & 1) != 0 ? inst64pt1 : inst32pt1;
            Intrinsic inst2 = (op.Size & 1) != 0 ? inst64pt2 : inst32pt2;

            EmitVectorsByScalarOpSimd32(context, (d, n, m) =>
            {
                Operand res = context.AddIntrinsic(inst1, n, m);
                return res = context.AddIntrinsic(inst2, d, res);
            });
        }

        // Pairwise

        public static void EmitSse2VectorPairwiseOpF32(ArmEmitterContext context, Intrinsic inst32)
        {
            OpCode32SimdReg op = (OpCode32SimdReg)context.CurrOp;

            EmitVectorBinaryOpSimd32(context, (n, m) =>
            {
                Operand unpck = context.AddIntrinsic(Intrinsic.X86Unpcklps, n, m);

                Operand part0 = unpck;
                Operand part1 = context.AddIntrinsic(Intrinsic.X86Movhlps, unpck, unpck);

                return context.AddIntrinsic(inst32, part0, part1);
            }, 0);
        }

        public static void EmitSsse3VectorPairwiseOp32(ArmEmitterContext context, Intrinsic[] inst)
        {
            OpCode32SimdReg op = (OpCode32SimdReg)context.CurrOp;

            EmitVectorBinaryOpSimd32(context, (n, m) =>
            {
                if (op.RegisterSize == RegisterSize.Simd64)
                {
                    Operand zeroEvenMask = X86GetElements(context, ZeroMask, EvenMasks[op.Size]);
                    Operand zeroOddMask = X86GetElements(context, ZeroMask, OddMasks[op.Size]);

                    Operand mN = context.AddIntrinsic(Intrinsic.X86Punpcklqdq, n, m); // m:n

                    Operand left = context.AddIntrinsic(Intrinsic.X86Pshufb, mN, zeroEvenMask); // 0:even from m:n
                    Operand right = context.AddIntrinsic(Intrinsic.X86Pshufb, mN, zeroOddMask); // 0:odd  from m:n

                    return context.AddIntrinsic(inst[op.Size], left, right);
                }
                else if (op.Size < 3)
                {
                    Operand oddEvenMask = X86GetElements(context, OddMasks[op.Size], EvenMasks[op.Size]);

                    Operand oddEvenN = context.AddIntrinsic(Intrinsic.X86Pshufb, n, oddEvenMask); // odd:even from n
                    Operand oddEvenM = context.AddIntrinsic(Intrinsic.X86Pshufb, m, oddEvenMask); // odd:even from m

                    Operand left = context.AddIntrinsic(Intrinsic.X86Punpcklqdq, oddEvenN, oddEvenM);
                    Operand right = context.AddIntrinsic(Intrinsic.X86Punpckhqdq, oddEvenN, oddEvenM);

                    return context.AddIntrinsic(inst[op.Size], left, right);
                }
                else
                {
                    Operand left = context.AddIntrinsic(Intrinsic.X86Punpcklqdq, n, m);
                    Operand right = context.AddIntrinsic(Intrinsic.X86Punpckhqdq, n, m);

                    return context.AddIntrinsic(inst[3], left, right);
                }
            }, 0);
        }

        // Generic Functions

        public static Operand EmitSoftFloatCallDefaultFpscr(ArmEmitterContext context, string name, params Operand[] callArgs)
        {
            IOpCodeSimd op = (IOpCodeSimd)context.CurrOp;

            MethodInfo info = (op.Size & 1) == 0
                ? typeof(SoftFloat32).GetMethod(name)
                : typeof(SoftFloat64).GetMethod(name);

            Array.Resize(ref callArgs, callArgs.Length + 1);
            callArgs[callArgs.Length - 1] = Const(1);

            return context.Call(info, callArgs);
        }

        public static Operand EmitVectorExtractSx32(ArmEmitterContext context, int reg, int index, int size)
        {
            return EmitVectorExtract32(context, reg, index, size, true);
        }

        public static Operand EmitVectorExtractZx32(ArmEmitterContext context, int reg, int index, int size)
        {
            return EmitVectorExtract32(context, reg, index, size, false);
        }

        public static Operand EmitVectorExtract32(ArmEmitterContext context, int reg, int index, int size, bool signed)
        {
            ThrowIfInvalid(index, size);

            Operand res = null;

            switch (size)
            {
                case 0:
                    res = context.VectorExtract8(GetVec(reg), index);
                    break;

                case 1:
                    res = context.VectorExtract16(GetVec(reg), index);
                    break;

                case 2:
                    res = context.VectorExtract(OperandType.I32, GetVec(reg), index);
                    break;

                case 3:
                    res = context.VectorExtract(OperandType.I64, GetVec(reg), index);
                    break;
            }

            if (signed)
            {
                switch (size)
                {
                    case 0: res = context.SignExtend8(OperandType.I32, res); break;
                    case 1: res = context.SignExtend16(OperandType.I32, res); break;
                }
            }
            else
            {
                switch (size)
                {
                    case 0: res = context.ZeroExtend8(OperandType.I32, res); break;
                    case 1: res = context.ZeroExtend16(OperandType.I32, res); break;
                }
            }

            return res;
        }
    }
}<|MERGE_RESOLUTION|>--- conflicted
+++ resolved
@@ -1,4 +1,4 @@
-﻿using ARMeilleure.Decoders;
+using ARMeilleure.Decoders;
 using ARMeilleure.IntermediateRepresentation;
 using ARMeilleure.Translation;
 using System;
@@ -281,7 +281,30 @@
             context.Copy(GetVecA32(op.Qd), res);
         }
 
-<<<<<<< HEAD
+        public static void EmitVectorBinaryWideOpI32(ArmEmitterContext context, Func2I emit, bool signed)
+        {
+            OpCode32SimdReg op = (OpCode32SimdReg)context.CurrOp;
+
+            Operand res = context.VectorZero();
+
+            int elems = op.GetBytesCount() >> op.Size;
+
+            for (int index = 0; index < elems; index++)
+            {
+                Operand ne = EmitVectorExtract32(context, op.Qn, op.In + index, op.Size + 1, signed);
+                Operand me = EmitVectorExtract32(context, op.Qm, op.Im + index, op.Size,     signed);
+
+                if (op.Size == 2)
+                {
+                    me = signed ? context.SignExtend32(OperandType.I64, me) : context.ZeroExtend32(OperandType.I64, me);
+                }
+
+                res = EmitVectorInsert(context, res, emit(ne, me), index, op.Size + 1);
+            }
+
+            context.Copy(GetVecA32(op.Qd), res);
+        }
+
         public static void EmitVectorImmBinaryQdQmOpZx32(ArmEmitterContext context, Func2I emit)
         {
             EmitVectorImmBinaryQdQmOpI32(context, emit, false);
@@ -297,34 +320,15 @@
             OpCode32SimdShImm op = (OpCode32SimdShImm)context.CurrOp;
 
             Operand res = GetVecA32(op.Qd);
-=======
-        public static void EmitVectorBinaryWideOpI32(ArmEmitterContext context, Func2I emit, bool signed)
-        {
-            OpCode32SimdReg op = (OpCode32SimdReg)context.CurrOp;
-
-            Operand res = context.VectorZero();
->>>>>>> 20774dab
 
             int elems = op.GetBytesCount() >> op.Size;
 
             for (int index = 0; index < elems; index++)
             {
-<<<<<<< HEAD
                 Operand de = EmitVectorExtract32(context, op.Qd, op.Id + index, op.Size, signed);
                 Operand me = EmitVectorExtract32(context, op.Qm, op.Im + index, op.Size, signed);
 
                 res = EmitVectorInsert(context, res, emit(de, me), op.Id + index, op.Size);
-=======
-                Operand ne = EmitVectorExtract32(context, op.Qn, op.In + index, op.Size + 1, signed);
-                Operand me = EmitVectorExtract32(context, op.Qm, op.Im + index, op.Size,     signed);
-
-                if (op.Size == 2)
-                {
-                    me = signed ? context.SignExtend32(OperandType.I64, me) : context.ZeroExtend32(OperandType.I64, me);
-                }
-
-                res = EmitVectorInsert(context, res, emit(ne, me), index, op.Size + 1);
->>>>>>> 20774dab
             }
 
             context.Copy(GetVecA32(op.Qd), res);
