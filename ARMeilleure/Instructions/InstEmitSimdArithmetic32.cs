﻿using ARMeilleure.Decoders;
using ARMeilleure.IntermediateRepresentation;
using ARMeilleure.Translation;
using System;
using System.Diagnostics;

using static ARMeilleure.Instructions.InstEmitFlowHelper;
using static ARMeilleure.Instructions.InstEmitHelper;
using static ARMeilleure.Instructions.InstEmitSimdHelper;
using static ARMeilleure.Instructions.InstEmitSimdHelper32;
using static ARMeilleure.IntermediateRepresentation.OperandHelper;

namespace ARMeilleure.Instructions
{
    static partial class InstEmit32
    {
        public static void Vabd_I(ArmEmitterContext context)
        {
            OpCode32SimdReg op = (OpCode32SimdReg)context.CurrOp;

            EmitVectorBinaryOpI32(context, (op1, op2) => EmitAbs(context, context.Subtract(op1, op2)), !op.U);
        }

        public static void Vabdl_I(ArmEmitterContext context)
        {
            OpCode32SimdRegLong op = (OpCode32SimdRegLong)context.CurrOp;

            EmitVectorBinaryLongOpI32(context, (op1, op2) => EmitAbs(context, context.Subtract(op1, op2)), !op.U);
        }

        public static void Vabs_S(ArmEmitterContext context)
        {
            OpCode32SimdS op = (OpCode32SimdS)context.CurrOp;

            if (Optimizations.FastFP && Optimizations.UseSse2)
            {
                EmitScalarUnaryOpSimd32(context, (m) =>
                {
                    return EmitFloatAbs(context, m, (op.Size & 1) == 0, false);
                });
            }
            else
            {
                EmitScalarUnaryOpF32(context, (op1) => EmitUnaryMathCall(context, nameof(Math.Abs), op1));
            }
        }

        public static void Vabs_V(ArmEmitterContext context)
        {
            OpCode32SimdCmpZ op = (OpCode32SimdCmpZ)context.CurrOp;

            if (op.F)
            {
                if (Optimizations.FastFP && Optimizations.UseSse2)
                {
                    EmitVectorUnaryOpSimd32(context, (m) =>
                    {
                        return EmitFloatAbs(context, m, (op.Size & 1) == 0, true);
                    });
                }
                else
                {
                    EmitVectorUnaryOpF32(context, (op1) => EmitUnaryMathCall(context, nameof(Math.Abs), op1));
                }
            }
            else
            {
                EmitVectorUnaryOpSx32(context, (op1) => EmitAbs(context, op1));
            }
        }

        private static Operand EmitAbs(ArmEmitterContext context, Operand value)
        {
            Operand isPositive = context.ICompareGreaterOrEqual(value, Const(value.Type, 0));

            return context.ConditionalSelect(isPositive, value, context.Negate(value));
        }

        public static void Vadd_S(ArmEmitterContext context)
        {
            if (Optimizations.FastFP && Optimizations.UseSse2)
            {
                EmitScalarBinaryOpF32(context, Intrinsic.X86Addss, Intrinsic.X86Addsd);
            }
            else if (Optimizations.FastFP)
            {
                EmitScalarBinaryOpF32(context, (op1, op2) => context.Add(op1, op2));
            }
            else
            {
                EmitScalarBinaryOpF32(context, (op1, op2) => EmitSoftFloatCall(context, nameof(SoftFloat32.FPAdd), op1, op2));
            }
        }

        public static void Vadd_V(ArmEmitterContext context)
        {
            if (Optimizations.FastFP && Optimizations.UseSse2)
            {
                EmitVectorBinaryOpF32(context, Intrinsic.X86Addps, Intrinsic.X86Addpd);
            }
            else if (Optimizations.FastFP)
            {
                EmitVectorBinaryOpF32(context, (op1, op2) => context.Add(op1, op2));
            }
            else
            {
                EmitVectorBinaryOpF32(context, (op1, op2) => EmitSoftFloatCallDefaultFpscr(context, nameof(SoftFloat32.FPAddFpscr), op1, op2));
            }
        }

        public static void Vadd_I(ArmEmitterContext context)
        {
            if (Optimizations.UseSse2)
            {
                OpCode32SimdReg op = (OpCode32SimdReg)context.CurrOp;
                EmitVectorBinaryOpSimd32(context, (op1, op2) => context.AddIntrinsic(X86PaddInstruction[op.Size], op1, op2));
            }
            else
            {
                EmitVectorBinaryOpZx32(context, (op1, op2) => context.Add(op1, op2));
            }
        }

        public static void Vaddl_I(ArmEmitterContext context)
        {
            OpCode32SimdRegLong op = (OpCode32SimdRegLong)context.CurrOp;

            EmitVectorBinaryLongOpI32(context, (op1, op2) => context.Add(op1, op2), !op.U);
        }

        public static void Vaddw_I(ArmEmitterContext context)
        {
            OpCode32SimdRegWide op = (OpCode32SimdRegWide)context.CurrOp;

            EmitVectorBinaryWideOpI32(context, (op1, op2) => context.Add(op1, op2), !op.U);
        }

        public static void Vdup(ArmEmitterContext context)
        {
            OpCode32SimdDupGP op = (OpCode32SimdDupGP)context.CurrOp;

            Operand insert = GetIntA32(context, op.Rt);

            // Zero extend into an I64, then replicate. Saves the most time over elementwise inserts.
            insert = op.Size switch
            {
                2 => context.Multiply(context.ZeroExtend32(OperandType.I64, insert), Const(0x0000000100000001u)),
                1 => context.Multiply(context.ZeroExtend16(OperandType.I64, insert), Const(0x0001000100010001u)),
                0 => context.Multiply(context.ZeroExtend8(OperandType.I64, insert), Const(0x0101010101010101u)),
                _ => throw new InvalidOperationException($"Invalid Vdup size \"{op.Size}\".")
            };

            InsertScalar(context, op.Vd, insert);
            if (op.Q)
            {
                InsertScalar(context, op.Vd + 1, insert);
            }
        }

        public static void Vdup_1(ArmEmitterContext context)
        {
            OpCode32SimdDupElem op = (OpCode32SimdDupElem)context.CurrOp;

            Operand insert = EmitVectorExtractZx32(context, op.Vm >> 1, ((op.Vm & 1) << (3 - op.Size)) + op.Index, op.Size);

            // Zero extend into an I64, then replicate. Saves the most time over elementwise inserts.
            insert = op.Size switch
            {
                2 => context.Multiply(context.ZeroExtend32(OperandType.I64, insert), Const(0x0000000100000001u)),
                1 => context.Multiply(context.ZeroExtend16(OperandType.I64, insert), Const(0x0001000100010001u)),
                0 => context.Multiply(context.ZeroExtend8(OperandType.I64, insert), Const(0x0101010101010101u)),
                _ => throw new InvalidOperationException($"Invalid Vdup size \"{op.Size}\".")
            };

            InsertScalar(context, op.Vd, insert);
            if (op.Q)
            {
                InsertScalar(context, op.Vd | 1, insert);
            }
        }

        private static (long, long) MaskHelperByteSequence(int start, int length, int startByte)
        {
            int end = start + length;
            int b = startByte;
            long result = 0;
            long result2 = 0;
            for (int i = 0; i < 8; i++)
            {
                result |= (long)((i >= end || i < start) ? 0x80 : b++) << (i * 8);
            }
            for (int i = 8; i < 16; i++)
            {
                result2 |= (long)((i >= end || i < start) ? 0x80 : b++) << ((i - 8) * 8);
            }
            return (result2, result);
        }

        public static void Vext(ArmEmitterContext context)
        {
            OpCode32SimdExt op = (OpCode32SimdExt)context.CurrOp;
            int elems = op.GetBytesCount();
            int byteOff = op.Immediate;

            if (Optimizations.UseSsse3)
            {
                EmitVectorBinaryOpSimd32(context, (n, m) =>
                {
                    // Writing low to high of d: start <imm> into n, overlap into m.
                    // Then rotate n down by <imm>, m up by (elems)-imm.
                    // Then OR them together for the result.

                    (long nMaskHigh, long nMaskLow) = MaskHelperByteSequence(0, elems - byteOff, byteOff);
                    (long mMaskHigh, long mMaskLow) = MaskHelperByteSequence(elems - byteOff, byteOff, 0);
                    Operand nMask, mMask;
                    if (!op.Q)
                    {
                        // Do the same operation to the bytes in the top doubleword too, as our target could be in either.
                        nMaskHigh = nMaskLow + 0x0808080808080808L;
                        mMaskHigh = mMaskLow + 0x0808080808080808L;
                    }
                    nMask = X86GetElements(context, nMaskHigh, nMaskLow);
                    mMask = X86GetElements(context, mMaskHigh, mMaskLow);
                    Operand nPart = context.AddIntrinsic(Intrinsic.X86Pshufb, n, nMask);
                    Operand mPart = context.AddIntrinsic(Intrinsic.X86Pshufb, m, mMask);

                    return context.AddIntrinsic(Intrinsic.X86Por, nPart, mPart);
                });
            }
            else
            {
                Operand res = GetVecA32(op.Qd);

                for (int index = 0; index < elems; index++)
                {
                    Operand extract;

                    if (byteOff >= elems)
                    {
                        extract = EmitVectorExtractZx32(context, op.Qm, op.Im + (byteOff - elems), op.Size);
                    }
                    else
                    {
                        extract = EmitVectorExtractZx32(context, op.Qn, op.In + byteOff, op.Size);
                    }
                    byteOff++;

                    res = EmitVectorInsert(context, res, extract, op.Id + index, op.Size);
                }

                context.Copy(GetVecA32(op.Qd), res);
            }
        }

        public static void Vfma_S(ArmEmitterContext context) // Fused.
        {
            if (Optimizations.FastFP && Optimizations.UseSse2)
            {
                // TODO: Use FMA instruction set.
                EmitScalarTernaryOpF32(context, Intrinsic.X86Mulss, Intrinsic.X86Mulsd, Intrinsic.X86Addss, Intrinsic.X86Addsd);
            }
            else
            {
                EmitScalarTernaryOpF32(context, (op1, op2, op3) =>
                {
                    return EmitSoftFloatCall(context, nameof(SoftFloat32.FPMulAdd), op1, op2, op3);
                });
            }
        }

        public static void Vfms_S(ArmEmitterContext context) // Fused.
        {
            if (Optimizations.FastFP && Optimizations.UseSse2)
            {
                // TODO: Use FMA instruction set.
                EmitScalarTernaryOpF32(context, Intrinsic.X86Mulss, Intrinsic.X86Mulsd, Intrinsic.X86Subss, Intrinsic.X86Subsd);
            }
            else
            {
                EmitScalarTernaryOpF32(context, (op1, op2, op3) =>
                {
                    return EmitSoftFloatCall(context, nameof(SoftFloat32.FPMulSub), op1, op2, op3);
                });
            }
        }

        public static void Vfnma_S(ArmEmitterContext context) // Fused.
        {
            if (Optimizations.FastFP && Optimizations.UseFma)
            {
<<<<<<< HEAD
                OpCode32SimdRegS op = (OpCode32SimdRegS)context.CurrOp;

                Operand negVm = context.Negate(ExtractScalar(context, op.GetOperandType(), op.Vm));
                InsertScalar(context, op.Vm, negVm);

                EmitScalarTernaryOpF32(context, Intrinsic.X86Vfmsub231ss, Intrinsic.X86Vfmsub231sd);
=======
                EmitScalarTernaryOpF32(context, Intrinsic.X86Vfnmsub231ss, Intrinsic.X86Vfnmsub231sd);
>>>>>>> 3484265d
            }
            else
            {
                EmitScalarTernaryOpF32(context, (op1, op2, op3) =>
                {
                    return EmitSoftFloatCall(context, nameof(SoftFloat32.FPMulAdd), context.Negate(op1), context.Negate(op2), op3);
                });
            }
        }

        public static void Vfnms_S(ArmEmitterContext context) // Fused.
        {
            if (Optimizations.FastFP && Optimizations.UseFma)
            {
                EmitScalarTernaryOpF32(context, Intrinsic.X86Vfmsub231ss, Intrinsic.X86Vfmsub231sd);
            }
            else
            {
                EmitScalarTernaryOpF32(context, (op1, op2, op3) =>
                {
                    return EmitSoftFloatCall(context, nameof(SoftFloat32.FPMulAdd), context.Negate(op1), op2, op3);
                });
            }
        }

        public static void Vhadd(ArmEmitterContext context)
        {
            OpCode32SimdReg op = (OpCode32SimdReg)context.CurrOp;

            if (op.U)
            {
                EmitVectorBinaryOpZx32(context, (op1, op2) => context.ShiftRightUI(context.Add(op1, op2), Const(1)));
            }
            else
            {
                EmitVectorBinaryOpSx32(context, (op1, op2) => context.ShiftRightSI(context.Add(op1, op2), Const(1)));
            }
        }

        public static void Vmov_S(ArmEmitterContext context)
        {
            if (Optimizations.FastFP && Optimizations.UseSse2)
            {
                EmitScalarUnaryOpF32(context, 0, 0);
            }
            else
            {
                EmitScalarUnaryOpF32(context, (op1) => op1);
            }
        }

        public static void Vmovn(ArmEmitterContext context)
        {
            EmitVectorUnaryNarrowOp32(context, (op1) => op1);
        }

        public static void Vneg_S(ArmEmitterContext context)
        {
            OpCode32SimdS op = (OpCode32SimdS)context.CurrOp;

            if (Optimizations.UseSse2)
            {
                EmitScalarUnaryOpSimd32(context, (m) =>
                {
                    if ((op.Size & 1) == 0)
                    {
                        Operand mask = X86GetScalar(context, -0f);
                        return context.AddIntrinsic(Intrinsic.X86Xorps, mask, m);
                    }
                    else
                    {
                        Operand mask = X86GetScalar(context, -0d);
                        return context.AddIntrinsic(Intrinsic.X86Xorpd, mask, m);
                    }
                });
            }
            else
            {
                EmitScalarUnaryOpF32(context, (op1) => context.Negate(op1));
            }
        }

        public static void Vnmul_S(ArmEmitterContext context)
        {
            OpCode32SimdRegS op = (OpCode32SimdRegS)context.CurrOp;

            if (Optimizations.UseSse2)
            {
                EmitScalarBinaryOpSimd32(context, (n, m) =>
                {
                    if ((op.Size & 1) == 0)
                    {
                        Operand res = context.AddIntrinsic(Intrinsic.X86Mulss, n, m);
                        Operand mask = X86GetScalar(context, -0f);
                        return context.AddIntrinsic(Intrinsic.X86Xorps, mask, res);
                    }
                    else
                    {
                        Operand res = context.AddIntrinsic(Intrinsic.X86Mulsd, n, m);
                        Operand mask = X86GetScalar(context, -0d);
                        return context.AddIntrinsic(Intrinsic.X86Xorpd, mask, res);
                    }
                });
            }
            else
            {
                EmitScalarBinaryOpF32(context, (op1, op2) => context.Negate(context.Multiply(op1, op2)));
            }
        }

        public static void Vnmla_S(ArmEmitterContext context)
        {
            OpCode32SimdRegS op = (OpCode32SimdRegS)context.CurrOp;

            if (Optimizations.FastFP && Optimizations.UseSse2)
            {
                EmitScalarTernaryOpSimd32(context, (d, n, m) =>
                {
                    if ((op.Size & 1) == 0)
                    {
                        Operand res = context.AddIntrinsic(Intrinsic.X86Mulss, n, m);
                        res = context.AddIntrinsic(Intrinsic.X86Addss, d, res);
                        Operand mask = X86GetScalar(context, -0f);
                        return context.AddIntrinsic(Intrinsic.X86Xorps, mask, res);
                    }
                    else
                    {
                        Operand res = context.AddIntrinsic(Intrinsic.X86Mulsd, n, m);
                        res = context.AddIntrinsic(Intrinsic.X86Addsd, d, res);
                        Operand mask = X86GetScalar(context, -0d);
                        return context.AddIntrinsic(Intrinsic.X86Xorpd, mask, res);
                    }
                });
            }
            else if (Optimizations.FastFP)
            {
                EmitScalarTernaryOpF32(context, (op1, op2, op3) =>
                {
                    return context.Negate(context.Add(op1, context.Multiply(op2, op3)));
                });
            }
            else
            {
                EmitScalarTernaryOpF32(context, (op1, op2, op3) =>
                {
                    return EmitSoftFloatCall(context, nameof(SoftFloat32.FPNegMulAdd), op1, op2, op3);
                });
            }
        }

        public static void Vnmls_S(ArmEmitterContext context)
        {
            OpCode32SimdRegS op = (OpCode32SimdRegS)context.CurrOp;

            if (Optimizations.FastFP && Optimizations.UseSse2)
            {
                EmitScalarTernaryOpSimd32(context, (d, n, m) =>
                {
                    if ((op.Size & 1) == 0)
                    {
                        Operand res = context.AddIntrinsic(Intrinsic.X86Mulss, n, m);
                        Operand mask = X86GetScalar(context, -0f);
                        d = context.AddIntrinsic(Intrinsic.X86Xorps, mask, d);
                        return context.AddIntrinsic(Intrinsic.X86Addss, d, res);

                    }
                    else
                    {
                        Operand res = context.AddIntrinsic(Intrinsic.X86Mulsd, n, m);
                        Operand mask = X86GetScalar(context, -0d);
                        d = context.AddIntrinsic(Intrinsic.X86Xorpd, mask, res);
                        return context.AddIntrinsic(Intrinsic.X86Addsd, d, res);
                    }
                });
            }
            else if (Optimizations.FastFP)
            {
                EmitScalarTernaryOpF32(context, (op1, op2, op3) =>
                {
                    return context.Add(context.Negate(op1), context.Multiply(op2, op3));
                });
            }
            else
            {
                EmitScalarTernaryOpF32(context, (op1, op2, op3) =>
                {
                    return EmitSoftFloatCall(context, nameof(SoftFloat32.FPNegMulSub), op1, op2, op3);
                });
            }
        }

        public static void Vneg_V(ArmEmitterContext context)
        {
            OpCode32SimdCmpZ op = (OpCode32SimdCmpZ)context.CurrOp;

            if (op.F)
            {
                if (Optimizations.FastFP && Optimizations.UseSse2)
                {
                    EmitVectorUnaryOpSimd32(context, (m) =>
                    {
                        if ((op.Size & 1) == 0)
                        {
                            Operand mask = X86GetAllElements(context, -0f);
                            return context.AddIntrinsic(Intrinsic.X86Xorps, mask, m);
                        }
                        else
                        {
                            Operand mask = X86GetAllElements(context, -0d);
                            return context.AddIntrinsic(Intrinsic.X86Xorpd, mask, m);
                        }
                    });
                }
                else
                {
                    EmitVectorUnaryOpF32(context, (op1) => context.Negate(op1));
                }
            }
            else
            {
                EmitVectorUnaryOpSx32(context, (op1) => context.Negate(op1));
            }
        }

        public static void Vdiv_S(ArmEmitterContext context)
        {
            if (Optimizations.FastFP && Optimizations.UseSse2)
            {
                EmitScalarBinaryOpF32(context, Intrinsic.X86Divss, Intrinsic.X86Divsd);
            }
            else if (Optimizations.FastFP)
            {
                EmitScalarBinaryOpF32(context, (op1, op2) => context.Divide(op1, op2));
            }
            else
            {
                EmitScalarBinaryOpF32(context, (op1, op2) =>
                {
                    return EmitSoftFloatCall(context, nameof(SoftFloat32.FPDiv), op1, op2);
                });
            }
        }

        public static void Vmaxnm_S(ArmEmitterContext context)
        {
            if (Optimizations.FastFP && Optimizations.UseSse41)
            {
                EmitSse41MaxMinNumOpF32(context, true, true);
            }
            else
            {
                EmitScalarBinaryOpF32(context, (op1, op2) => EmitSoftFloatCall(context, nameof(SoftFloat32.FPMaxNum), op1, op2));
            }
        }

        public static void Vmaxnm_V(ArmEmitterContext context)
        {
            if (Optimizations.FastFP && Optimizations.UseSse41)
            {
                EmitSse41MaxMinNumOpF32(context, true, false);
            }
            else
            {
                EmitVectorBinaryOpSx32(context, (op1, op2) => EmitSoftFloatCallDefaultFpscr(context, nameof(SoftFloat32.FPMaxNumFpscr), op1, op2));
            }
        }

        public static void Vminnm_S(ArmEmitterContext context)
        {
            if (Optimizations.FastFP && Optimizations.UseSse41)
            {
                EmitSse41MaxMinNumOpF32(context, false, true);
            }
            else
            {
                EmitScalarBinaryOpF32(context, (op1, op2) => EmitSoftFloatCall(context, nameof(SoftFloat32.FPMinNum), op1, op2));
            }
        }

        public static void Vminnm_V(ArmEmitterContext context)
        {
            if (Optimizations.FastFP && Optimizations.UseSse41)
            {
                EmitSse41MaxMinNumOpF32(context, false, false);
            }
            else
            {
                EmitVectorBinaryOpSx32(context, (op1, op2) => EmitSoftFloatCallDefaultFpscr(context, nameof(SoftFloat32.FPMinNumFpscr), op1, op2));
            }
        }

        public static void Vmax_V(ArmEmitterContext context)
        {
            if (Optimizations.FastFP && Optimizations.UseSse2)
            {
                EmitVectorBinaryOpF32(context, Intrinsic.X86Maxps, Intrinsic.X86Maxpd);
            }
            else
            {
                EmitVectorBinaryOpF32(context, (op1, op2) =>
                {
                    return EmitSoftFloatCallDefaultFpscr(context, nameof(SoftFloat32.FPMaxFpscr), op1, op2);
                });
            }
        }

        public static void Vmax_I(ArmEmitterContext context)
        {
            OpCode32SimdReg op = (OpCode32SimdReg)context.CurrOp;

            if (op.U)
            {
                if (Optimizations.UseSse2)
                {
                    EmitVectorBinaryOpSimd32(context, (op1, op2) => context.AddIntrinsic(X86PmaxuInstruction[op.Size], op1, op2));
                }
                else
                {
                    EmitVectorBinaryOpZx32(context, (op1, op2) => context.ConditionalSelect(context.ICompareGreaterUI(op1, op2), op1, op2));
                }
            }
            else
            {
                if (Optimizations.UseSse2)
                {
                    EmitVectorBinaryOpSimd32(context, (op1, op2) => context.AddIntrinsic(X86PmaxsInstruction[op.Size], op1, op2));
                }
                else
                {
                    EmitVectorBinaryOpSx32(context, (op1, op2) => context.ConditionalSelect(context.ICompareGreater(op1, op2), op1, op2));
                }
            }
        }

        public static void Vmin_V(ArmEmitterContext context)
        {
            if (Optimizations.FastFP && Optimizations.UseSse2)
            {
                EmitVectorBinaryOpF32(context, Intrinsic.X86Minps, Intrinsic.X86Minpd);
            }
            else
            {
                EmitVectorBinaryOpF32(context, (op1, op2) =>
                {
                    return EmitSoftFloatCallDefaultFpscr(context, nameof(SoftFloat32.FPMinFpscr), op1, op2);
                });
            }
        }

        public static void Vmin_I(ArmEmitterContext context)
        {
            OpCode32SimdReg op = (OpCode32SimdReg)context.CurrOp;

            if (op.U)
            {
                if (Optimizations.UseSse2)
                {
                    EmitVectorBinaryOpSimd32(context, (op1, op2) => context.AddIntrinsic(X86PminuInstruction[op.Size], op1, op2));
                }
                else
                {
                    EmitVectorBinaryOpZx32(context, (op1, op2) => context.ConditionalSelect(context.ICompareLessUI(op1, op2), op1, op2));
                }
            }
            else
            {
                if (Optimizations.UseSse2)
                {
                    EmitVectorBinaryOpSimd32(context, (op1, op2) => context.AddIntrinsic(X86PminsInstruction[op.Size], op1, op2));
                }
                else
                {
                    EmitVectorBinaryOpSx32(context, (op1, op2) => context.ConditionalSelect(context.ICompareLess(op1, op2), op1, op2));
                }
            }
        }

        public static void Vmla_S(ArmEmitterContext context)
        {
            if (Optimizations.FastFP && Optimizations.UseSse2)
            {
                EmitScalarTernaryOpF32(context, Intrinsic.X86Mulss, Intrinsic.X86Mulsd, Intrinsic.X86Addss, Intrinsic.X86Addsd);
            }
            else if (Optimizations.FastFP)
            {
                EmitScalarTernaryOpF32(context, (op1, op2, op3) =>
                {
                    return context.Add(op1, context.Multiply(op2, op3));
                });
            }
            else
            {
                EmitScalarTernaryOpF32(context, (op1, op2, op3) =>
                {
                    Operand res = EmitSoftFloatCall(context, nameof(SoftFloat32.FPMul), op2, op3);
                    return EmitSoftFloatCall(context, nameof(SoftFloat32.FPAdd), op1, res);
                });
            }
        }

        public static void Vmla_V(ArmEmitterContext context)
        {
            if (Optimizations.FastFP && Optimizations.UseSse2)
            {
                EmitVectorTernaryOpF32(context, Intrinsic.X86Mulps, Intrinsic.X86Mulpd, Intrinsic.X86Addps, Intrinsic.X86Addpd);
            }
            else if (Optimizations.FastFP)
            {
                EmitVectorTernaryOpF32(context, (op1, op2, op3) => context.Add(op1, context.Multiply(op2, op3)));
            }
            else
            {
                EmitVectorTernaryOpF32(context, (op1, op2, op3) =>
                {
                    return EmitSoftFloatCallDefaultFpscr(context, nameof(SoftFloat32.FPMulAddFpscr), op1, op2, op3);
                });
            }
        }

        public static void Vmla_I(ArmEmitterContext context)
        {
            EmitVectorTernaryOpZx32(context, (op1, op2, op3) => context.Add(op1, context.Multiply(op2, op3)));
        }

        public static void Vmla_1(ArmEmitterContext context)
        {
            OpCode32SimdRegElem op = (OpCode32SimdRegElem)context.CurrOp;

            if (op.F)
            {
                if (Optimizations.FastFP && Optimizations.UseSse2)
                {
                    EmitVectorsByScalarOpF32(context, Intrinsic.X86Mulps, Intrinsic.X86Mulpd, Intrinsic.X86Addps, Intrinsic.X86Addpd);
                }
                else if (Optimizations.FastFP)
                {
                    EmitVectorsByScalarOpF32(context, (op1, op2, op3) => context.Add(op1, context.Multiply(op2, op3)));
                }
                else
                {
                    EmitVectorsByScalarOpF32(context, (op1, op2, op3) => EmitSoftFloatCallDefaultFpscr(context, nameof(SoftFloat32.FPMulAddFpscr), op1, op2, op3));
                }
            }
            else
            {
                EmitVectorsByScalarOpI32(context, (op1, op2, op3) => context.Add(op1, context.Multiply(op2, op3)), false);
            }
        }

        public static void Vmls_S(ArmEmitterContext context)
        {
            if (Optimizations.FastFP && Optimizations.UseSse2)
            {
                EmitScalarTernaryOpF32(context, Intrinsic.X86Mulss, Intrinsic.X86Mulsd, Intrinsic.X86Subss, Intrinsic.X86Subsd);
            }
            else if (Optimizations.FastFP)
            {
                EmitScalarTernaryOpF32(context, (op1, op2, op3) =>
                {
                    return context.Subtract(op1, context.Multiply(op2, op3));
                });
            }
            else
            {
                EmitScalarTernaryOpF32(context, (op1, op2, op3) =>
                {
                    Operand res = EmitSoftFloatCall(context, nameof(SoftFloat32.FPMul), op2, op3);
                    return EmitSoftFloatCall(context, nameof(SoftFloat32.FPSub), op1, res);
                });
            }
        }

        public static void Vmls_V(ArmEmitterContext context)
        {
            if (Optimizations.FastFP && Optimizations.UseSse2)
            {
                EmitVectorTernaryOpF32(context, Intrinsic.X86Mulps, Intrinsic.X86Mulpd, Intrinsic.X86Subps, Intrinsic.X86Subpd);
            }
            else if (Optimizations.FastFP)
            {
                EmitVectorTernaryOpF32(context, (op1, op2, op3) => context.Subtract(op1, context.Multiply(op2, op3)));
            }
            else
            {
                EmitVectorTernaryOpF32(context, (op1, op2, op3) =>
                {
                    return EmitSoftFloatCallDefaultFpscr(context, nameof(SoftFloat32.FPMulSubFpscr), op1, op2, op3);
                });
            }
        }

        public static void Vmls_I(ArmEmitterContext context)
        {
            EmitVectorTernaryOpZx32(context, (op1, op2, op3) => context.Subtract(op1, context.Multiply(op2, op3)));
        }

        public static void Vmls_1(ArmEmitterContext context)
        {
            OpCode32SimdRegElem op = (OpCode32SimdRegElem)context.CurrOp;

            if (op.F)
            {
                if (Optimizations.FastFP && Optimizations.UseSse2)
                {
                    EmitVectorsByScalarOpF32(context, Intrinsic.X86Mulps, Intrinsic.X86Mulpd, Intrinsic.X86Subps, Intrinsic.X86Subpd);
                }
                else if (Optimizations.FastFP)
                {
                    EmitVectorsByScalarOpF32(context, (op1, op2, op3) => context.Subtract(op1, context.Multiply(op2, op3)));
                }
                else
                {
                    EmitVectorsByScalarOpF32(context, (op1, op2, op3) => EmitSoftFloatCallDefaultFpscr(context, nameof(SoftFloat32.FPMulSubFpscr), op1, op2, op3));
                }
            }
            else
            {
                EmitVectorsByScalarOpI32(context, (op1, op2, op3) => context.Subtract(op1, context.Multiply(op2, op3)), false);
            }
        }

        public static void Vmlsl_I(ArmEmitterContext context)
        {
            OpCode32SimdReg op = (OpCode32SimdReg)context.CurrOp;

            EmitVectorTernaryLongOpI32(context, (opD, op1, op2) => context.Subtract(opD, context.Multiply(op1, op2)), !op.U);
        }

        public static void Vmul_S(ArmEmitterContext context)
        {
            if (Optimizations.FastFP && Optimizations.UseSse2)
            {
                EmitScalarBinaryOpF32(context, Intrinsic.X86Mulss, Intrinsic.X86Mulsd);
            }
            else if (Optimizations.FastFP)
            {
                EmitScalarBinaryOpF32(context, (op1, op2) => context.Multiply(op1, op2));
            }
            else
            {
                EmitScalarBinaryOpF32(context, (op1, op2) =>
                {
                    return EmitSoftFloatCall(context, nameof(SoftFloat32.FPMul), op1, op2);
                });
            }
        }

        public static void Vmul_V(ArmEmitterContext context)
        {
            if (Optimizations.FastFP && Optimizations.UseSse2)
            {
                EmitVectorBinaryOpF32(context, Intrinsic.X86Mulps, Intrinsic.X86Mulpd);
            }
            else if (Optimizations.FastFP)
            {
                EmitVectorBinaryOpF32(context, (op1, op2) => context.Multiply(op1, op2));
            }
            else
            {
                EmitVectorBinaryOpF32(context, (op1, op2) =>
                {
                    return EmitSoftFloatCallDefaultFpscr(context, nameof(SoftFloat32.FPMulFpscr), op1, op2);
                });
            }
        }

        public static void Vmul_I(ArmEmitterContext context)
        {
            OpCode32SimdReg op = (OpCode32SimdReg)context.CurrOp;

            if (op.U) // This instruction is always signed, U indicates polynomial mode.
            {
                EmitVectorBinaryOpZx32(context, (op1, op2) => EmitPolynomialMultiply(context, op1, op2, 8 << op.Size));
            }
            else
            {
                EmitVectorBinaryOpSx32(context, (op1, op2) => context.Multiply(op1, op2));
            }
        }

        public static void Vmul_1(ArmEmitterContext context)
        {
            OpCode32SimdRegElem op = (OpCode32SimdRegElem)context.CurrOp;

            if (op.F)
            {
                if (Optimizations.FastFP && Optimizations.UseSse2)
                {
                    EmitVectorByScalarOpF32(context, Intrinsic.X86Mulps, Intrinsic.X86Mulpd);
                }
                else if (Optimizations.FastFP)
                {
                    EmitVectorByScalarOpF32(context, (op1, op2) => context.Multiply(op1, op2));
                }
                else
                {
                    EmitVectorByScalarOpF32(context, (op1, op2) => EmitSoftFloatCallDefaultFpscr(context, nameof(SoftFloat32.FPMulFpscr), op1, op2));
                }
            }
            else
            {
                EmitVectorByScalarOpI32(context, (op1, op2) => context.Multiply(op1, op2), false);
            }
        }

        public static void Vmull_1(ArmEmitterContext context)
        {
            OpCode32SimdRegElem op = (OpCode32SimdRegElem)context.CurrOp;

            EmitVectorByScalarLongOpI32(context, (op1, op2) => context.Multiply(op1, op2), !op.U);
        }

        public static void Vmull_I(ArmEmitterContext context)
        {
            OpCode32SimdRegLong op = (OpCode32SimdRegLong)context.CurrOp;

            if (op.Polynomial)
            {
                EmitVectorBinaryLongOpI32(context, (op1, op2) => EmitPolynomialMultiply(context, op1, op2, 8 << op.Size), false);
            }
            else
            {
                EmitVectorBinaryLongOpI32(context, (op1, op2) => context.Multiply(op1, op2), !op.U);
            }
        }

        public static void Vpadd_V(ArmEmitterContext context)
        {
            if (Optimizations.FastFP && Optimizations.UseSse2)
            {
                EmitSse2VectorPairwiseOpF32(context, Intrinsic.X86Addps);
            }
            else
            {
                EmitVectorPairwiseOpF32(context, (op1, op2) => EmitSoftFloatCallDefaultFpscr(context, nameof(SoftFloat32.FPAddFpscr), op1, op2));
            }
        }

        public static void Vpadd_I(ArmEmitterContext context)
        {
            OpCode32SimdReg op = (OpCode32SimdReg)context.CurrOp;

            if (Optimizations.UseSsse3)
            {
                EmitSsse3VectorPairwiseOp32(context, X86PaddInstruction);
            }
            else
            {
                EmitVectorPairwiseOpI32(context, (op1, op2) => context.Add(op1, op2), !op.U);
            }
        }

        public static void Vpmax_V(ArmEmitterContext context)
        {
            if (Optimizations.FastFP && Optimizations.UseSse2)
            {
                EmitSse2VectorPairwiseOpF32(context, Intrinsic.X86Maxps);
            }
            else
            {
                EmitVectorPairwiseOpF32(context, (op1, op2) => EmitSoftFloatCallDefaultFpscr(context, nameof(SoftFloat64.FPMaxFpscr), op1, op2));
            }
        }

        public static void Vpmax_I(ArmEmitterContext context)
        {
            OpCode32SimdReg op = (OpCode32SimdReg)context.CurrOp;

            if (Optimizations.UseSsse3)
            {
                EmitSsse3VectorPairwiseOp32(context, op.U ? X86PmaxuInstruction : X86PmaxsInstruction);
            }
            else
            {
                EmitVectorPairwiseOpI32(context, (op1, op2) => 
                {
                    Operand greater = op.U ? context.ICompareGreaterUI(op1, op2) : context.ICompareGreater(op1, op2);
                    return context.ConditionalSelect(greater, op1, op2);
                }, !op.U);
            }
        }

        public static void Vpmin_V(ArmEmitterContext context)
        {
            if (Optimizations.FastFP && Optimizations.UseSse2)
            {
                EmitSse2VectorPairwiseOpF32(context, Intrinsic.X86Minps);
            }
            else
            {
                EmitVectorPairwiseOpF32(context, (op1, op2) => EmitSoftFloatCallDefaultFpscr(context, nameof(SoftFloat32.FPMinFpscr), op1, op2));
            }
        }

        public static void Vpmin_I(ArmEmitterContext context)
        {
            OpCode32SimdReg op = (OpCode32SimdReg)context.CurrOp;

            if (Optimizations.UseSsse3)
            {
                EmitSsse3VectorPairwiseOp32(context, op.U ? X86PminuInstruction : X86PminsInstruction);
            }
            else
            {
                EmitVectorPairwiseOpI32(context, (op1, op2) =>
                {
                    Operand greater = op.U ? context.ICompareLessUI(op1, op2) : context.ICompareLess(op1, op2);
                    return context.ConditionalSelect(greater, op1, op2);
                }, !op.U);
            }
        }

        public static void Vrev(ArmEmitterContext context)
        {
            OpCode32SimdRev op = (OpCode32SimdRev)context.CurrOp;

            if (Optimizations.UseSsse3)
            {
                EmitVectorUnaryOpSimd32(context, (op1) =>
                {
                    Operand mask;
                    switch (op.Size)
                    {
                        case 3:
                            // Rev64
                            switch (op.Opc)
                            {
                                case 0:
                                    mask = X86GetElements(context, 0x08090a0b0c0d0e0fL, 0x0001020304050607L);
                                    return context.AddIntrinsic(Intrinsic.X86Pshufb, op1, mask);
                                case 1:
                                    mask = X86GetElements(context, 0x09080b0a0d0c0f0eL, 0x0100030205040706L);
                                    return context.AddIntrinsic(Intrinsic.X86Pshufb, op1, mask);
                                case 2:
                                    return context.AddIntrinsic(Intrinsic.X86Shufps, op1, op1, Const(1 | (0 << 2) | (3 << 4) | (2 << 6)));
                            }
                            break;
                        case 2:
                            // Rev32
                            switch (op.Opc)
                            {
                                case 0:
                                    mask = X86GetElements(context, 0x0c0d0e0f_08090a0bL, 0x04050607_00010203L);
                                    return context.AddIntrinsic(Intrinsic.X86Pshufb, op1, mask);
                                case 1:
                                    mask = X86GetElements(context, 0x0d0c0f0e_09080b0aL, 0x05040706_01000302L);
                                    return context.AddIntrinsic(Intrinsic.X86Pshufb, op1, mask);
                            }
                            break;
                        case 1:
                            // Rev16
                            mask = X86GetElements(context, 0x0e0f_0c0d_0a0b_0809L, 0x_0607_0405_0203_0001L);
                            return context.AddIntrinsic(Intrinsic.X86Pshufb, op1, mask);
                    }

                    throw new InvalidOperationException("Invalid VREV Opcode + Size combo."); // Should be unreachable.
                });
            }
            else
            {
                EmitVectorUnaryOpZx32(context, (op1) =>
                {
                    switch (op.Opc)
                    {
                        case 0:
                            switch (op.Size) // Swap bytes.
                            {
                                case 1:
                                    return InstEmitAluHelper.EmitReverseBytes16_32Op(context, op1);
                                case 2:
                                case 3:
                                    return context.ByteSwap(op1);
                            }
                            break;
                        case 1:
                            switch (op.Size)
                            {
                                case 2:
                                    return context.BitwiseOr(context.ShiftRightUI(context.BitwiseAnd(op1, Const(0xffff0000)), Const(16)),
                                                                context.ShiftLeft(context.BitwiseAnd(op1, Const(0x0000ffff)), Const(16)));
                                case 3:
                                    return context.BitwiseOr(
                                        context.BitwiseOr(context.ShiftRightUI(context.BitwiseAnd(op1, Const(0xffff000000000000ul)), Const(48)),
                                                             context.ShiftLeft(context.BitwiseAnd(op1, Const(0x000000000000fffful)), Const(48))),
                                        context.BitwiseOr(context.ShiftRightUI(context.BitwiseAnd(op1, Const(0x0000ffff00000000ul)), Const(16)),
                                                             context.ShiftLeft(context.BitwiseAnd(op1, Const(0x00000000ffff0000ul)), Const(16))));
                            }
                            break;
                        case 2:
                            // Swap upper and lower halves.
                            return context.BitwiseOr(context.ShiftRightUI(context.BitwiseAnd(op1, Const(0xffffffff00000000ul)), Const(32)),
                                                        context.ShiftLeft(context.BitwiseAnd(op1, Const(0x00000000fffffffful)), Const(32)));
                    }

                    throw new InvalidOperationException("Invalid VREV Opcode + Size combo."); // Should be unreachable.
                });
            }
        }

        public static void Vrecpe(ArmEmitterContext context)
        {
            OpCode32SimdSqrte op = (OpCode32SimdSqrte)context.CurrOp;

            if (op.F)
            {
                int sizeF = op.Size & 1;

                if (Optimizations.FastFP && Optimizations.UseSse2 && sizeF == 0)
                {
                    EmitVectorUnaryOpF32(context, Intrinsic.X86Rcpps, 0);
                }
                else
                {
                    EmitVectorUnaryOpF32(context, (op1) =>
                    {
                        return EmitSoftFloatCallDefaultFpscr(context, nameof(SoftFloat32.FPRecipEstimateFpscr), op1);
                    });
                }
            }
            else
            {
                throw new NotImplementedException("Integer Vrecpe not currently implemented.");
            }
        }

        public static void Vrecps(ArmEmitterContext context)
        {
            if (Optimizations.FastFP && Optimizations.UseSse2)
            {
                OpCode32SimdReg op = (OpCode32SimdReg)context.CurrOp;
                bool single = (op.Size & 1) == 0;

                // (2 - (n*m))
                EmitVectorBinaryOpSimd32(context, (n, m) =>
                {
                    if (single)
                    {
                        Operand maskTwo = X86GetAllElements(context, 2f);

                        Operand res = context.AddIntrinsic(Intrinsic.X86Mulps, n, m);

                        return context.AddIntrinsic(Intrinsic.X86Subps, maskTwo, res);
                    }
                    else
                    {
                        Operand maskTwo = X86GetAllElements(context, 2d);

                        Operand res = context.AddIntrinsic(Intrinsic.X86Mulpd, n, m);

                        return context.AddIntrinsic(Intrinsic.X86Subpd, maskTwo, res);
                    }
                });
            }
            else
            {
                EmitVectorBinaryOpF32(context, (op1, op2) =>
                {
                    return EmitSoftFloatCall(context, nameof(SoftFloat32.FPRecipStep), op1, op2);
                });
            }
        }

        public static void Vrsqrte(ArmEmitterContext context)
        {
            OpCode32SimdSqrte op = (OpCode32SimdSqrte)context.CurrOp;

            if (op.F)
            {
                int sizeF = op.Size & 1;

                if (Optimizations.FastFP && Optimizations.UseSse2 && sizeF == 0)
                {
                    EmitVectorUnaryOpF32(context, Intrinsic.X86Rsqrtps, 0);
                }
                else
                {
                    EmitVectorUnaryOpF32(context, (op1) =>
                    {
                        return EmitSoftFloatCallDefaultFpscr(context, nameof(SoftFloat32.FPRSqrtEstimateFpscr), op1);
                    });
                }
            }
            else
            {
                throw new NotImplementedException("Integer Vrsqrte not currently implemented.");
            }
        }

        public static void Vrsqrts(ArmEmitterContext context)
        {
            if (Optimizations.FastFP && Optimizations.UseSse2)
            {
                OpCode32SimdReg op = (OpCode32SimdReg)context.CurrOp;
                bool single = (op.Size & 1) == 0;

                // (3 - (n*m)) / 2
                EmitVectorBinaryOpSimd32(context, (n, m) =>
                {
                    if (single)
                    {
                        Operand maskHalf = X86GetAllElements(context, 0.5f);
                        Operand maskThree = X86GetAllElements(context, 3f);

                        Operand res = context.AddIntrinsic(Intrinsic.X86Mulps, n, m);

                        res = context.AddIntrinsic(Intrinsic.X86Subps, maskThree, res);
                        return context.AddIntrinsic(Intrinsic.X86Mulps, maskHalf, res);
                    }
                    else
                    {
                        Operand maskHalf = X86GetAllElements(context, 0.5d);
                        Operand maskThree = X86GetAllElements(context, 3d);

                        Operand res = context.AddIntrinsic(Intrinsic.X86Mulpd, n, m);

                        res = context.AddIntrinsic(Intrinsic.X86Subpd, maskThree, res);
                        return context.AddIntrinsic(Intrinsic.X86Mulpd, maskHalf, res);
                    }
                });
            }
            else
            {
                EmitVectorBinaryOpF32(context, (op1, op2) =>
                {
                    return EmitSoftFloatCall(context, nameof(SoftFloat32.FPRSqrtStep), op1, op2);
                });
            }
        }

        public static void Vsel(ArmEmitterContext context)
        {
            OpCode32SimdSel op = (OpCode32SimdSel)context.CurrOp;

            Operand condition = null;
            switch (op.Cc)
            {
                case OpCode32SimdSelMode.Eq:
                    condition = GetCondTrue(context, Condition.Eq);
                    break;
                case OpCode32SimdSelMode.Ge:
                    condition = GetCondTrue(context, Condition.Ge);
                    break;
                case OpCode32SimdSelMode.Gt:
                    condition = GetCondTrue(context, Condition.Gt);
                    break;
                case OpCode32SimdSelMode.Vs:
                    condition = GetCondTrue(context, Condition.Vs);
                    break;
            }

            EmitScalarBinaryOpI32(context, (op1, op2) =>
            {
                return context.ConditionalSelect(condition, op1, op2);
            });
        }

        public static void Vsqrt_S(ArmEmitterContext context)
        {
            if (Optimizations.FastFP && Optimizations.UseSse2)
            {
                EmitScalarUnaryOpF32(context, Intrinsic.X86Sqrtss, Intrinsic.X86Sqrtsd);
            }
            else
            {
                EmitScalarUnaryOpF32(context, (op1) =>
                {
                    return EmitSoftFloatCall(context, nameof(SoftFloat32.FPSqrt), op1);
                });
            }
        }

        public static void Vsub_S(ArmEmitterContext context)
        {
            if (Optimizations.FastFP && Optimizations.UseSse2)
            {
                EmitScalarBinaryOpF32(context, Intrinsic.X86Subss, Intrinsic.X86Subsd);
            }
            else
            {
                EmitScalarBinaryOpF32(context, (op1, op2) => context.Subtract(op1, op2));
            }
        }

        public static void Vsub_V(ArmEmitterContext context)
        {
            if (Optimizations.FastFP && Optimizations.UseSse2)
            {
                EmitVectorBinaryOpF32(context, Intrinsic.X86Subps, Intrinsic.X86Subpd);
            }
            else
            {
                EmitVectorBinaryOpF32(context, (op1, op2) => context.Subtract(op1, op2));
            }
        }

        public static void Vsub_I(ArmEmitterContext context)
        {
            if (Optimizations.UseSse2)
            {
                OpCode32SimdReg op = (OpCode32SimdReg)context.CurrOp;
                EmitVectorBinaryOpSimd32(context, (op1, op2) => context.AddIntrinsic(X86PsubInstruction[op.Size], op1, op2));
            }
            else
            {
                EmitVectorBinaryOpZx32(context, (op1, op2) => context.Subtract(op1, op2));
            }
        }

        public static void Vsubw_I(ArmEmitterContext context)
        {
            OpCode32SimdRegWide op = (OpCode32SimdRegWide)context.CurrOp;

            EmitVectorBinaryWideOpI32(context, (op1, op2) => context.Subtract(op1, op2), !op.U);
        }

        private static void EmitSse41MaxMinNumOpF32(ArmEmitterContext context, bool isMaxNum, bool scalar)
        {
            IOpCode32Simd op = (IOpCode32Simd)context.CurrOp;

            Func<Operand, Operand, Operand> genericEmit = (n, m) =>
            {
                Operand nNum = context.Copy(n);
                Operand mNum = context.Copy(m);

                InstEmit.EmitSse2VectorIsNaNOpF(context, nNum, out Operand nQNaNMask, out _, isQNaN: true);
                InstEmit.EmitSse2VectorIsNaNOpF(context, mNum, out Operand mQNaNMask, out _, isQNaN: true);

                int sizeF = op.Size & 1;

                if (sizeF == 0)
                {
                    Operand negInfMask = X86GetAllElements(context, isMaxNum ? float.NegativeInfinity : float.PositiveInfinity);

                    Operand nMask = context.AddIntrinsic(Intrinsic.X86Andnps, mQNaNMask, nQNaNMask);
                    Operand mMask = context.AddIntrinsic(Intrinsic.X86Andnps, nQNaNMask, mQNaNMask);

                    nNum = context.AddIntrinsic(Intrinsic.X86Blendvps, nNum, negInfMask, nMask);
                    mNum = context.AddIntrinsic(Intrinsic.X86Blendvps, mNum, negInfMask, mMask);

                    return context.AddIntrinsic(isMaxNum ? Intrinsic.X86Maxps : Intrinsic.X86Minps, nNum, mNum);
                }
                else /* if (sizeF == 1) */
                {
                    Operand negInfMask = X86GetAllElements(context, isMaxNum ? double.NegativeInfinity : double.PositiveInfinity);

                    Operand nMask = context.AddIntrinsic(Intrinsic.X86Andnpd, mQNaNMask, nQNaNMask);
                    Operand mMask = context.AddIntrinsic(Intrinsic.X86Andnpd, nQNaNMask, mQNaNMask);

                    nNum = context.AddIntrinsic(Intrinsic.X86Blendvpd, nNum, negInfMask, nMask);
                    mNum = context.AddIntrinsic(Intrinsic.X86Blendvpd, mNum, negInfMask, mMask);

                    return context.AddIntrinsic(isMaxNum ? Intrinsic.X86Maxpd : Intrinsic.X86Minpd, nNum, mNum);
                }
            };

            if (scalar)
            {
                EmitScalarBinaryOpSimd32(context, genericEmit);
            }
            else
            {
                EmitVectorBinaryOpSimd32(context, genericEmit);
            }
        }

        private static Operand EmitPolynomialMultiply(ArmEmitterContext context, Operand op1, Operand op2, int eSize)
        {
            Debug.Assert(eSize <= 32);

            Operand result = eSize == 32 ? Const(0L) : Const(0);

            if (eSize == 32)
            {
                op1 = context.ZeroExtend32(OperandType.I64, op1);
                op2 = context.ZeroExtend32(OperandType.I64, op2);
            }

            for (int i = 0; i < eSize; i++)
            {
                Operand mask = context.BitwiseAnd(op1, Const(op1.Type, 1L << i));

                result = context.BitwiseExclusiveOr(result, context.Multiply(op2, mask));
            }

            return result;
        }
    }
}<|MERGE_RESOLUTION|>--- conflicted
+++ resolved
@@ -288,16 +288,7 @@
         {
             if (Optimizations.FastFP && Optimizations.UseFma)
             {
-<<<<<<< HEAD
-                OpCode32SimdRegS op = (OpCode32SimdRegS)context.CurrOp;
-
-                Operand negVm = context.Negate(ExtractScalar(context, op.GetOperandType(), op.Vm));
-                InsertScalar(context, op.Vm, negVm);
-
-                EmitScalarTernaryOpF32(context, Intrinsic.X86Vfmsub231ss, Intrinsic.X86Vfmsub231sd);
-=======
                 EmitScalarTernaryOpF32(context, Intrinsic.X86Vfnmsub231ss, Intrinsic.X86Vfnmsub231sd);
->>>>>>> 3484265d
             }
             else
             {
