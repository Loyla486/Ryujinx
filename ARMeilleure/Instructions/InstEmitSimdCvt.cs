using ARMeilleure.Decoders;
using ARMeilleure.IntermediateRepresentation;
using ARMeilleure.State;
using ARMeilleure.Translation;
using System;
using System.Diagnostics;

using static ARMeilleure.Instructions.InstEmitHelper;
using static ARMeilleure.Instructions.InstEmitSimdHelper;
using static ARMeilleure.IntermediateRepresentation.OperandHelper;

namespace ARMeilleure.Instructions
{
    using Func1I = Func<Operand, Operand>;

    static partial class InstEmit
    {
        public static void Fcvt_S(ArmEmitterContext context)
        {
            OpCodeSimd op = (OpCodeSimd)context.CurrOp;

            if (op.Size == 0 && op.Opc == 1) // Single -> Double.
            {
                if (Optimizations.UseSse2)
                {
                    Operand n = GetVec(op.Rn);

                    Operand res = context.AddIntrinsic(Intrinsic.X86Cvtss2sd, context.VectorZero(), n);

                    context.Copy(GetVec(op.Rd), res);
                }
                else
                {
                    Operand ne = context.VectorExtract(OperandType.FP32, GetVec(op.Rn), 0);

                    Operand res = context.ConvertToFP(OperandType.FP64, ne);

                    context.Copy(GetVec(op.Rd), context.VectorInsert(context.VectorZero(), res, 0));
                }
            }
            else if (op.Size == 1 && op.Opc == 0) // Double -> Single.
            {
                if (Optimizations.UseSse2)
                {
                    Operand n = GetVec(op.Rn);

                    Operand res = context.AddIntrinsic(Intrinsic.X86Cvtsd2ss, context.VectorZero(), n);

                    context.Copy(GetVec(op.Rd), res);
                }
                else
                {
                    Operand ne = context.VectorExtract(OperandType.FP64, GetVec(op.Rn), 0);

                    Operand res = context.ConvertToFP(OperandType.FP32, ne);

                    context.Copy(GetVec(op.Rd), context.VectorInsert(context.VectorZero(), res, 0));
                }
            }
            else if (op.Size == 0 && op.Opc == 3) // Single -> Half.
            {
                Operand ne = context.VectorExtract(OperandType.FP32, GetVec(op.Rn), 0);

                Operand res = context.SoftFloatCall(nameof(SoftFloat32_16), nameof(SoftFloat32_16.FPConvert), ne);

                res = context.ZeroExtend16(OperandType.I64, res);

                context.Copy(GetVec(op.Rd), EmitVectorInsert(context, context.VectorZero(), res, 0, 1));
            }
            else if (op.Size == 3 && op.Opc == 0) // Half -> Single.
            {
                Operand ne = EmitVectorExtractZx(context, op.Rn, 0, 1);

                Operand res = context.SoftFloatCall(nameof(SoftFloat16_32), nameof(SoftFloat16_32.FPConvert), ne);

                context.Copy(GetVec(op.Rd), context.VectorInsert(context.VectorZero(), res, 0));
            }
            else if (op.Size == 1 && op.Opc == 3) // Double -> Half.
            {
                throw new NotImplementedException("Double-precision to half-precision.");
            }
            else if (op.Size == 3 && op.Opc == 1) // Double -> Half.
            {
                throw new NotImplementedException("Half-precision to double-precision.");
            }
            else // Invalid encoding.
            {
                Debug.Assert(false, $"type == {op.Size} && opc == {op.Opc}");
            }
        }

        public static void Fcvtas_Gp(ArmEmitterContext context)
        {
            EmitFcvt_s_Gp(context, (op1) => EmitRoundMathCall(context, MidpointRounding.AwayFromZero, op1));
        }

        public static void Fcvtau_Gp(ArmEmitterContext context)
        {
            EmitFcvt_u_Gp(context, (op1) => EmitRoundMathCall(context, MidpointRounding.AwayFromZero, op1));
        }

        public static void Fcvtl_V(ArmEmitterContext context)
        {
            OpCodeSimd op = (OpCodeSimd)context.CurrOp;

            int sizeF = op.Size & 1;

            if (Optimizations.UseSse2 && sizeF == 1)
            {
                Operand n = GetVec(op.Rn);
                Operand res;

                if (op.RegisterSize == RegisterSize.Simd128)
                {
                    res = context.AddIntrinsic(Intrinsic.X86Movhlps, n, n);
                }
                else
                {
                    res = n;
                }

                res = context.AddIntrinsic(Intrinsic.X86Cvtps2pd, res);

                context.Copy(GetVec(op.Rd), res);
            }
            else
            {
                Operand res = context.VectorZero();

                int elems = 4 >> sizeF;

                int part = op.RegisterSize == RegisterSize.Simd128 ? elems : 0;

                for (int index = 0; index < elems; index++)
                {
                    if (sizeF == 0)
                    {
                        Operand ne = EmitVectorExtractZx(context, op.Rn, part + index, 1);

                        Operand e = context.SoftFloatCall(nameof(SoftFloat16_32), nameof(SoftFloat16_32.FPConvert), ne);

                        res = context.VectorInsert(res, e, index);
                    }
                    else /* if (sizeF == 1) */
                    {
                        Operand ne = context.VectorExtract(OperandType.FP32, GetVec(op.Rn), part + index);

                        Operand e = context.ConvertToFP(OperandType.FP64, ne);

                        res = context.VectorInsert(res, e, index);
                    }
                }

                context.Copy(GetVec(op.Rd), res);
            }
        }

        public static void Fcvtms_Gp(ArmEmitterContext context)
        {
<<<<<<< HEAD
            EmitFcvt_s_Gp(context, (op1) => EmitUnaryMathCall(context, nameof(Math.Floor), op1));
=======
            if (Optimizations.UseSse41)
            {
                EmitSse41Fcvts_Gp(context, FPRoundingMode.TowardsMinusInfinity, isFixed: false);
            }
            else
            {
                EmitFcvt_s_Gp(context, (op1) => EmitUnaryMathCall(context, MathF.Floor, Math.Floor, op1));
            }
>>>>>>> 0915731a
        }

        public static void Fcvtmu_Gp(ArmEmitterContext context)
        {
<<<<<<< HEAD
            EmitFcvt_u_Gp(context, (op1) => EmitUnaryMathCall(context, nameof(Math.Floor), op1));
=======
            if (Optimizations.UseSse41)
            {
                EmitSse41Fcvtu_Gp(context, FPRoundingMode.TowardsMinusInfinity, isFixed: false);
            }
            else
            {
                EmitFcvt_u_Gp(context, (op1) => EmitUnaryMathCall(context, MathF.Floor, Math.Floor, op1));
            }
>>>>>>> 0915731a
        }

        public static void Fcvtn_V(ArmEmitterContext context)
        {
            OpCodeSimd op = (OpCodeSimd)context.CurrOp;

            int sizeF = op.Size & 1;

            if (Optimizations.UseSse2 && sizeF == 1)
            {
                Operand d = GetVec(op.Rd);

                Operand res = context.VectorZeroUpper64(d);

                Operand nInt = context.AddIntrinsic(Intrinsic.X86Cvtpd2ps, GetVec(op.Rn));

                nInt = context.AddIntrinsic(Intrinsic.X86Movlhps, nInt, nInt);

                Intrinsic movInst = op.RegisterSize == RegisterSize.Simd128
                    ? Intrinsic.X86Movlhps
                    : Intrinsic.X86Movhlps;

                res = context.AddIntrinsic(movInst, res, nInt);

                context.Copy(d, res);
            }
            else
            {
                OperandType type = sizeF == 0 ? OperandType.FP32 : OperandType.FP64;

                int elems = 4 >> sizeF;

                int part = op.RegisterSize == RegisterSize.Simd128 ? elems : 0;

                Operand d = GetVec(op.Rd);

                Operand res = part == 0 ? context.VectorZero() : context.Copy(d);

                for (int index = 0; index < elems; index++)
                {
                    Operand ne = context.VectorExtract(type, GetVec(op.Rn), 0);

                    if (sizeF == 0)
                    {
                        Operand e = context.SoftFloatCall(nameof(SoftFloat32_16), nameof(SoftFloat32_16.FPConvert), ne);

                        e = context.ZeroExtend16(OperandType.I64, e);

                        res = EmitVectorInsert(context, res, e, part + index, 1);
                    }
                    else /* if (sizeF == 1) */
                    {
                        Operand e = context.ConvertToFP(OperandType.FP32, ne);

                        res = context.VectorInsert(res, e, part + index);
                    }
                }

                context.Copy(d, res);
            }
        }

        public static void Fcvtns_S(ArmEmitterContext context)
        {
            if (Optimizations.UseSse41)
            {
                EmitSse41Fcvts(context, FPRoundingMode.ToNearest, scalar: true);
            }
            else
            {
                EmitFcvtn(context, signed: true, scalar: true);
            }
        }

        public static void Fcvtns_V(ArmEmitterContext context)
        {
            if (Optimizations.UseSse41)
            {
                EmitSse41Fcvts(context, FPRoundingMode.ToNearest, scalar: false);
            }
            else
            {
                EmitFcvtn(context, signed: true, scalar: false);
            }
        }

        public static void Fcvtnu_S(ArmEmitterContext context)
        {
            if (Optimizations.UseSse41)
            {
                EmitSse41Fcvtu(context, FPRoundingMode.ToNearest, scalar: true);
            }
            else
            {
                EmitFcvtn(context, signed: false, scalar: true);
            }
        }

        public static void Fcvtnu_V(ArmEmitterContext context)
        {
            if (Optimizations.UseSse41)
            {
                EmitSse41Fcvtu(context, FPRoundingMode.ToNearest, scalar: false);
            }
            else
            {
                EmitFcvtn(context, signed: false, scalar: false);
            }
        }

        public static void Fcvtps_Gp(ArmEmitterContext context)
        {
<<<<<<< HEAD
            EmitFcvt_s_Gp(context, (op1) => EmitUnaryMathCall(context, nameof(Math.Ceiling), op1));
=======
            if (Optimizations.UseSse41)
            {
                EmitSse41Fcvts_Gp(context, FPRoundingMode.TowardsPlusInfinity, isFixed: false);
            }
            else
            {
                EmitFcvt_s_Gp(context, (op1) => EmitUnaryMathCall(context, MathF.Ceiling, Math.Ceiling, op1));
            }
>>>>>>> 0915731a
        }

        public static void Fcvtpu_Gp(ArmEmitterContext context)
        {
<<<<<<< HEAD
            EmitFcvt_u_Gp(context, (op1) => EmitUnaryMathCall(context, nameof(Math.Ceiling), op1));
=======
            if (Optimizations.UseSse41)
            {
                EmitSse41Fcvtu_Gp(context, FPRoundingMode.TowardsPlusInfinity, isFixed: false);
            }
            else
            {
                EmitFcvt_u_Gp(context, (op1) => EmitUnaryMathCall(context, MathF.Ceiling, Math.Ceiling, op1));
            }
>>>>>>> 0915731a
        }

        public static void Fcvtzs_Gp(ArmEmitterContext context)
        {
            if (Optimizations.UseSse41)
            {
                EmitSse41Fcvts_Gp(context, FPRoundingMode.TowardsZero, isFixed: false);
            }
            else
            {
                EmitFcvt_s_Gp(context, (op1) => op1);
            }
        }

        public static void Fcvtzs_Gp_Fixed(ArmEmitterContext context)
        {
            if (Optimizations.UseSse41)
            {
                EmitSse41Fcvts_Gp(context, FPRoundingMode.TowardsZero, isFixed: true);
            }
            else
            {
                EmitFcvtzs_Gp_Fixed(context);
            }
        }

        public static void Fcvtzs_S(ArmEmitterContext context)
        {
            if (Optimizations.UseSse41)
            {
                EmitSse41Fcvts(context, FPRoundingMode.TowardsZero, scalar: true);
            }
            else
            {
                EmitFcvtz(context, signed: true, scalar: true);
            }
        }

        public static void Fcvtzs_V(ArmEmitterContext context)
        {
            if (Optimizations.UseSse41)
            {
                EmitSse41Fcvts(context, FPRoundingMode.TowardsZero, scalar: false);
            }
            else
            {
                EmitFcvtz(context, signed: true, scalar: false);
            }
        }

        public static void Fcvtzs_V_Fixed(ArmEmitterContext context)
        {
            if (Optimizations.UseSse41)
            {
                EmitSse41Fcvts(context, FPRoundingMode.TowardsZero, scalar: false);
            }
            else
            {
                EmitFcvtz(context, signed: true, scalar: false);
            }
        }

        public static void Fcvtzu_Gp(ArmEmitterContext context)
        {
            if (Optimizations.UseSse41)
            {
                EmitSse41Fcvtu_Gp(context, FPRoundingMode.TowardsZero, isFixed: false);
            }
            else
            {
                EmitFcvt_u_Gp(context, (op1) => op1);
            }
        }

        public static void Fcvtzu_Gp_Fixed(ArmEmitterContext context)
        {
            if (Optimizations.UseSse41)
            {
                EmitSse41Fcvtu_Gp(context, FPRoundingMode.TowardsZero, isFixed: true);
            }
            else
            {
                EmitFcvtzu_Gp_Fixed(context);
            }
        }

        public static void Fcvtzu_S(ArmEmitterContext context)
        {
            if (Optimizations.UseSse41)
            {
                EmitSse41Fcvtu(context, FPRoundingMode.TowardsZero, scalar: true);
            }
            else
            {
                EmitFcvtz(context, signed: false, scalar: true);
            }
        }

        public static void Fcvtzu_V(ArmEmitterContext context)
        {
            if (Optimizations.UseSse41)
            {
                EmitSse41Fcvtu(context, FPRoundingMode.TowardsZero, scalar: false);
            }
            else
            {
                EmitFcvtz(context, signed: false, scalar: false);
            }
        }

        public static void Fcvtzu_V_Fixed(ArmEmitterContext context)
        {
            if (Optimizations.UseSse41)
            {
                EmitSse41Fcvtu(context, FPRoundingMode.TowardsZero, scalar: false);
            }
            else
            {
                EmitFcvtz(context, signed: false, scalar: false);
            }
        }

        public static void Scvtf_Gp(ArmEmitterContext context)
        {
            OpCodeSimdCvt op = (OpCodeSimdCvt)context.CurrOp;

            Operand res = GetIntOrZR(context, op.Rn);

            if (op.RegisterSize == RegisterSize.Int32)
            {
                res = context.SignExtend32(OperandType.I64, res);
            }

            res = EmitFPConvert(context, res, op.Size, signed: true);

            context.Copy(GetVec(op.Rd), context.VectorInsert(context.VectorZero(), res, 0));
        }

        public static void Scvtf_Gp_Fixed(ArmEmitterContext context)
        {
            OpCodeSimdCvt op = (OpCodeSimdCvt)context.CurrOp;

            Operand res = GetIntOrZR(context, op.Rn);

            if (op.RegisterSize == RegisterSize.Int32)
            {
                res = context.SignExtend32(OperandType.I64, res);
            }

            res = EmitFPConvert(context, res, op.Size, signed: true);

            res = EmitI2fFBitsMul(context, res, op.FBits);

            context.Copy(GetVec(op.Rd), context.VectorInsert(context.VectorZero(), res, 0));
        }

        public static void Scvtf_S(ArmEmitterContext context)
        {
            if (Optimizations.UseSse2)
            {
                EmitSse2Scvtf(context, scalar: true);
            }
            else
            {
                OpCodeSimd op = (OpCodeSimd)context.CurrOp;

                int sizeF = op.Size & 1;

                Operand res = EmitVectorLongExtract(context, op.Rn, 0, sizeF + 2);

                res = EmitFPConvert(context, res, op.Size, signed: true);

                context.Copy(GetVec(op.Rd), context.VectorInsert(context.VectorZero(), res, 0));
            }
        }

        public static void Scvtf_V(ArmEmitterContext context)
        {
            if (Optimizations.UseSse2)
            {
                EmitSse2Scvtf(context, scalar: false);
            }
            else
            {
                EmitVectorCvtf(context, signed: true);
            }
        }

        public static void Scvtf_V_Fixed(ArmEmitterContext context)
        {
            if (Optimizations.UseSse2)
            {
                EmitSse2Scvtf(context, scalar: false);
            }
            else
            {
                EmitVectorCvtf(context, signed: true);
            }
        }

        public static void Ucvtf_Gp(ArmEmitterContext context)
        {
            OpCodeSimdCvt op = (OpCodeSimdCvt)context.CurrOp;

            Operand res = GetIntOrZR(context, op.Rn);

            res = EmitFPConvert(context, res, op.Size, signed: false);

            context.Copy(GetVec(op.Rd), context.VectorInsert(context.VectorZero(), res, 0));
        }

        public static void Ucvtf_Gp_Fixed(ArmEmitterContext context)
        {
            OpCodeSimdCvt op = (OpCodeSimdCvt)context.CurrOp;

            Operand res = GetIntOrZR(context, op.Rn);

            res = EmitFPConvert(context, res, op.Size, signed: false);

            res = EmitI2fFBitsMul(context, res, op.FBits);

            context.Copy(GetVec(op.Rd), context.VectorInsert(context.VectorZero(), res, 0));
        }

        public static void Ucvtf_S(ArmEmitterContext context)
        {
            if (Optimizations.UseSse2)
            {
                EmitSse2Ucvtf(context, scalar: true);
            }
            else
            {
                OpCodeSimd op = (OpCodeSimd)context.CurrOp;

                int sizeF = op.Size & 1;

                Operand ne = EmitVectorLongExtract(context, op.Rn, 0, sizeF + 2);

                Operand res = EmitFPConvert(context, ne, sizeF, signed: false);

                context.Copy(GetVec(op.Rd), context.VectorInsert(context.VectorZero(), res, 0));
            }
        }

        public static void Ucvtf_V(ArmEmitterContext context)
        {
            if (Optimizations.UseSse2)
            {
                EmitSse2Ucvtf(context, scalar: false);
            }
            else
            {
                EmitVectorCvtf(context, signed: false);
            }
        }

        public static void Ucvtf_V_Fixed(ArmEmitterContext context)
        {
            if (Optimizations.UseSse2)
            {
                EmitSse2Ucvtf(context, scalar: false);
            }
            else
            {
                EmitVectorCvtf(context, signed: false);
            }
        }

        private static void EmitFcvtn(ArmEmitterContext context, bool signed, bool scalar)
        {
            OpCodeSimd op = (OpCodeSimd)context.CurrOp;

            Operand res = context.VectorZero();

            Operand n = GetVec(op.Rn);

            int sizeF = op.Size & 1;
            int sizeI = sizeF + 2;

            OperandType type = sizeF == 0 ? OperandType.FP32 : OperandType.FP64;

            int elems = !scalar ? op.GetBytesCount() >> sizeI : 1;

            for (int index = 0; index < elems; index++)
            {
                Operand ne = context.VectorExtract(type, n, index);

                Operand e = EmitRoundMathCall(context, MidpointRounding.ToEven, ne);

                if (sizeF == 0)
                {
                    string name = signed ? nameof(SoftFallback.SatF32ToS32) : nameof(SoftFallback.SatF32ToU32);

                    e = context.SoftFallbackCall(name, e);

                    e = context.ZeroExtend32(OperandType.I64, e);
                }
                else /* if (sizeF == 1) */
                {
                    string name = signed ? nameof(SoftFallback.SatF64ToS64) : nameof(SoftFallback.SatF64ToU64);

                    e = context.SoftFallbackCall(name, e);
                }

                res = EmitVectorInsert(context, res, e, index, sizeI);
            }

            context.Copy(GetVec(op.Rd), res);
        }

        private static void EmitFcvtz(ArmEmitterContext context, bool signed, bool scalar)
        {
            OpCodeSimd op = (OpCodeSimd)context.CurrOp;

            Operand res = context.VectorZero();

            Operand n = GetVec(op.Rn);

            int sizeF = op.Size & 1;
            int sizeI = sizeF + 2;

            OperandType type = sizeF == 0 ? OperandType.FP32 : OperandType.FP64;

            int fBits = GetFBits(context);

            int elems = !scalar ? op.GetBytesCount() >> sizeI : 1;

            for (int index = 0; index < elems; index++)
            {
                Operand ne = context.VectorExtract(type, n, index);

                Operand e = EmitF2iFBitsMul(context, ne, fBits);

                if (sizeF == 0)
                {
                    string name = signed ? nameof(SoftFallback.SatF32ToS32) : nameof(SoftFallback.SatF32ToU32);

                    e = context.SoftFallbackCall(name, e);

                    e = context.ZeroExtend32(OperandType.I64, e);
                }
                else /* if (sizeF == 1) */
                {
                    string name = signed ? nameof(SoftFallback.SatF64ToS64) : nameof(SoftFallback.SatF64ToU64);

                    e = context.SoftFallbackCall(name, e);
                }

                res = EmitVectorInsert(context, res, e, index, sizeI);
            }

            context.Copy(GetVec(op.Rd), res);
        }

        private static void EmitFcvt_s_Gp(ArmEmitterContext context, Func1I emit)
        {
            EmitFcvt___Gp(context, emit, signed: true);
        }

        private static void EmitFcvt_u_Gp(ArmEmitterContext context, Func1I emit)
        {
            EmitFcvt___Gp(context, emit, signed: false);
        }

        private static void EmitFcvt___Gp(ArmEmitterContext context, Func1I emit, bool signed)
        {
            OpCodeSimdCvt op = (OpCodeSimdCvt)context.CurrOp;

            OperandType type = op.Size == 0 ? OperandType.FP32 : OperandType.FP64;

            Operand ne = context.VectorExtract(type, GetVec(op.Rn), 0);

            Operand res = signed
                ? EmitScalarFcvts(context, emit(ne), 0)
                : EmitScalarFcvtu(context, emit(ne), 0);

            SetIntOrZR(context, op.Rd, res);
        }

        private static void EmitFcvtzs_Gp_Fixed(ArmEmitterContext context)
        {
            EmitFcvtz__Gp_Fixed(context, signed: true);
        }

        private static void EmitFcvtzu_Gp_Fixed(ArmEmitterContext context)
        {
            EmitFcvtz__Gp_Fixed(context, signed: false);
        }

        private static void EmitFcvtz__Gp_Fixed(ArmEmitterContext context, bool signed)
        {
            OpCodeSimdCvt op = (OpCodeSimdCvt)context.CurrOp;

            OperandType type = op.Size == 0 ? OperandType.FP32 : OperandType.FP64;

            Operand ne = context.VectorExtract(type, GetVec(op.Rn), 0);

            Operand res = signed
                ? EmitScalarFcvts(context, ne, op.FBits)
                : EmitScalarFcvtu(context, ne, op.FBits);

            SetIntOrZR(context, op.Rd, res);
        }

        private static void EmitVectorCvtf(ArmEmitterContext context, bool signed)
        {
            OpCodeSimd op = (OpCodeSimd)context.CurrOp;

            Operand res = context.VectorZero();

            int sizeF = op.Size & 1;
            int sizeI = sizeF + 2;

            int fBits = GetFBits(context);

            int elems = op.GetBytesCount() >> sizeI;

            for (int index = 0; index < elems; index++)
            {
                Operand ne = EmitVectorLongExtract(context, op.Rn, index, sizeI);

                Operand e = EmitFPConvert(context, ne, sizeF, signed);

                e = EmitI2fFBitsMul(context, e, fBits);

                res = context.VectorInsert(res, e, index);
            }

            context.Copy(GetVec(op.Rd), res);
        }

        private static int GetFBits(ArmEmitterContext context)
        {
            if (context.CurrOp is OpCodeSimdShImm op)
            {
                return GetImmShr(op);
            }

            return 0;
        }

        private static Operand EmitFPConvert(ArmEmitterContext context, Operand value, int size, bool signed)
        {
            Debug.Assert(value.Type == OperandType.I32 || value.Type == OperandType.I64);
            Debug.Assert((uint)size < 2);

            OperandType type = size == 0 ? OperandType.FP32 : OperandType.FP64;

            if (signed)
            {
                return context.ConvertToFP(type, value);
            }
            else
            {
                return context.ConvertToFPUI(type, value);
            }
        }

        private static Operand EmitScalarFcvts(ArmEmitterContext context, Operand value, int fBits)
        {
            Debug.Assert(value.Type == OperandType.FP32 || value.Type == OperandType.FP64);

            value = EmitF2iFBitsMul(context, value, fBits);

            string name;

            if (context.CurrOp.RegisterSize == RegisterSize.Int32)
            {
                name = value.Type == OperandType.FP32 ? nameof(SoftFallback.SatF32ToS32) : nameof(SoftFallback.SatF64ToS32);
            }
            else
            {
                name = value.Type == OperandType.FP32 ? nameof(SoftFallback.SatF32ToS64) : nameof(SoftFallback.SatF64ToS64);
            }

            return context.SoftFallbackCall(name, value);
        }

        private static Operand EmitScalarFcvtu(ArmEmitterContext context, Operand value, int fBits)
        {
            Debug.Assert(value.Type == OperandType.FP32 || value.Type == OperandType.FP64);

            value = EmitF2iFBitsMul(context, value, fBits);

            string name;

            if (context.CurrOp.RegisterSize == RegisterSize.Int32)
            {
                name = value.Type == OperandType.FP32 ? nameof(SoftFallback.SatF32ToU32) : nameof(SoftFallback.SatF64ToU32);
            }
            else
            {
                name = value.Type == OperandType.FP32 ? nameof(SoftFallback.SatF32ToU64) : nameof(SoftFallback.SatF64ToU64);
            }

            return context.SoftFallbackCall(name, value);
        }

        private static Operand EmitF2iFBitsMul(ArmEmitterContext context, Operand value, int fBits)
        {
            Debug.Assert(value.Type == OperandType.FP32 || value.Type == OperandType.FP64);

            if (fBits == 0)
            {
                return value;
            }

            if (value.Type == OperandType.FP32)
            {
                return context.Multiply(value, ConstF(MathF.Pow(2f, fBits)));
            }
            else /* if (value.Type == OperandType.FP64) */
            {
                return context.Multiply(value, ConstF(Math.Pow(2d, fBits)));
            }
        }

        private static Operand EmitI2fFBitsMul(ArmEmitterContext context, Operand value, int fBits)
        {
            Debug.Assert(value.Type == OperandType.FP32 || value.Type == OperandType.FP64);

            if (fBits == 0)
            {
                return value;
            }

            if (value.Type == OperandType.FP32)
            {
                return context.Multiply(value, ConstF(1f / MathF.Pow(2f, fBits)));
            }
            else /* if (value.Type == OperandType.FP64) */
            {
                return context.Multiply(value, ConstF(1d / Math.Pow(2d, fBits)));
            }
        }

        private static Operand EmitSse2CvtDoubleToInt64OpF(ArmEmitterContext context, Operand opF, bool scalar)
        {
            Debug.Assert(opF.Type == OperandType.V128);

            Operand longL = context.AddIntrinsicLong  (Intrinsic.X86Cvtsd2si, opF); // opFL
            Operand res   = context.VectorCreateScalar(longL);

            if (!scalar)
            {
                Operand opFH  = context.AddIntrinsic      (Intrinsic.X86Movhlps,  res, opF); // res doesn't matter.
                Operand longH = context.AddIntrinsicLong  (Intrinsic.X86Cvtsd2si, opFH);
                Operand resH  = context.VectorCreateScalar(longH);
                        res   = context.AddIntrinsic      (Intrinsic.X86Movlhps,  res, resH);
            }

            return res;
        }

        private static Operand EmitSse2CvtInt64ToDoubleOp(ArmEmitterContext context, Operand op, bool scalar)
        {
            Debug.Assert(op.Type == OperandType.V128);

            Operand longL = context.AddIntrinsicLong(Intrinsic.X86Cvtsi2si, op); // opL
            Operand res   = context.AddIntrinsic    (Intrinsic.X86Cvtsi2sd, context.VectorZero(), longL);

            if (!scalar)
            {
                Operand opH   = context.AddIntrinsic    (Intrinsic.X86Movhlps,  res, op);    // res doesn't matter.
                Operand longH = context.AddIntrinsicLong(Intrinsic.X86Cvtsi2si, opH);
                Operand resH  = context.AddIntrinsic    (Intrinsic.X86Cvtsi2sd, res, longH); // res doesn't matter.
                        res   = context.AddIntrinsic    (Intrinsic.X86Movlhps,  res, resH);
            }

            return res;
        }

        private static void EmitSse2Scvtf(ArmEmitterContext context, bool scalar)
        {
            OpCodeSimd op = (OpCodeSimd)context.CurrOp;

            Operand n = GetVec(op.Rn);

            // sizeF == ((OpCodeSimdShImm)op).Size - 2
            int sizeF = op.Size & 1;

            if (sizeF == 0)
            {
                Operand res = context.AddIntrinsic(Intrinsic.X86Cvtdq2ps, n);

                if (op is OpCodeSimdShImm fixedOp)
                {
                    int fBits = GetImmShr(fixedOp);

                    // BitConverter.Int32BitsToSingle(fpScaled) == 1f / MathF.Pow(2f, fBits)
                    int fpScaled = 0x3F800000 - fBits * 0x800000;

                    Operand fpScaledMask = scalar
                        ? X86GetScalar     (context, fpScaled)
                        : X86GetAllElements(context, fpScaled);

                    res = context.AddIntrinsic(Intrinsic.X86Mulps, res, fpScaledMask);
                }

                if (scalar)
                {
                    res = context.VectorZeroUpper96(res);
                }
                else if (op.RegisterSize == RegisterSize.Simd64)
                {
                    res = context.VectorZeroUpper64(res);
                }

                context.Copy(GetVec(op.Rd), res);
            }
            else /* if (sizeF == 1) */
            {
                Operand res = EmitSse2CvtInt64ToDoubleOp(context, n, scalar);

                if (op is OpCodeSimdShImm fixedOp)
                {
                    int fBits = GetImmShr(fixedOp);

                    // BitConverter.Int64BitsToDouble(fpScaled) == 1d / Math.Pow(2d, fBits)
                    long fpScaled = 0x3FF0000000000000L - fBits * 0x10000000000000L;

                    Operand fpScaledMask = scalar
                        ? X86GetScalar     (context, fpScaled)
                        : X86GetAllElements(context, fpScaled);

                    res = context.AddIntrinsic(Intrinsic.X86Mulpd, res, fpScaledMask);
                }

                if (scalar)
                {
                    res = context.VectorZeroUpper64(res);
                }

                context.Copy(GetVec(op.Rd), res);
            }
        }

        private static void EmitSse2Ucvtf(ArmEmitterContext context, bool scalar)
        {
            OpCodeSimd op = (OpCodeSimd)context.CurrOp;

            Operand n = GetVec(op.Rn);

            // sizeF == ((OpCodeSimdShImm)op).Size - 2
            int sizeF = op.Size & 1;

            if (sizeF == 0)
            {
                Operand mask = scalar // 65536.000f (1 << 16)
                    ? X86GetScalar     (context, 0x47800000)
                    : X86GetAllElements(context, 0x47800000);

                Operand res = context.AddIntrinsic(Intrinsic.X86Psrld, n, Const(16));
                        res = context.AddIntrinsic(Intrinsic.X86Cvtdq2ps, res);
                        res = context.AddIntrinsic(Intrinsic.X86Mulps, res, mask);

                Operand res2 = context.AddIntrinsic(Intrinsic.X86Pslld, n, Const(16));
                        res2 = context.AddIntrinsic(Intrinsic.X86Psrld, res2, Const(16));
                        res2 = context.AddIntrinsic(Intrinsic.X86Cvtdq2ps, res2);

                res = context.AddIntrinsic(Intrinsic.X86Addps, res, res2);

                if (op is OpCodeSimdShImm fixedOp)
                {
                    int fBits = GetImmShr(fixedOp);

                    // BitConverter.Int32BitsToSingle(fpScaled) == 1f / MathF.Pow(2f, fBits)
                    int fpScaled = 0x3F800000 - fBits * 0x800000;

                    Operand fpScaledMask = scalar
                        ? X86GetScalar     (context, fpScaled)
                        : X86GetAllElements(context, fpScaled);

                    res = context.AddIntrinsic(Intrinsic.X86Mulps, res, fpScaledMask);
                }

                if (scalar)
                {
                    res = context.VectorZeroUpper96(res);
                }
                else if (op.RegisterSize == RegisterSize.Simd64)
                {
                    res = context.VectorZeroUpper64(res);
                }

                context.Copy(GetVec(op.Rd), res);
            }
            else /* if (sizeF == 1) */
            {
                Operand mask = scalar // 4294967296.0000000d (1L << 32)
                    ? X86GetScalar     (context, 0x41F0000000000000L)
                    : X86GetAllElements(context, 0x41F0000000000000L);

                Operand res = context.AddIntrinsic      (Intrinsic.X86Psrlq, n, Const(32));
                        res = EmitSse2CvtInt64ToDoubleOp(context, res, scalar);
                        res = context.AddIntrinsic      (Intrinsic.X86Mulpd, res, mask);

                Operand res2 = context.AddIntrinsic      (Intrinsic.X86Psllq, n, Const(32));
                        res2 = context.AddIntrinsic      (Intrinsic.X86Psrlq, res2, Const(32));
                        res2 = EmitSse2CvtInt64ToDoubleOp(context, res2, scalar);

                res = context.AddIntrinsic(Intrinsic.X86Addpd, res, res2);

                if (op is OpCodeSimdShImm fixedOp)
                {
                    int fBits = GetImmShr(fixedOp);

                    // BitConverter.Int64BitsToDouble(fpScaled) == 1d / Math.Pow(2d, fBits)
                    long fpScaled = 0x3FF0000000000000L - fBits * 0x10000000000000L;

                    Operand fpScaledMask = scalar
                        ? X86GetScalar     (context, fpScaled)
                        : X86GetAllElements(context, fpScaled);

                    res = context.AddIntrinsic(Intrinsic.X86Mulpd, res, fpScaledMask);
                }

                if (scalar)
                {
                    res = context.VectorZeroUpper64(res);
                }

                context.Copy(GetVec(op.Rd), res);
            }
        }

        private static void EmitSse41Fcvts(ArmEmitterContext context, FPRoundingMode roundMode, bool scalar)
        {
            OpCodeSimd op = (OpCodeSimd)context.CurrOp;

            Operand n = GetVec(op.Rn);

            // sizeF == ((OpCodeSimdShImm)op).Size - 2
            int sizeF = op.Size & 1;

            if (sizeF == 0)
            {
                Operand nRes = context.AddIntrinsic(Intrinsic.X86Cmpps, n, n, Const((int)CmpCondition.OrderedQ));
                        nRes = context.AddIntrinsic(Intrinsic.X86Pand, nRes, n);

                if (op is OpCodeSimdShImm fixedOp)
                {
                    int fBits = GetImmShr(fixedOp);

                    // BitConverter.Int32BitsToSingle(fpScaled) == MathF.Pow(2f, fBits)
                    int fpScaled = 0x3F800000 + fBits * 0x800000;

                    Operand fpScaledMask = scalar
                        ? X86GetScalar     (context, fpScaled)
                        : X86GetAllElements(context, fpScaled);

                    nRes = context.AddIntrinsic(Intrinsic.X86Mulps, nRes, fpScaledMask);
                }

                nRes = context.AddIntrinsic(Intrinsic.X86Roundps, nRes, Const(X86GetRoundControl(roundMode)));

                Operand nInt = context.AddIntrinsic(Intrinsic.X86Cvtps2dq, nRes);

                Operand fpMaxValMask = scalar // 2.14748365E9f (2147483648)
                    ? X86GetScalar     (context, 0x4F000000)
                    : X86GetAllElements(context, 0x4F000000);

                nRes = context.AddIntrinsic(Intrinsic.X86Cmpps, nRes, fpMaxValMask, Const((int)CmpCondition.NotLessThan));

                Operand dRes = context.AddIntrinsic(Intrinsic.X86Pxor, nInt, nRes);

                if (scalar)
                {
                    dRes = context.VectorZeroUpper96(dRes);
                }
                else if (op.RegisterSize == RegisterSize.Simd64)
                {
                    dRes = context.VectorZeroUpper64(dRes);
                }

                context.Copy(GetVec(op.Rd), dRes);
            }
            else /* if (sizeF == 1) */
            {
                Operand nRes = context.AddIntrinsic(Intrinsic.X86Cmppd, n, n, Const((int)CmpCondition.OrderedQ));
                        nRes = context.AddIntrinsic(Intrinsic.X86Pand, nRes, n);

                if (op is OpCodeSimdShImm fixedOp)
                {
                    int fBits = GetImmShr(fixedOp);

                    // BitConverter.Int64BitsToDouble(fpScaled) == Math.Pow(2d, fBits)
                    long fpScaled = 0x3FF0000000000000L + fBits * 0x10000000000000L;

                    Operand fpScaledMask = scalar
                        ? X86GetScalar     (context, fpScaled)
                        : X86GetAllElements(context, fpScaled);

                    nRes = context.AddIntrinsic(Intrinsic.X86Mulpd, nRes, fpScaledMask);
                }

                nRes = context.AddIntrinsic(Intrinsic.X86Roundpd, nRes, Const(X86GetRoundControl(roundMode)));

                Operand nLong = EmitSse2CvtDoubleToInt64OpF(context, nRes, scalar);

                Operand fpMaxValMask = scalar // 9.2233720368547760E18d (9223372036854775808)
                    ? X86GetScalar     (context, 0x43E0000000000000L)
                    : X86GetAllElements(context, 0x43E0000000000000L);

                nRes = context.AddIntrinsic(Intrinsic.X86Cmppd, nRes, fpMaxValMask, Const((int)CmpCondition.NotLessThan));

                Operand dRes = context.AddIntrinsic(Intrinsic.X86Pxor, nLong, nRes);

                if (scalar)
                {
                    dRes = context.VectorZeroUpper64(dRes);
                }

                context.Copy(GetVec(op.Rd), dRes);
            }
        }

        private static void EmitSse41Fcvtu(ArmEmitterContext context, FPRoundingMode roundMode, bool scalar)
        {
            OpCodeSimd op = (OpCodeSimd)context.CurrOp;

            Operand n = GetVec(op.Rn);

            // sizeF == ((OpCodeSimdShImm)op).Size - 2
            int sizeF = op.Size & 1;

            if (sizeF == 0)
            {
                Operand nRes = context.AddIntrinsic(Intrinsic.X86Cmpps, n, n, Const((int)CmpCondition.OrderedQ));
                        nRes = context.AddIntrinsic(Intrinsic.X86Pand, nRes, n);

                if (op is OpCodeSimdShImm fixedOp)
                {
                    int fBits = GetImmShr(fixedOp);

                    // BitConverter.Int32BitsToSingle(fpScaled) == MathF.Pow(2f, fBits)
                    int fpScaled = 0x3F800000 + fBits * 0x800000;

                    Operand fpScaledMask = scalar
                        ? X86GetScalar     (context, fpScaled)
                        : X86GetAllElements(context, fpScaled);

                    nRes = context.AddIntrinsic(Intrinsic.X86Mulps, nRes, fpScaledMask);
                }

                nRes = context.AddIntrinsic(Intrinsic.X86Roundps, nRes, Const(X86GetRoundControl(roundMode)));

                Operand zero = context.VectorZero();

                Operand nCmp = context.AddIntrinsic(Intrinsic.X86Cmpps, nRes, zero, Const((int)CmpCondition.NotLessThanOrEqual));
                        nRes = context.AddIntrinsic(Intrinsic.X86Pand,  nRes, nCmp);

                Operand fpMaxValMask = scalar // 2.14748365E9f (2147483648)
                    ? X86GetScalar     (context, 0x4F000000)
                    : X86GetAllElements(context, 0x4F000000);

                Operand nInt = context.AddIntrinsic(Intrinsic.X86Cvtps2dq, nRes);

                nRes = context.AddIntrinsic(Intrinsic.X86Subps, nRes, fpMaxValMask);

                nCmp = context.AddIntrinsic(Intrinsic.X86Cmpps, nRes, zero, Const((int)CmpCondition.NotLessThanOrEqual));
                nRes = context.AddIntrinsic(Intrinsic.X86Pand,  nRes, nCmp);

                Operand nInt2 = context.AddIntrinsic(Intrinsic.X86Cvtps2dq, nRes);

                nRes = context.AddIntrinsic(Intrinsic.X86Cmpps, nRes, fpMaxValMask, Const((int)CmpCondition.NotLessThan));

                Operand dRes = context.AddIntrinsic(Intrinsic.X86Pxor,  nInt2, nRes);
                        dRes = context.AddIntrinsic(Intrinsic.X86Paddd, dRes,  nInt);

                if (scalar)
                {
                    dRes = context.VectorZeroUpper96(dRes);
                }
                else if (op.RegisterSize == RegisterSize.Simd64)
                {
                    dRes = context.VectorZeroUpper64(dRes);
                }

                context.Copy(GetVec(op.Rd), dRes);
            }
            else /* if (sizeF == 1) */
            {
                Operand nRes = context.AddIntrinsic(Intrinsic.X86Cmppd, n, n, Const((int)CmpCondition.OrderedQ));
                        nRes = context.AddIntrinsic(Intrinsic.X86Pand, nRes, n);

                if (op is OpCodeSimdShImm fixedOp)
                {
                    int fBits = GetImmShr(fixedOp);

                    // BitConverter.Int64BitsToDouble(fpScaled) == Math.Pow(2d, fBits)
                    long fpScaled = 0x3FF0000000000000L + fBits * 0x10000000000000L;

                    Operand fpScaledMask = scalar
                        ? X86GetScalar     (context, fpScaled)
                        : X86GetAllElements(context, fpScaled);

                    nRes = context.AddIntrinsic(Intrinsic.X86Mulpd, nRes, fpScaledMask);
                }

                nRes = context.AddIntrinsic(Intrinsic.X86Roundpd, nRes, Const(X86GetRoundControl(roundMode)));

                Operand zero = context.VectorZero();

                Operand nCmp = context.AddIntrinsic(Intrinsic.X86Cmppd, nRes, zero, Const((int)CmpCondition.NotLessThanOrEqual));
                        nRes = context.AddIntrinsic(Intrinsic.X86Pand,  nRes, nCmp);

                Operand fpMaxValMask = scalar // 9.2233720368547760E18d (9223372036854775808)
                    ? X86GetScalar     (context, 0x43E0000000000000L)
                    : X86GetAllElements(context, 0x43E0000000000000L);

                Operand nLong = EmitSse2CvtDoubleToInt64OpF(context, nRes, scalar);

                nRes = context.AddIntrinsic(Intrinsic.X86Subpd, nRes, fpMaxValMask);

                nCmp = context.AddIntrinsic(Intrinsic.X86Cmppd, nRes, zero, Const((int)CmpCondition.NotLessThanOrEqual));
                nRes = context.AddIntrinsic(Intrinsic.X86Pand,  nRes, nCmp);

                Operand nLong2 = EmitSse2CvtDoubleToInt64OpF(context, nRes, scalar);

                nRes = context.AddIntrinsic(Intrinsic.X86Cmppd, nRes, fpMaxValMask, Const((int)CmpCondition.NotLessThan));

                Operand dRes = context.AddIntrinsic(Intrinsic.X86Pxor,  nLong2, nRes);
                        dRes = context.AddIntrinsic(Intrinsic.X86Paddq, dRes,   nLong);

                if (scalar)
                {
                    dRes = context.VectorZeroUpper64(dRes);
                }

                context.Copy(GetVec(op.Rd), dRes);
            }
        }

        private static void EmitSse41Fcvts_Gp(ArmEmitterContext context, FPRoundingMode roundMode, bool isFixed)
        {
            OpCodeSimdCvt op = (OpCodeSimdCvt)context.CurrOp;

            Operand n = GetVec(op.Rn);

            if (op.Size == 0)
            {
                Operand nRes = context.AddIntrinsic(Intrinsic.X86Cmpss, n, n, Const((int)CmpCondition.OrderedQ));
                        nRes = context.AddIntrinsic(Intrinsic.X86Pand, nRes, n);

                if (isFixed)
                {
                    // BitConverter.Int32BitsToSingle(fpScaled) == MathF.Pow(2f, op.FBits)
                    int fpScaled = 0x3F800000 + op.FBits * 0x800000;

                    Operand fpScaledMask = X86GetScalar(context, fpScaled);

                    nRes = context.AddIntrinsic(Intrinsic.X86Mulss, nRes, fpScaledMask);
                }

                nRes = context.AddIntrinsic(Intrinsic.X86Roundss, nRes, Const(X86GetRoundControl(roundMode)));

                Operand nIntOrLong = op.RegisterSize == RegisterSize.Int32
                    ? context.AddIntrinsicInt (Intrinsic.X86Cvtss2si, nRes)
                    : context.AddIntrinsicLong(Intrinsic.X86Cvtss2si, nRes);

                int fpMaxVal = op.RegisterSize == RegisterSize.Int32
                    ? 0x4F000000  // 2.14748365E9f (2147483648)
                    : 0x5F000000; // 9.223372E18f  (9223372036854775808)

                Operand fpMaxValMask = X86GetScalar(context, fpMaxVal);

                nRes = context.AddIntrinsic(Intrinsic.X86Cmpss, nRes, fpMaxValMask, Const((int)CmpCondition.NotLessThan));

                Operand nInt = context.AddIntrinsicInt(Intrinsic.X86Cvtsi2si, nRes);

                if (op.RegisterSize == RegisterSize.Int64)
                {
                    nInt = context.SignExtend32(OperandType.I64, nInt);
                }

                Operand dRes = context.BitwiseExclusiveOr(nIntOrLong, nInt);

                SetIntOrZR(context, op.Rd, dRes);
            }
            else /* if (op.Size == 1) */
            {
                Operand nRes = context.AddIntrinsic(Intrinsic.X86Cmpsd, n, n, Const((int)CmpCondition.OrderedQ));
                        nRes = context.AddIntrinsic(Intrinsic.X86Pand, nRes, n);

                if (isFixed)
                {
                    // BitConverter.Int64BitsToDouble(fpScaled) == Math.Pow(2d, op.FBits)
                    long fpScaled = 0x3FF0000000000000L + op.FBits * 0x10000000000000L;

                    Operand fpScaledMask = X86GetScalar(context, fpScaled);

                    nRes = context.AddIntrinsic(Intrinsic.X86Mulsd, nRes, fpScaledMask);
                }

                nRes = context.AddIntrinsic(Intrinsic.X86Roundsd, nRes, Const(X86GetRoundControl(roundMode)));

                Operand nIntOrLong = op.RegisterSize == RegisterSize.Int32
                    ? context.AddIntrinsicInt (Intrinsic.X86Cvtsd2si, nRes)
                    : context.AddIntrinsicLong(Intrinsic.X86Cvtsd2si, nRes);

                long fpMaxVal = op.RegisterSize == RegisterSize.Int32
                    ? 0x41E0000000000000L  // 2147483648.0000000d    (2147483648)
                    : 0x43E0000000000000L; // 9.2233720368547760E18d (9223372036854775808)

                Operand fpMaxValMask = X86GetScalar(context, fpMaxVal);

                nRes = context.AddIntrinsic(Intrinsic.X86Cmpsd, nRes, fpMaxValMask, Const((int)CmpCondition.NotLessThan));

                Operand nLong = context.AddIntrinsicLong(Intrinsic.X86Cvtsi2si, nRes);

                if (op.RegisterSize == RegisterSize.Int32)
                {
                    nLong = context.ConvertI64ToI32(nLong);
                }

                Operand dRes = context.BitwiseExclusiveOr(nIntOrLong, nLong);

                SetIntOrZR(context, op.Rd, dRes);
            }
        }

        private static void EmitSse41Fcvtu_Gp(ArmEmitterContext context, FPRoundingMode roundMode, bool isFixed)
        {
            OpCodeSimdCvt op = (OpCodeSimdCvt)context.CurrOp;

            Operand n = GetVec(op.Rn);

            if (op.Size == 0)
            {
                Operand nRes = context.AddIntrinsic(Intrinsic.X86Cmpss, n, n, Const((int)CmpCondition.OrderedQ));
                        nRes = context.AddIntrinsic(Intrinsic.X86Pand, nRes, n);

                if (isFixed)
                {
                    // BitConverter.Int32BitsToSingle(fpScaled) == MathF.Pow(2f, op.FBits)
                    int fpScaled = 0x3F800000 + op.FBits * 0x800000;

                    Operand fpScaledMask = X86GetScalar(context, fpScaled);

                    nRes = context.AddIntrinsic(Intrinsic.X86Mulss, nRes, fpScaledMask);
                }

                nRes = context.AddIntrinsic(Intrinsic.X86Roundss, nRes, Const(X86GetRoundControl(roundMode)));

                Operand zero = context.VectorZero();

                Operand nCmp = context.AddIntrinsic(Intrinsic.X86Cmpss, nRes, zero, Const((int)CmpCondition.NotLessThanOrEqual));
                        nRes = context.AddIntrinsic(Intrinsic.X86Pand,  nRes, nCmp);

                int fpMaxVal = op.RegisterSize == RegisterSize.Int32
                    ? 0x4F000000  // 2.14748365E9f (2147483648)
                    : 0x5F000000; // 9.223372E18f  (9223372036854775808)

                Operand fpMaxValMask = X86GetScalar(context, fpMaxVal);

                Operand nIntOrLong = op.RegisterSize == RegisterSize.Int32
                    ? context.AddIntrinsicInt (Intrinsic.X86Cvtss2si, nRes)
                    : context.AddIntrinsicLong(Intrinsic.X86Cvtss2si, nRes);

                nRes = context.AddIntrinsic(Intrinsic.X86Subss, nRes, fpMaxValMask);

                nCmp = context.AddIntrinsic(Intrinsic.X86Cmpss, nRes, zero, Const((int)CmpCondition.NotLessThanOrEqual));
                nRes = context.AddIntrinsic(Intrinsic.X86Pand,  nRes, nCmp);

                Operand nIntOrLong2 = op.RegisterSize == RegisterSize.Int32
                    ? context.AddIntrinsicInt (Intrinsic.X86Cvtss2si, nRes)
                    : context.AddIntrinsicLong(Intrinsic.X86Cvtss2si, nRes);

                nRes = context.AddIntrinsic(Intrinsic.X86Cmpss, nRes, fpMaxValMask, Const((int)CmpCondition.NotLessThan));

                Operand nInt = context.AddIntrinsicInt(Intrinsic.X86Cvtsi2si, nRes);

                if (op.RegisterSize == RegisterSize.Int64)
                {
                    nInt = context.SignExtend32(OperandType.I64, nInt);
                }

                Operand dRes = context.BitwiseExclusiveOr(nIntOrLong2, nInt);
                        dRes = context.Add(dRes, nIntOrLong);

                SetIntOrZR(context, op.Rd, dRes);
            }
            else /* if (op.Size == 1) */
            {
                Operand nRes = context.AddIntrinsic(Intrinsic.X86Cmpsd, n, n, Const((int)CmpCondition.OrderedQ));
                        nRes = context.AddIntrinsic(Intrinsic.X86Pand, nRes, n);

                if (isFixed)
                {
                    // BitConverter.Int64BitsToDouble(fpScaled) == Math.Pow(2d, op.FBits)
                    long fpScaled = 0x3FF0000000000000L + op.FBits * 0x10000000000000L;

                    Operand fpScaledMask = X86GetScalar(context, fpScaled);

                    nRes = context.AddIntrinsic(Intrinsic.X86Mulsd, nRes, fpScaledMask);
                }

                nRes = context.AddIntrinsic(Intrinsic.X86Roundsd, nRes, Const(X86GetRoundControl(roundMode)));

                Operand zero = context.VectorZero();

                Operand nCmp = context.AddIntrinsic(Intrinsic.X86Cmpsd, nRes, zero, Const((int)CmpCondition.NotLessThanOrEqual));
                        nRes = context.AddIntrinsic(Intrinsic.X86Pand,  nRes, nCmp);

                long fpMaxVal = op.RegisterSize == RegisterSize.Int32
                    ? 0x41E0000000000000L  // 2147483648.0000000d    (2147483648)
                    : 0x43E0000000000000L; // 9.2233720368547760E18d (9223372036854775808)

                Operand fpMaxValMask = X86GetScalar(context, fpMaxVal);

                Operand nIntOrLong = op.RegisterSize == RegisterSize.Int32
                    ? context.AddIntrinsicInt (Intrinsic.X86Cvtsd2si, nRes)
                    : context.AddIntrinsicLong(Intrinsic.X86Cvtsd2si, nRes);

                nRes = context.AddIntrinsic(Intrinsic.X86Subsd, nRes, fpMaxValMask);

                nCmp = context.AddIntrinsic(Intrinsic.X86Cmpsd, nRes, zero, Const((int)CmpCondition.NotLessThanOrEqual));
                nRes = context.AddIntrinsic(Intrinsic.X86Pand,  nRes, nCmp);

                Operand nIntOrLong2 = op.RegisterSize == RegisterSize.Int32
                    ? context.AddIntrinsicInt (Intrinsic.X86Cvtsd2si, nRes)
                    : context.AddIntrinsicLong(Intrinsic.X86Cvtsd2si, nRes);

                nRes = context.AddIntrinsic(Intrinsic.X86Cmpsd, nRes, fpMaxValMask, Const((int)CmpCondition.NotLessThan));

                Operand nLong = context.AddIntrinsicLong(Intrinsic.X86Cvtsi2si, nRes);

                if (op.RegisterSize == RegisterSize.Int32)
                {
                    nLong = context.ConvertI64ToI32(nLong);
                }

                Operand dRes = context.BitwiseExclusiveOr(nIntOrLong2, nLong);
                        dRes = context.Add(dRes, nIntOrLong);

                SetIntOrZR(context, op.Rd, dRes);
            }
        }

        private static Operand EmitVectorLongExtract(ArmEmitterContext context, int reg, int index, int size)
        {
            OperandType type = size == 3 ? OperandType.I64 : OperandType.I32;

            return context.VectorExtract(type, GetVec(reg), index);
        }
    }
}<|MERGE_RESOLUTION|>--- conflicted
+++ resolved
@@ -157,34 +157,26 @@
 
         public static void Fcvtms_Gp(ArmEmitterContext context)
         {
-<<<<<<< HEAD
-            EmitFcvt_s_Gp(context, (op1) => EmitUnaryMathCall(context, nameof(Math.Floor), op1));
-=======
             if (Optimizations.UseSse41)
             {
                 EmitSse41Fcvts_Gp(context, FPRoundingMode.TowardsMinusInfinity, isFixed: false);
             }
             else
             {
-                EmitFcvt_s_Gp(context, (op1) => EmitUnaryMathCall(context, MathF.Floor, Math.Floor, op1));
-            }
->>>>>>> 0915731a
+                EmitFcvt_s_Gp(context, (op1) => EmitUnaryMathCall(context, nameof(Math.Floor), op1));
+            }
         }
 
         public static void Fcvtmu_Gp(ArmEmitterContext context)
         {
-<<<<<<< HEAD
-            EmitFcvt_u_Gp(context, (op1) => EmitUnaryMathCall(context, nameof(Math.Floor), op1));
-=======
             if (Optimizations.UseSse41)
             {
                 EmitSse41Fcvtu_Gp(context, FPRoundingMode.TowardsMinusInfinity, isFixed: false);
             }
             else
             {
-                EmitFcvt_u_Gp(context, (op1) => EmitUnaryMathCall(context, MathF.Floor, Math.Floor, op1));
-            }
->>>>>>> 0915731a
+                EmitFcvt_u_Gp(context, (op1) => EmitUnaryMathCall(context, nameof(Math.Floor), op1));
+            }
         }
 
         public static void Fcvtn_V(ArmEmitterContext context)
@@ -297,34 +289,26 @@
 
         public static void Fcvtps_Gp(ArmEmitterContext context)
         {
-<<<<<<< HEAD
-            EmitFcvt_s_Gp(context, (op1) => EmitUnaryMathCall(context, nameof(Math.Ceiling), op1));
-=======
             if (Optimizations.UseSse41)
             {
                 EmitSse41Fcvts_Gp(context, FPRoundingMode.TowardsPlusInfinity, isFixed: false);
             }
             else
             {
-                EmitFcvt_s_Gp(context, (op1) => EmitUnaryMathCall(context, MathF.Ceiling, Math.Ceiling, op1));
-            }
->>>>>>> 0915731a
+                EmitFcvt_s_Gp(context, (op1) => EmitUnaryMathCall(context, nameof(Math.Ceiling), op1));
+            }
         }
 
         public static void Fcvtpu_Gp(ArmEmitterContext context)
         {
-<<<<<<< HEAD
-            EmitFcvt_u_Gp(context, (op1) => EmitUnaryMathCall(context, nameof(Math.Ceiling), op1));
-=======
             if (Optimizations.UseSse41)
             {
                 EmitSse41Fcvtu_Gp(context, FPRoundingMode.TowardsPlusInfinity, isFixed: false);
             }
             else
             {
-                EmitFcvt_u_Gp(context, (op1) => EmitUnaryMathCall(context, MathF.Ceiling, Math.Ceiling, op1));
-            }
->>>>>>> 0915731a
+                EmitFcvt_u_Gp(context, (op1) => EmitUnaryMathCall(context, nameof(Math.Ceiling), op1));
+            }
         }
 
         public static void Fcvtzs_Gp(ArmEmitterContext context)
