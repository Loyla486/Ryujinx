using ARMeilleure.Decoders;
using ARMeilleure.IntermediateRepresentation;
using ARMeilleure.Translation;
using System.Diagnostics;

using static ARMeilleure.Instructions.InstEmitHelper;
using static ARMeilleure.Instructions.InstEmitSimdHelper;
using static ARMeilleure.IntermediateRepresentation.OperandHelper;

namespace ARMeilleure.Instructions
{
    static partial class InstEmit
    {
        public static void And_V(ArmEmitterContext context)
        {
            if (Optimizations.UseSse2)
            {
                OpCodeSimdReg op = (OpCodeSimdReg)context.CurrOp;

                Operand n = GetVec(op.Rn);
                Operand m = GetVec(op.Rm);

                Operand res = context.AddIntrinsic(Intrinsic.X86Pand, n, m);

                if (op.RegisterSize == RegisterSize.Simd64)
                {
                    res = context.VectorZeroUpper64(res);
                }

                context.Copy(GetVec(op.Rd), res);
            }
            else
            {
                EmitVectorBinaryOpZx(context, (op1, op2) => context.BitwiseAnd(op1, op2));
            }
        }

        public static void Bic_V(ArmEmitterContext context)
        {
            if (Optimizations.UseSse2)
            {
                OpCodeSimdReg op = (OpCodeSimdReg)context.CurrOp;

                Operand n = GetVec(op.Rn);
                Operand m = GetVec(op.Rm);

                Operand res = context.AddIntrinsic(Intrinsic.X86Pandn, m, n);

                if (op.RegisterSize == RegisterSize.Simd64)
                {
                    res = context.VectorZeroUpper64(res);
                }

                context.Copy(GetVec(op.Rd), res);
            }
            else
            {
                EmitVectorBinaryOpZx(context, (op1, op2) =>
                {
                    return context.BitwiseAnd(op1, context.BitwiseNot(op2));
                });
            }
        }

        public static void Bic_Vi(ArmEmitterContext context)
        {
            EmitVectorImmBinaryOp(context, (op1, op2) =>
            {
                return context.BitwiseAnd(op1, context.BitwiseNot(op2));
            });
        }

        public static void Bif_V(ArmEmitterContext context)
        {
            EmitBifBit(context, notRm: true);
        }

        public static void Bit_V(ArmEmitterContext context)
        {
            EmitBifBit(context, notRm: false);
        }

        private static void EmitBifBit(ArmEmitterContext context, bool notRm)
        {
            OpCodeSimdReg op = (OpCodeSimdReg)context.CurrOp;

            if (Optimizations.UseSse2)
            {
                Operand d = GetVec(op.Rd);
                Operand n = GetVec(op.Rn);
                Operand m = GetVec(op.Rm);

                Operand res = context.AddIntrinsic(Intrinsic.X86Pxor, n, d);

                if (notRm)
                {
                    res = context.AddIntrinsic(Intrinsic.X86Pandn, m, res);
                }
                else
                {
                    res = context.AddIntrinsic(Intrinsic.X86Pand, m, res);
                }

                res = context.AddIntrinsic(Intrinsic.X86Pxor, d, res);

                if (op.RegisterSize == RegisterSize.Simd64)
                {
                    res = context.VectorZeroUpper64(res);
                }

                context.Copy(d, res);
            }
            else
            {
                Operand res = context.VectorZero();

                int elems = op.RegisterSize == RegisterSize.Simd128 ? 2 : 1;

                for (int index = 0; index < elems; index++)
                {
                    Operand d = EmitVectorExtractZx(context, op.Rd, index, 3);
                    Operand n = EmitVectorExtractZx(context, op.Rn, index, 3);
                    Operand m = EmitVectorExtractZx(context, op.Rm, index, 3);

                    if (notRm)
                    {
                        m = context.BitwiseNot(m);
                    }

                    Operand e = context.BitwiseExclusiveOr(d, n);

                    e = context.BitwiseAnd(e, m);
                    e = context.BitwiseExclusiveOr(e, d);

                    res = EmitVectorInsert(context, res, e, index, 3);
                }

                context.Copy(GetVec(op.Rd), res);
            }
        }

        public static void Bsl_V(ArmEmitterContext context)
        {
            if (Optimizations.UseSse2)
            {
                OpCodeSimdReg op = (OpCodeSimdReg)context.CurrOp;

                Operand d = GetVec(op.Rd);
                Operand n = GetVec(op.Rn);
                Operand m = GetVec(op.Rm);

                Operand res = context.AddIntrinsic(Intrinsic.X86Pxor, n, m);

                res = context.AddIntrinsic(Intrinsic.X86Pand, res, d);
                res = context.AddIntrinsic(Intrinsic.X86Pxor, res, m);

                if (op.RegisterSize == RegisterSize.Simd64)
                {
                    res = context.VectorZeroUpper64(res);
                }

                context.Copy(d, res);
            }
            else
            {
                EmitVectorTernaryOpZx(context, (op1, op2, op3) =>
                {
                    return context.BitwiseExclusiveOr(
                        context.BitwiseAnd(op1,
                        context.BitwiseExclusiveOr(op2, op3)), op3);
                });
            }
        }

        public static void Eor_V(ArmEmitterContext context)
        {
            if (Optimizations.UseSse2)
            {
                OpCodeSimdReg op = (OpCodeSimdReg)context.CurrOp;

                Operand n = GetVec(op.Rn);
                Operand m = GetVec(op.Rm);

                Operand res = context.AddIntrinsic(Intrinsic.X86Pxor, n, m);

                if (op.RegisterSize == RegisterSize.Simd64)
                {
                    res = context.VectorZeroUpper64(res);
                }

                context.Copy(GetVec(op.Rd), res);
            }
            else
            {
                EmitVectorBinaryOpZx(context, (op1, op2) => context.BitwiseExclusiveOr(op1, op2));
            }
        }

        public static void Not_V(ArmEmitterContext context)
        {
            if (Optimizations.UseSse2)
            {
                OpCodeSimd op = (OpCodeSimd)context.CurrOp;

                Operand n = GetVec(op.Rn);

                Operand mask = X86GetAllElements(context, -1L);

                Operand res = context.AddIntrinsic(Intrinsic.X86Pandn, n, mask);

                if (op.RegisterSize == RegisterSize.Simd64)
                {
                    res = context.VectorZeroUpper64(res);
                }

                context.Copy(GetVec(op.Rd), res);
            }
            else
            {
                EmitVectorUnaryOpZx(context, (op1) => context.BitwiseNot(op1));
            }
        }

        public static void Orn_V(ArmEmitterContext context)
        {
            if (Optimizations.UseSse2)
            {
                OpCodeSimdReg op = (OpCodeSimdReg)context.CurrOp;

                Operand n = GetVec(op.Rn);
                Operand m = GetVec(op.Rm);

                Operand mask = X86GetAllElements(context, -1L);

                Operand res = context.AddIntrinsic(Intrinsic.X86Pandn, m, mask);

                res = context.AddIntrinsic(Intrinsic.X86Por, res, n);

                if (op.RegisterSize == RegisterSize.Simd64)
                {
                    res = context.VectorZeroUpper64(res);
                }

                context.Copy(GetVec(op.Rd), res);
            }
            else
            {
                EmitVectorBinaryOpZx(context, (op1, op2) =>
                {
                    return context.BitwiseOr(op1, context.BitwiseNot(op2));
                });
            }
        }

        public static void Orr_V(ArmEmitterContext context)
        {
            if (Optimizations.UseSse2)
            {
                OpCodeSimdReg op = (OpCodeSimdReg)context.CurrOp;

                Operand n = GetVec(op.Rn);
                Operand m = GetVec(op.Rm);

                Operand res = context.AddIntrinsic(Intrinsic.X86Por, n, m);

                if (op.RegisterSize == RegisterSize.Simd64)
                {
                    res = context.VectorZeroUpper64(res);
                }

                context.Copy(GetVec(op.Rd), res);
            }
            else
            {
                EmitVectorBinaryOpZx(context, (op1, op2) => context.BitwiseOr(op1, op2));
            }
        }

        public static void Orr_Vi(ArmEmitterContext context)
        {
            EmitVectorImmBinaryOp(context, (op1, op2) => context.BitwiseOr(op1, op2));
        }

        public static void Rbit_V(ArmEmitterContext context)
        {
            OpCodeSimd op = (OpCodeSimd)context.CurrOp;

            Operand res = context.VectorZero();

            int elems = op.RegisterSize == RegisterSize.Simd128 ? 16 : 8;

            for (int index = 0; index < elems; index++)
            {
                Operand ne = EmitVectorExtractZx(context, op.Rn, index, 0);

<<<<<<< HEAD
                ne = context.ConvertI64ToI32(ne);

                Operand de = context.SoftFallbackCall(nameof(SoftFallback.ReverseBits8), ne);

                de = context.ZeroExtend32(OperandType.I64, de);
=======
                Operand de = EmitReverseBits8Op(context, ne);
>>>>>>> 0915731a

                res = EmitVectorInsert(context, res, de, index, 0);
            }

            context.Copy(GetVec(op.Rd), res);
        }

        private static Operand EmitReverseBits8Op(ArmEmitterContext context, Operand op)
        {
            Debug.Assert(op.Type == OperandType.I64);

            Operand val = context.BitwiseOr(context.ShiftRightUI(context.BitwiseAnd(op, Const(0xaaul)), Const(1)),
                                            context.ShiftLeft   (context.BitwiseAnd(op, Const(0x55ul)), Const(1)));

            val = context.BitwiseOr(context.ShiftRightUI(context.BitwiseAnd(val, Const(0xccul)), Const(2)),
                                    context.ShiftLeft   (context.BitwiseAnd(val, Const(0x33ul)), Const(2)));

            return context.BitwiseOr(context.ShiftRightUI(val, Const(4)),
                                     context.ShiftLeft   (context.BitwiseAnd(val, Const(0x0ful)), Const(4)));
        }

        public static void Rev16_V(ArmEmitterContext context)
        {
            if (Optimizations.UseSsse3)
            {
                OpCodeSimd op = (OpCodeSimd)context.CurrOp;

                Operand n = GetVec(op.Rn);

                const long maskE0 = 06L << 56 | 07L << 48 | 04L << 40 | 05L << 32 | 02L << 24 | 03L << 16 | 00L << 8 | 01L << 0;
                const long maskE1 = 14L << 56 | 15L << 48 | 12L << 40 | 13L << 32 | 10L << 24 | 11L << 16 | 08L << 8 | 09L << 0;

                Operand mask = X86GetScalar(context, maskE0);

                mask = EmitVectorInsert(context, mask, Const(maskE1), 1, 3);

                Operand res = context.AddIntrinsic(Intrinsic.X86Pshufb, n, mask);

                if (op.RegisterSize == RegisterSize.Simd64)
                {
                    res = context.VectorZeroUpper64(res);
                }

                context.Copy(GetVec(op.Rd), res);
            }
            else
            {
                EmitRev_V(context, containerSize: 1);
            }
        }

        public static void Rev32_V(ArmEmitterContext context)
        {
            if (Optimizations.UseSsse3)
            {
                OpCodeSimd op = (OpCodeSimd)context.CurrOp;

                Operand n = GetVec(op.Rn);

                Operand mask;

                if (op.Size == 0)
                {
                    const long maskE0 = 04L << 56 | 05L << 48 | 06L << 40 | 07L << 32 | 00L << 24 | 01L << 16 | 02L << 8 | 03L << 0;
                    const long maskE1 = 12L << 56 | 13L << 48 | 14L << 40 | 15L << 32 | 08L << 24 | 09L << 16 | 10L << 8 | 11L << 0;

                    mask = X86GetScalar(context, maskE0);

                    mask = EmitVectorInsert(context, mask, Const(maskE1), 1, 3);
                }
                else /* if (op.Size == 1) */
                {
                    const long maskE0 = 05L << 56 | 04L << 48 | 07L << 40 | 06L << 32 | 01L << 24 | 00L << 16 | 03L << 8 | 02L << 0;
                    const long maskE1 = 13L << 56 | 12L << 48 | 15L << 40 | 14L << 32 | 09L << 24 | 08L << 16 | 11L << 8 | 10L << 0;

                    mask = X86GetScalar(context, maskE0);

                    mask = EmitVectorInsert(context, mask, Const(maskE1), 1, 3);
                }

                Operand res = context.AddIntrinsic(Intrinsic.X86Pshufb, n, mask);

                if (op.RegisterSize == RegisterSize.Simd64)
                {
                    res = context.VectorZeroUpper64(res);
                }

                context.Copy(GetVec(op.Rd), res);
            }
            else
            {
                EmitRev_V(context, containerSize: 2);
            }
        }

        public static void Rev64_V(ArmEmitterContext context)
        {
            if (Optimizations.UseSsse3)
            {
                OpCodeSimd op = (OpCodeSimd)context.CurrOp;

                Operand n = GetVec(op.Rn);

                Operand mask;

                if (op.Size == 0)
                {
                    const long maskE0 = 00L << 56 | 01L << 48 | 02L << 40 | 03L << 32 | 04L << 24 | 05L << 16 | 06L << 8 | 07L << 0;
                    const long maskE1 = 08L << 56 | 09L << 48 | 10L << 40 | 11L << 32 | 12L << 24 | 13L << 16 | 14L << 8 | 15L << 0;

                    mask = X86GetScalar(context, maskE0);

                    mask = EmitVectorInsert(context, mask, Const(maskE1), 1, 3);
                }
                else if (op.Size == 1)
                {
                    const long maskE0 = 01L << 56 | 00L << 48 | 03L << 40 | 02L << 32 | 05L << 24 | 04L << 16 | 07L << 8 | 06L << 0;
                    const long maskE1 = 09L << 56 | 08L << 48 | 11L << 40 | 10L << 32 | 13L << 24 | 12L << 16 | 15L << 8 | 14L << 0;

                    mask = X86GetScalar(context, maskE0);

                    mask = EmitVectorInsert(context, mask, Const(maskE1), 1, 3);
                }
                else /* if (op.Size == 2) */
                {
                    const long maskE0 = 03L << 56 | 02L << 48 | 01L << 40 | 00L << 32 | 07L << 24 | 06L << 16 | 05L << 8 | 04L << 0;
                    const long maskE1 = 11L << 56 | 10L << 48 | 09L << 40 | 08L << 32 | 15L << 24 | 14L << 16 | 13L << 8 | 12L << 0;

                    mask = X86GetScalar(context, maskE0);

                    mask = EmitVectorInsert(context, mask, Const(maskE1), 1, 3);
                }

                Operand res = context.AddIntrinsic(Intrinsic.X86Pshufb, n, mask);

                if (op.RegisterSize == RegisterSize.Simd64)
                {
                    res = context.VectorZeroUpper64(res);
                }

                context.Copy(GetVec(op.Rd), res);
            }
            else
            {
                EmitRev_V(context, containerSize: 3);
            }
        }

        private static void EmitRev_V(ArmEmitterContext context, int containerSize)
        {
            OpCodeSimd op = (OpCodeSimd)context.CurrOp;

            Operand res = context.VectorZero();

            int elems = op.GetBytesCount() >> op.Size;

            int containerMask = (1 << (containerSize - op.Size)) - 1;

            for (int index = 0; index < elems; index++)
            {
                int revIndex = index ^ containerMask;

                Operand ne = EmitVectorExtractZx(context, op.Rn, revIndex, op.Size);

                res = EmitVectorInsert(context, res, ne, index, op.Size);
            }

            context.Copy(GetVec(op.Rd), res);
        }
    }
}<|MERGE_RESOLUTION|>--- conflicted
+++ resolved
@@ -293,15 +293,7 @@
             {
                 Operand ne = EmitVectorExtractZx(context, op.Rn, index, 0);
 
-<<<<<<< HEAD
-                ne = context.ConvertI64ToI32(ne);
-
-                Operand de = context.SoftFallbackCall(nameof(SoftFallback.ReverseBits8), ne);
-
-                de = context.ZeroExtend32(OperandType.I64, de);
-=======
                 Operand de = EmitReverseBits8Op(context, ne);
->>>>>>> 0915731a
 
                 res = EmitVectorInsert(context, res, de, index, 0);
             }
