--- conflicted
+++ resolved
@@ -1,11 +1,7 @@
 using ARMeilleure.Decoders;
 using ARMeilleure.IntermediateRepresentation;
 using ARMeilleure.Translation;
-<<<<<<< HEAD
-=======
-using System;
 using System.Collections.Generic;
->>>>>>> 16869402
 
 using static ARMeilleure.Instructions.InstEmitHelper;
 using static ARMeilleure.Instructions.InstEmitSimdHelper;
@@ -388,88 +384,12 @@
 
         public static void Tbl_V(ArmEmitterContext context)
         {
-<<<<<<< HEAD
-            OpCodeSimdTbl op = (OpCodeSimdTbl)context.CurrOp;
-
-            if (Optimizations.UseSsse3)
-            {
-                Operand n = GetVec(op.Rn);
-                Operand m = GetVec(op.Rm);
-
-                Operand mask = X86GetAllElements(context, 0x0F0F0F0F0F0F0F0FL);
-
-                Operand mMask = context.AddIntrinsic(Intrinsic.X86Pcmpgtb, m, mask);
-
-                mMask = context.AddIntrinsic(Intrinsic.X86Por, mMask, m);
-
-                Operand res = context.AddIntrinsic(Intrinsic.X86Pshufb, n, mMask);
-
-                for (int index = 1; index < op.Size; index++)
-                {
-                    Operand ni = GetVec((op.Rn + index) & 0x1f);
-
-                    Operand indexMask = X86GetAllElements(context, 0x1010101010101010L * index);
-
-                    Operand mMinusMask = context.AddIntrinsic(Intrinsic.X86Psubb, m, indexMask);
-
-                    Operand mMask2 = context.AddIntrinsic(Intrinsic.X86Pcmpgtb, mMinusMask, mask);
-
-                    mMask2 = context.AddIntrinsic(Intrinsic.X86Por, mMask2, mMinusMask);
-
-                    Operand res2 = context.AddIntrinsic(Intrinsic.X86Pshufb, ni, mMask2);
-
-                    res = context.AddIntrinsic(Intrinsic.X86Por, res, res2);
-                }
-
-                if (op.RegisterSize == RegisterSize.Simd64)
-                {
-                    res = context.VectorZeroUpper64(res);
-                }
-
-                context.Copy(GetVec(op.Rd), res);
-            }
-            else
-            {
-                Operand[] args = new Operand[1 + op.Size];
-
-                args[0] = GetVec(op.Rm);
-
-                for (int index = 0; index < op.Size; index++)
-                {
-                    args[1 + index] = GetVec((op.Rn + index) & 0x1f);
-                }
-
-                string name = null;
-
-                switch (op.Size)
-                {
-                    case 1: name = op.RegisterSize == RegisterSize.Simd64
-                        ? nameof(SoftFallback.Tbl1_V64)
-                        : nameof(SoftFallback.Tbl1_V128); break;
-
-                    case 2: name = op.RegisterSize == RegisterSize.Simd64
-                        ? nameof(SoftFallback.Tbl2_V64)
-                        : nameof(SoftFallback.Tbl2_V128); break;
-
-                    case 3: name = op.RegisterSize == RegisterSize.Simd64
-                        ? nameof(SoftFallback.Tbl3_V64)
-                        : nameof(SoftFallback.Tbl3_V128); break;
-
-                    case 4: name = op.RegisterSize == RegisterSize.Simd64
-                        ? nameof(SoftFallback.Tbl4_V64)
-                        : nameof(SoftFallback.Tbl4_V128); break;
-                }
-
-                context.Copy(GetVec(op.Rd), context.SoftFallbackCall(name, args));
-            }
-=======
             EmitTableVectorLookup(context, isTbl: true);
         }
 
         public static void Tbx_V(ArmEmitterContext context)
         {
             EmitTableVectorLookup(context, isTbl: false);
->>>>>>> 16869402
         }
 
         public static void Trn1_V(ArmEmitterContext context)
@@ -671,32 +591,17 @@
                     args.Add(GetVec((op.Rn + index) & 0x1F));
                 }
 
-                Delegate dlg = null;
+                string name = null;
 
                 switch (op.Size)
                 {
-                    case 1: dlg = isTbl
-                        ? (Delegate)new _V128_V128_S32_V128     (SoftFallback.Tbl1)
-                        : (Delegate)new _V128_V128_V128_S32_V128(SoftFallback.Tbx1);
-                        break;
-
-                    case 2: dlg = isTbl
-                        ? (Delegate)new _V128_V128_S32_V128_V128     (SoftFallback.Tbl2)
-                        : (Delegate)new _V128_V128_V128_S32_V128_V128(SoftFallback.Tbx2);
-                        break;
-
-                    case 3: dlg = isTbl
-                        ? (Delegate)new _V128_V128_S32_V128_V128_V128     (SoftFallback.Tbl3)
-                        : (Delegate)new _V128_V128_V128_S32_V128_V128_V128(SoftFallback.Tbx3);
-                        break;
-
-                    case 4: dlg = isTbl
-                        ? (Delegate)new _V128_V128_S32_V128_V128_V128_V128     (SoftFallback.Tbl4)
-                        : (Delegate)new _V128_V128_V128_S32_V128_V128_V128_V128(SoftFallback.Tbx4);
-                        break;
-                }
-
-                context.Copy(d, context.Call(dlg, args.ToArray()));
+                    case 1: name = isTbl ? nameof(SoftFallback.Tbl1) : nameof(SoftFallback.Tbx1); break;
+                    case 2: name = isTbl ? nameof(SoftFallback.Tbl2) : nameof(SoftFallback.Tbx2); break;
+                    case 3: name = isTbl ? nameof(SoftFallback.Tbl3) : nameof(SoftFallback.Tbx3); break;
+                    case 4: name = isTbl ? nameof(SoftFallback.Tbl4) : nameof(SoftFallback.Tbx4); break;
+                }
+
+                context.Copy(d, context.SoftFallbackCall(name, args.ToArray()));
             }
         }
 
