using ARMeilleure.Decoders;
using ARMeilleure.IntermediateRepresentation;
using ARMeilleure.State;
using ARMeilleure.Translation;
using System.Diagnostics;

using static ARMeilleure.Instructions.InstEmitAluHelper;
using static ARMeilleure.Instructions.InstEmitHelper;
using static ARMeilleure.IntermediateRepresentation.OperandHelper;

namespace ARMeilleure.Instructions
{
    static partial class InstEmit
    {
        public static void Adc(ArmEmitterContext context)  => EmitAdc(context, setFlags: false);
        public static void Adcs(ArmEmitterContext context) => EmitAdc(context, setFlags: true);

        private static void EmitAdc(ArmEmitterContext context, bool setFlags)
        {
            Operand n = GetAluN(context);
            Operand m = GetAluM(context);

            Operand d = context.Add(n, m);

            Operand carry = GetFlag(PState.CFlag);

            if (context.CurrOp.RegisterSize == RegisterSize.Int64)
            {
                carry = context.ZeroExtend32(OperandType.I64, carry);
            }

            d = context.Add(d, carry);

            if (setFlags)
            {
                EmitNZFlagsCheck(context, d);

                EmitAdcsCCheck(context, n, d);
                EmitAddsVCheck(context, n, m, d);
            }

            SetAluDOrZR(context, d);
        }

        public static void Add(ArmEmitterContext context)
        {
            SetAluD(context, context.Add(GetAluN(context), GetAluM(context)));
        }

        public static void Adds(ArmEmitterContext context)
        {
            Operand n = GetAluN(context);
            Operand m = GetAluM(context);

            context.MarkComparison(n, m);

            Operand d = context.Add(n, m);

            EmitNZFlagsCheck(context, d);

            EmitAddsCCheck(context, n, d);
            EmitAddsVCheck(context, n, m, d);

            SetAluDOrZR(context, d);
        }

        public static void And(ArmEmitterContext context)
        {
            SetAluD(context, context.BitwiseAnd(GetAluN(context), GetAluM(context)));
        }

        public static void Ands(ArmEmitterContext context)
        {
            Operand n = GetAluN(context);
            Operand m = GetAluM(context);

            Operand d = context.BitwiseAnd(n, m);

            EmitNZFlagsCheck(context, d);
            EmitCVFlagsClear(context);

            SetAluDOrZR(context, d);
        }

        public static void Asrv(ArmEmitterContext context)
        {
            SetAluDOrZR(context, context.ShiftRightSI(GetAluN(context), GetAluMShift(context)));
        }

        public static void Bic(ArmEmitterContext context)  => EmitBic(context, setFlags: false);
        public static void Bics(ArmEmitterContext context) => EmitBic(context, setFlags: true);

        private static void EmitBic(ArmEmitterContext context, bool setFlags)
        {
            Operand n = GetAluN(context);
            Operand m = GetAluM(context);

            Operand d = context.BitwiseAnd(n, context.BitwiseNot(m));

            if (setFlags)
            {
                EmitNZFlagsCheck(context, d);
                EmitCVFlagsClear(context);
            }

            SetAluD(context, d, setFlags);
        }

        public static void Cls(ArmEmitterContext context)
        {
            OpCodeAlu op = (OpCodeAlu)context.CurrOp;

            Operand n = GetIntOrZR(context, op.Rn);

            Operand nHigh = context.ShiftRightUI(n, Const(1));

            bool is32Bits = op.RegisterSize == RegisterSize.Int32;

            Operand mask = is32Bits ? Const(int.MaxValue) : Const(long.MaxValue);

            Operand nLow = context.BitwiseAnd(n, mask);

            Operand res = context.CountLeadingZeros(context.BitwiseExclusiveOr(nHigh, nLow));

            res = context.Subtract(res, Const(res.Type, 1));

            SetAluDOrZR(context, res);
        }

        public static void Clz(ArmEmitterContext context)
        {
            OpCodeAlu op = (OpCodeAlu)context.CurrOp;

            Operand n = GetIntOrZR(context, op.Rn);

            Operand d = context.CountLeadingZeros(n);

            SetAluDOrZR(context, d);
        }

        public static void Eon(ArmEmitterContext context)
        {
            Operand n = GetAluN(context);
            Operand m = GetAluM(context);

            Operand d = context.BitwiseExclusiveOr(n, context.BitwiseNot(m));

            SetAluD(context, d);
        }

        public static void Eor(ArmEmitterContext context)
        {
            SetAluD(context, context.BitwiseExclusiveOr(GetAluN(context), GetAluM(context)));
        }

        public static void Extr(ArmEmitterContext context)
        {
            OpCodeAluRs op = (OpCodeAluRs)context.CurrOp;

            Operand res = GetIntOrZR(context, op.Rm);

            if (op.Shift != 0)
            {
                if (op.Rn == op.Rm)
                {
                    res = context.RotateRight(res, Const(op.Shift));
                }
                else
                {
                    res = context.ShiftRightUI(res, Const(op.Shift));

                    Operand n = GetIntOrZR(context, op.Rn);

                    int invShift = op.GetBitsCount() - op.Shift;

                    res = context.BitwiseOr(res, context.ShiftLeft(n, Const(invShift)));
                }
            }

            SetAluDOrZR(context, res);
        }

        public static void Lslv(ArmEmitterContext context)
        {
            SetAluDOrZR(context, context.ShiftLeft(GetAluN(context), GetAluMShift(context)));
        }

        public static void Lsrv(ArmEmitterContext context)
        {
            SetAluDOrZR(context, context.ShiftRightUI(GetAluN(context), GetAluMShift(context)));
        }

        public static void Sbc(ArmEmitterContext context)  => EmitSbc(context, setFlags: false);
        public static void Sbcs(ArmEmitterContext context) => EmitSbc(context, setFlags: true);

        private static void EmitSbc(ArmEmitterContext context, bool setFlags)
        {
            Operand n = GetAluN(context);
            Operand m = GetAluM(context);

            Operand d = context.Subtract(n, m);

            Operand borrow = context.BitwiseExclusiveOr(GetFlag(PState.CFlag), Const(1));

            if (context.CurrOp.RegisterSize == RegisterSize.Int64)
            {
                borrow = context.ZeroExtend32(OperandType.I64, borrow);
            }

            d = context.Subtract(d, borrow);

            if (setFlags)
            {
                EmitNZFlagsCheck(context, d);

                EmitSbcsCCheck(context, n, m);
                EmitSubsVCheck(context, n, m, d);
            }

            SetAluDOrZR(context, d);
        }

        public static void Sub(ArmEmitterContext context)
        {
            SetAluD(context, context.Subtract(GetAluN(context), GetAluM(context)));
        }

        public static void Subs(ArmEmitterContext context)
        {
            Operand n = GetAluN(context);
            Operand m = GetAluM(context);

            context.MarkComparison(n, m);

            Operand d = context.Subtract(n, m);

            EmitNZFlagsCheck(context, d);

            EmitSubsCCheck(context, n, m);
            EmitSubsVCheck(context, n, m, d);

            SetAluDOrZR(context, d);
        }

        public static void Orn(ArmEmitterContext context)
        {
            Operand n = GetAluN(context);
            Operand m = GetAluM(context);

            Operand d = context.BitwiseOr(n, context.BitwiseNot(m));

            SetAluD(context, d);
        }

        public static void Orr(ArmEmitterContext context)
        {
            SetAluD(context, context.BitwiseOr(GetAluN(context), GetAluM(context)));
        }

        public static void Rbit(ArmEmitterContext context)
        {
            OpCodeAlu op = (OpCodeAlu)context.CurrOp;

            Operand n = GetIntOrZR(context, op.Rn);
            Operand d;

            if (op.RegisterSize == RegisterSize.Int32)
            {
<<<<<<< HEAD
                d = context.SoftFallbackCall(nameof(SoftFallback.ReverseBits32), n);
            }
            else
            {
                d = context.SoftFallbackCall(nameof(SoftFallback.ReverseBits64), n);
=======
                d = EmitReverseBits32Op(context, n);
            }
            else
            {
                d = EmitReverseBits64Op(context, n);
>>>>>>> 0915731a
            }

            SetAluDOrZR(context, d);
        }

        private static Operand EmitReverseBits32Op(ArmEmitterContext context, Operand op)
        {
            Debug.Assert(op.Type == OperandType.I32);

            Operand val = context.BitwiseOr(context.ShiftRightUI(context.BitwiseAnd(op, Const(0xaaaaaaaau)), Const(1)),
                                            context.ShiftLeft   (context.BitwiseAnd(op, Const(0x55555555u)), Const(1)));

            val = context.BitwiseOr(context.ShiftRightUI(context.BitwiseAnd(val, Const(0xccccccccu)), Const(2)),
                                    context.ShiftLeft   (context.BitwiseAnd(val, Const(0x33333333u)), Const(2)));
            val = context.BitwiseOr(context.ShiftRightUI(context.BitwiseAnd(val, Const(0xf0f0f0f0u)), Const(4)),
                                    context.ShiftLeft   (context.BitwiseAnd(val, Const(0x0f0f0f0fu)), Const(4)));
            val = context.BitwiseOr(context.ShiftRightUI(context.BitwiseAnd(val, Const(0xff00ff00u)), Const(8)),
                                    context.ShiftLeft   (context.BitwiseAnd(val, Const(0x00ff00ffu)), Const(8)));

            return context.BitwiseOr(context.ShiftRightUI(val, Const(16)), context.ShiftLeft(val, Const(16)));
        }

        private static Operand EmitReverseBits64Op(ArmEmitterContext context, Operand op)
        {
            Debug.Assert(op.Type == OperandType.I64);

            Operand val = context.BitwiseOr(context.ShiftRightUI(context.BitwiseAnd(op, Const(0xaaaaaaaaaaaaaaaaul)), Const(1)),
                                            context.ShiftLeft   (context.BitwiseAnd(op, Const(0x5555555555555555ul)), Const(1)));

            val = context.BitwiseOr(context.ShiftRightUI(context.BitwiseAnd(val, Const(0xccccccccccccccccul)), Const(2)),
                                    context.ShiftLeft   (context.BitwiseAnd(val, Const(0x3333333333333333ul)), Const(2)));
            val = context.BitwiseOr(context.ShiftRightUI(context.BitwiseAnd(val, Const(0xf0f0f0f0f0f0f0f0ul)), Const(4)),
                                    context.ShiftLeft   (context.BitwiseAnd(val, Const(0x0f0f0f0f0f0f0f0ful)), Const(4)));
            val = context.BitwiseOr(context.ShiftRightUI(context.BitwiseAnd(val, Const(0xff00ff00ff00ff00ul)), Const(8)),
                                    context.ShiftLeft   (context.BitwiseAnd(val, Const(0x00ff00ff00ff00fful)), Const(8)));
            val = context.BitwiseOr(context.ShiftRightUI(context.BitwiseAnd(val, Const(0xffff0000ffff0000ul)), Const(16)),
                                    context.ShiftLeft   (context.BitwiseAnd(val, Const(0x0000ffff0000fffful)), Const(16)));

            return context.BitwiseOr(context.ShiftRightUI(val, Const(32)), context.ShiftLeft(val, Const(32)));
        }

        public static void Rev16(ArmEmitterContext context)
        {
            OpCodeAlu op = (OpCodeAlu)context.CurrOp;

            Operand n = GetIntOrZR(context, op.Rn);
            Operand d;

            if (op.RegisterSize == RegisterSize.Int32)
            {
<<<<<<< HEAD
                d = context.SoftFallbackCall(nameof(SoftFallback.ReverseBytes16_32), n);
            }
            else
            {
                d = context.SoftFallbackCall(nameof(SoftFallback.ReverseBytes16_64), n);
=======
                d = EmitReverseBytes16_32Op(context, n);
            }
            else
            {
                d = EmitReverseBytes16_64Op(context, n);
>>>>>>> 0915731a
            }

            SetAluDOrZR(context, d);
        }

        private static Operand EmitReverseBytes16_32Op(ArmEmitterContext context, Operand op)
        {
            Debug.Assert(op.Type == OperandType.I32);

            Operand val = EmitReverseBytes16_64Op(context, context.ZeroExtend32(OperandType.I64, op));

            return context.ConvertI64ToI32(val);
        }

        private static Operand EmitReverseBytes16_64Op(ArmEmitterContext context, Operand op)
        {
            Debug.Assert(op.Type == OperandType.I64);

            return context.BitwiseOr(context.ShiftRightUI(context.BitwiseAnd(op, Const(0xff00ff00ff00ff00ul)), Const(8)),
                                     context.ShiftLeft   (context.BitwiseAnd(op, Const(0x00ff00ff00ff00fful)), Const(8)));
        }

        public static void Rev32(ArmEmitterContext context)
        {
            OpCodeAlu op = (OpCodeAlu)context.CurrOp;

            Operand n = GetIntOrZR(context, op.Rn);
            Operand d;

            if (op.RegisterSize == RegisterSize.Int32)
            {
                d = context.ByteSwap(n);
            }
            else
            {
<<<<<<< HEAD
                Operand d = context.SoftFallbackCall(nameof(SoftFallback.ReverseBytes32_64), n);

                SetAluDOrZR(context, d);
=======
                d = EmitReverseBytes32_64Op(context, n);
>>>>>>> 0915731a
            }

            SetAluDOrZR(context, d);
        }

        private static Operand EmitReverseBytes32_64Op(ArmEmitterContext context, Operand op)
        {
            Debug.Assert(op.Type == OperandType.I64);

            Operand val = EmitReverseBytes16_64Op(context, op);

            return context.BitwiseOr(context.ShiftRightUI(context.BitwiseAnd(val, Const(0xffff0000ffff0000ul)), Const(16)),
                                     context.ShiftLeft   (context.BitwiseAnd(val, Const(0x0000ffff0000fffful)), Const(16)));
        }

        public static void Rev64(ArmEmitterContext context)
        {
            OpCodeAlu op = (OpCodeAlu)context.CurrOp;

            SetAluDOrZR(context, context.ByteSwap(GetIntOrZR(context, op.Rn)));
        }

        public static void Rorv(ArmEmitterContext context)
        {
            SetAluDOrZR(context, context.RotateRight(GetAluN(context), GetAluMShift(context)));
        }

        private static Operand GetAluMShift(ArmEmitterContext context)
        {
            IOpCodeAluRs op = (IOpCodeAluRs)context.CurrOp;

            Operand m = GetIntOrZR(context, op.Rm);

            if (op.RegisterSize == RegisterSize.Int64)
            {
                m = context.ConvertI64ToI32(m);
            }

            return context.BitwiseAnd(m, Const(context.CurrOp.GetBitsCount() - 1));
        }

        private static void EmitCVFlagsClear(ArmEmitterContext context)
        {
            SetFlag(context, PState.CFlag, Const(0));
            SetFlag(context, PState.VFlag, Const(0));
        }

        public static void SetAluD(ArmEmitterContext context, Operand d)
        {
            SetAluD(context, d, x31IsZR: false);
        }

        public static void SetAluDOrZR(ArmEmitterContext context, Operand d)
        {
            SetAluD(context, d, x31IsZR: true);
        }

        public static void SetAluD(ArmEmitterContext context, Operand d, bool x31IsZR)
        {
            IOpCodeAlu op = (IOpCodeAlu)context.CurrOp;

            if ((x31IsZR || op is IOpCodeAluRs) && op.Rd == RegisterConsts.ZeroIndex)
            {
                return;
            }

            SetIntOrSP(context, op.Rd, d);
        }
    }
}<|MERGE_RESOLUTION|>--- conflicted
+++ resolved
@@ -266,19 +266,11 @@
 
             if (op.RegisterSize == RegisterSize.Int32)
             {
-<<<<<<< HEAD
-                d = context.SoftFallbackCall(nameof(SoftFallback.ReverseBits32), n);
+                d = EmitReverseBits32Op(context, n);
             }
             else
             {
-                d = context.SoftFallbackCall(nameof(SoftFallback.ReverseBits64), n);
-=======
-                d = EmitReverseBits32Op(context, n);
-            }
-            else
-            {
                 d = EmitReverseBits64Op(context, n);
->>>>>>> 0915731a
             }
 
             SetAluDOrZR(context, d);
@@ -329,19 +321,11 @@
 
             if (op.RegisterSize == RegisterSize.Int32)
             {
-<<<<<<< HEAD
-                d = context.SoftFallbackCall(nameof(SoftFallback.ReverseBytes16_32), n);
+                d = EmitReverseBytes16_32Op(context, n);
             }
             else
             {
-                d = context.SoftFallbackCall(nameof(SoftFallback.ReverseBytes16_64), n);
-=======
-                d = EmitReverseBytes16_32Op(context, n);
-            }
-            else
-            {
                 d = EmitReverseBytes16_64Op(context, n);
->>>>>>> 0915731a
             }
 
             SetAluDOrZR(context, d);
@@ -377,13 +361,7 @@
             }
             else
             {
-<<<<<<< HEAD
-                Operand d = context.SoftFallbackCall(nameof(SoftFallback.ReverseBytes32_64), n);
-
-                SetAluDOrZR(context, d);
-=======
                 d = EmitReverseBytes32_64Op(context, n);
->>>>>>> 0915731a
             }
 
             SetAluDOrZR(context, d);
