// https://github.com/intel/ARM_NEON_2_x86_SSE/blob/master/NEON_2_SSE.h
// https://www.agner.org/optimize/#vectorclass @ vectori128.h

using ARMeilleure.Decoders;
using ARMeilleure.IntermediateRepresentation;
using ARMeilleure.State;
using ARMeilleure.Translation;
using System;

using static ARMeilleure.Instructions.InstEmitHelper;
using static ARMeilleure.Instructions.InstEmitSimdHelper;
using static ARMeilleure.IntermediateRepresentation.OperandHelper;

namespace ARMeilleure.Instructions
{
    using Func2I = Func<Operand, Operand, Operand>;

    static partial class InstEmit
    {
        public static void Abs_S(ArmEmitterContext context)
        {
            EmitScalarUnaryOpSx(context, (op1) => EmitAbs(context, op1));
        }

        public static void Abs_V(ArmEmitterContext context)
        {
            EmitVectorUnaryOpSx(context, (op1) => EmitAbs(context, op1));
        }

        public static void Add_S(ArmEmitterContext context)
        {
            EmitScalarBinaryOpZx(context, (op1, op2) => context.Add(op1, op2));
        }

        public static void Add_V(ArmEmitterContext context)
        {
            if (Optimizations.UseSse2)
            {
                OpCodeSimdReg op = (OpCodeSimdReg)context.CurrOp;

                Operand n = GetVec(op.Rn);
                Operand m = GetVec(op.Rm);

                Intrinsic addInst = X86PaddInstruction[op.Size];

                Operand res = context.AddIntrinsic(addInst, n, m);

                if (op.RegisterSize == RegisterSize.Simd64)
                {
                    res = context.VectorZeroUpper64(res);
                }

                context.Copy(GetVec(op.Rd), res);
            }
            else
            {
                EmitVectorBinaryOpZx(context, (op1, op2) => context.Add(op1, op2));
            }
        }

        public static void Addhn_V(ArmEmitterContext context)
        {
            EmitHighNarrow(context, (op1, op2) => context.Add(op1, op2), round: false);
        }

        public static void Addp_S(ArmEmitterContext context)
        {
            OpCodeSimd op = (OpCodeSimd)context.CurrOp;

            Operand ne0 = EmitVectorExtractZx(context, op.Rn, 0, op.Size);
            Operand ne1 = EmitVectorExtractZx(context, op.Rn, 1, op.Size);

            Operand res = context.Add(ne0, ne1);

            context.Copy(GetVec(op.Rd), EmitVectorInsert(context, context.VectorZero(), res, 0, op.Size));
        }

        public static void Addp_V(ArmEmitterContext context)
        {
            EmitVectorPairwiseOpZx(context, (op1, op2) => context.Add(op1, op2));
        }

        public static void Addv_V(ArmEmitterContext context)
        {
            EmitVectorAcrossVectorOpZx(context, (op1, op2) => context.Add(op1, op2));
        }

        public static void Cls_V(ArmEmitterContext context)
        {
            OpCodeSimd op = (OpCodeSimd)context.CurrOp;

            Operand res = context.VectorZero();

            int elems = op.GetBytesCount() >> op.Size;

            int eSize = 8 << op.Size;

            for (int index = 0; index < elems; index++)
            {
                Operand ne = EmitVectorExtractZx(context, op.Rn, index, op.Size);

                Operand de = context.SoftFallbackCall(nameof(SoftFallback.CountLeadingSigns), ne, Const(eSize));

                res = EmitVectorInsert(context, res, de, index, op.Size);
            }

            context.Copy(GetVec(op.Rd), res);
        }

        public static void Clz_V(ArmEmitterContext context)
        {
            OpCodeSimd op = (OpCodeSimd)context.CurrOp;

            Operand res = context.VectorZero();

            int elems = op.GetBytesCount() >> op.Size;

            int eSize = 8 << op.Size;

            for (int index = 0; index < elems; index++)
            {
                Operand ne = EmitVectorExtractZx(context, op.Rn, index, op.Size);

                Operand de = context.SoftFallbackCall(nameof(SoftFallback.CountLeadingZeros), ne, Const(eSize));

                res = EmitVectorInsert(context, res, de, index, op.Size);
            }

            context.Copy(GetVec(op.Rd), res);
        }

        public static void Cnt_V(ArmEmitterContext context)
        {
            OpCodeSimd op = (OpCodeSimd)context.CurrOp;

            Operand res = context.VectorZero();

            int elems = op.RegisterSize == RegisterSize.Simd128 ? 16 : 8;

            for (int index = 0; index < elems; index++)
            {
                Operand ne = EmitVectorExtractZx(context, op.Rn, index, 0);

                Operand de;

                if (Optimizations.UsePopCnt)
                {
                    de = context.AddIntrinsicLong(Intrinsic.X86Popcnt, ne);
                }
                else
                {
                    de = context.SoftFallbackCall(nameof(SoftFallback.CountSetBits8), ne);
                }

                res = EmitVectorInsert(context, res, de, index, 0);
            }

            context.Copy(GetVec(op.Rd), res);
        }

        public static void Fabd_S(ArmEmitterContext context)
        {
            if (Optimizations.FastFP && Optimizations.UseSse2)
            {
                OpCodeSimdReg op = (OpCodeSimdReg)context.CurrOp;

                int sizeF = op.Size & 1;

                if (sizeF == 0)
                {
                    Operand res = context.AddIntrinsic(Intrinsic.X86Subss, GetVec(op.Rn), GetVec(op.Rm));

                    Operand mask = X86GetScalar(context, -0f);

                    res = context.AddIntrinsic(Intrinsic.X86Andnps, mask, res);

                    context.Copy(GetVec(op.Rd), context.VectorZeroUpper96(res));
                }
                else /* if (sizeF == 1) */
                {
                    Operand res = context.AddIntrinsic(Intrinsic.X86Subsd, GetVec(op.Rn), GetVec(op.Rm));

                    Operand mask = X86GetScalar(context, -0d);

                    res = context.AddIntrinsic(Intrinsic.X86Andnpd, mask, res);

                    context.Copy(GetVec(op.Rd), context.VectorZeroUpper64(res));
                }
            }
            else
            {
                EmitScalarBinaryOpF(context, (op1, op2) =>
                {
                    Operand res = EmitSoftFloatCall(context, nameof(SoftFloat32.FPSub), op1, op2);

                    return EmitUnaryMathCall(context, nameof(Math.Abs), res);
                });
            }
        }

        public static void Fabd_V(ArmEmitterContext context)
        {
            if (Optimizations.FastFP && Optimizations.UseSse2)
            {
                OpCodeSimdReg op = (OpCodeSimdReg)context.CurrOp;

                int sizeF = op.Size & 1;

                if (sizeF == 0)
                {
                    Operand res = context.AddIntrinsic(Intrinsic.X86Subps, GetVec(op.Rn), GetVec(op.Rm));

                    Operand mask = X86GetAllElements(context, -0f);

                    res = context.AddIntrinsic(Intrinsic.X86Andnps, mask, res);

                    if (op.RegisterSize == RegisterSize.Simd64)
                    {
                        res = context.VectorZeroUpper64(res);
                    }

                    context.Copy(GetVec(op.Rd), res);
                }
                else /* if (sizeF == 1) */
                {
                    Operand res = context.AddIntrinsic(Intrinsic.X86Subpd, GetVec(op.Rn), GetVec(op.Rm));

                    Operand mask = X86GetAllElements(context, -0d);

                    res = context.AddIntrinsic(Intrinsic.X86Andnpd, mask, res);

                    context.Copy(GetVec(op.Rd), res);
                }
            }
            else
            {
                EmitVectorBinaryOpF(context, (op1, op2) =>
                {
                    Operand res = EmitSoftFloatCall(context, nameof(SoftFloat32.FPSub), op1, op2);

                    return EmitUnaryMathCall(context, nameof(Math.Abs), res);
                });
            }
        }

        public static void Fabs_S(ArmEmitterContext context)
        {
            if (Optimizations.UseSse2)
            {
                OpCodeSimd op = (OpCodeSimd)context.CurrOp;

                if (op.Size == 0)
                {
                    Operand mask = X86GetScalar(context, -0f);

                    Operand res = context.AddIntrinsic(Intrinsic.X86Andnps, mask, GetVec(op.Rn));

                    context.Copy(GetVec(op.Rd), context.VectorZeroUpper96(res));
                }
                else /* if (op.Size == 1) */
                {
                    Operand mask = X86GetScalar(context, -0d);

                    Operand res = context.AddIntrinsic(Intrinsic.X86Andnpd, mask, GetVec(op.Rn));

                    context.Copy(GetVec(op.Rd), context.VectorZeroUpper64(res));
                }
            }
            else
            {
                EmitScalarUnaryOpF(context, (op1) =>
                {
                    return EmitUnaryMathCall(context, nameof(Math.Abs), op1);
                });
            }
        }

        public static void Fabs_V(ArmEmitterContext context)
        {
            if (Optimizations.UseSse2)
            {
                OpCodeSimd op = (OpCodeSimd)context.CurrOp;

                int sizeF = op.Size & 1;

                 if (sizeF == 0)
                {
                    Operand mask = X86GetAllElements(context, -0f);

                    Operand res = context.AddIntrinsic(Intrinsic.X86Andnps, mask, GetVec(op.Rn));

                    if (op.RegisterSize == RegisterSize.Simd64)
                    {
                        res = context.VectorZeroUpper64(res);
                    }

                    context.Copy(GetVec(op.Rd), res);
                }
                else /* if (sizeF == 1) */
                {
                    Operand mask = X86GetAllElements(context, -0d);

                    Operand res = context.AddIntrinsic(Intrinsic.X86Andnpd, mask, GetVec(op.Rn));

                    context.Copy(GetVec(op.Rd), res);
                }
            }
            else
            {
                EmitVectorUnaryOpF(context, (op1) =>
                {
                    return EmitUnaryMathCall(context, nameof(Math.Abs), op1);
                });
            }
        }

        public static void Fadd_S(ArmEmitterContext context)
        {
            if (Optimizations.FastFP && Optimizations.UseSse2)
            {
                EmitScalarBinaryOpF(context, Intrinsic.X86Addss, Intrinsic.X86Addsd);
            }
            else if (Optimizations.FastFP)
            {
                EmitScalarBinaryOpF(context, (op1, op2) => context.Add(op1, op2));
            }
            else
            {
                EmitScalarBinaryOpF(context, (op1, op2) =>
                {
                    return EmitSoftFloatCall(context, nameof(SoftFloat32.FPAdd), op1, op2);
                });
            }
        }

        public static void Fadd_V(ArmEmitterContext context)
        {
            if (Optimizations.FastFP && Optimizations.UseSse2)
            {
                EmitVectorBinaryOpF(context, Intrinsic.X86Addps, Intrinsic.X86Addpd);
            }
            else if (Optimizations.FastFP)
            {
                EmitVectorBinaryOpF(context, (op1, op2) => context.Add(op1, op2));
            }
            else
            {
                EmitVectorBinaryOpF(context, (op1, op2) =>
                {
                    return EmitSoftFloatCall(context, nameof(SoftFloat32.FPAdd), op1, op2);
                });
            }
        }

        public static void Faddp_S(ArmEmitterContext context)
        {
            OpCodeSimd op = (OpCodeSimd)context.CurrOp;

            int sizeF = op.Size & 1;

            if (Optimizations.FastFP && Optimizations.UseSse3)
            {
                if (sizeF == 0)
                {
                    Operand res = context.AddIntrinsic(Intrinsic.X86Haddps, GetVec(op.Rn), GetVec(op.Rn));

                    context.Copy(GetVec(op.Rd), context.VectorZeroUpper96(res));
                }
                else /* if (sizeF == 1) */
                {
                    Operand res = context.AddIntrinsic(Intrinsic.X86Haddpd, GetVec(op.Rn), GetVec(op.Rn));

                    context.Copy(GetVec(op.Rd), context.VectorZeroUpper64(res));
                }
            }
            else
            {
                OperandType type = sizeF != 0 ? OperandType.FP64 : OperandType.FP32;

                Operand ne0 = context.VectorExtract(type, GetVec(op.Rn), 0);
                Operand ne1 = context.VectorExtract(type, GetVec(op.Rn), 1);

                Operand res = EmitSoftFloatCall(context, nameof(SoftFloat32.FPAdd), ne0, ne1);

                context.Copy(GetVec(op.Rd), context.VectorInsert(context.VectorZero(), res, 0));
            }
        }

        public static void Faddp_V(ArmEmitterContext context)
        {
            if (Optimizations.FastFP && Optimizations.UseSse2)
            {
                EmitVectorPairwiseOpF(context, Intrinsic.X86Addps, Intrinsic.X86Addpd);
            }
            else
            {
                EmitVectorPairwiseOpF(context, (op1, op2) =>
                {
                    return EmitSoftFloatCall(context, nameof(SoftFloat32.FPAdd), op1, op2);
                });
            }
        }

        public static void Fdiv_S(ArmEmitterContext context)
        {
            if (Optimizations.FastFP && Optimizations.UseSse2)
            {
                EmitScalarBinaryOpF(context, Intrinsic.X86Divss, Intrinsic.X86Divsd);
            }
            else if (Optimizations.FastFP)
            {
                EmitScalarBinaryOpF(context, (op1, op2) => context.Divide(op1, op2));
            }
            else
            {
                EmitScalarBinaryOpF(context, (op1, op2) =>
                {
                    return EmitSoftFloatCall(context, nameof(SoftFloat32.FPDiv), op1, op2);
                });
            }
        }

        public static void Fdiv_V(ArmEmitterContext context)
        {
            if (Optimizations.FastFP && Optimizations.UseSse2)
            {
                EmitVectorBinaryOpF(context, Intrinsic.X86Divps, Intrinsic.X86Divpd);
            }
            else if (Optimizations.FastFP)
            {
                EmitVectorBinaryOpF(context, (op1, op2) => context.Divide(op1, op2));
            }
            else
            {
                EmitVectorBinaryOpF(context, (op1, op2) =>
                {
                    return EmitSoftFloatCall(context, nameof(SoftFloat32.FPDiv), op1, op2);
                });
            }
        }

        public static void Fmadd_S(ArmEmitterContext context) // Fused.
        {
            if (Optimizations.FastFP && Optimizations.UseSse2)
            {
                OpCodeSimdReg op = (OpCodeSimdReg)context.CurrOp;

                Operand d = GetVec(op.Rd);
                Operand a = GetVec(op.Ra);
                Operand n = GetVec(op.Rn);
                Operand m = GetVec(op.Rm);

                if (op.Size == 0)
                {
                    Operand res = context.AddIntrinsic(Intrinsic.X86Mulss, n, m);
                            res = context.AddIntrinsic(Intrinsic.X86Addss, a, res);

                    context.Copy(d, context.VectorZeroUpper96(res));
                }
                else /* if (op.Size == 1) */
                {
                    Operand res = context.AddIntrinsic(Intrinsic.X86Mulsd, n, m);
                            res = context.AddIntrinsic(Intrinsic.X86Addsd, a, res);

                    context.Copy(d, context.VectorZeroUpper64(res));
                }
            }
            else
            {
                EmitScalarTernaryRaOpF(context, (op1, op2, op3) =>
                {
                    return EmitSoftFloatCall(context, nameof(SoftFloat32.FPMulAdd), op1, op2, op3);
                });
            }
        }

        public static void Fmax_S(ArmEmitterContext context)
        {
            if (Optimizations.FastFP && Optimizations.UseSse2)
            {
                EmitScalarBinaryOpF(context, Intrinsic.X86Maxss, Intrinsic.X86Maxsd);
            }
            else
            {
                EmitScalarBinaryOpF(context, (op1, op2) =>
                {
                    return EmitSoftFloatCall(context, nameof(SoftFloat32.FPMax), op1, op2);
                });
            }
        }

        public static void Fmax_V(ArmEmitterContext context)
        {
            if (Optimizations.FastFP && Optimizations.UseSse2)
            {
                EmitVectorBinaryOpF(context, Intrinsic.X86Maxps, Intrinsic.X86Maxpd);
            }
            else
            {
                EmitVectorBinaryOpF(context, (op1, op2) =>
                {
                    return EmitSoftFloatCall(context, nameof(SoftFloat32.FPMax), op1, op2);
                });
            }
        }

        public static void Fmaxnm_S(ArmEmitterContext context)
        {
            if (Optimizations.FastFP && Optimizations.UseSse41)
            {
<<<<<<< HEAD
                return EmitSoftFloatCall(context, nameof(SoftFloat32.FPMaxNum), op1, op2);
            });
=======
                EmitSse41MaxMinNumOpF(context, isMaxNum: true, scalar: true);
            }
            else
            {
                EmitScalarBinaryOpF(context, (op1, op2) =>
                {
                    return EmitSoftFloatCall(context, SoftFloat32.FPMaxNum, SoftFloat64.FPMaxNum, op1, op2);
                });
            }
>>>>>>> d925de2d
        }

        public static void Fmaxnm_V(ArmEmitterContext context)
        {
            if (Optimizations.FastFP && Optimizations.UseSse41)
            {
<<<<<<< HEAD
                return EmitSoftFloatCall(context, nameof(SoftFloat32.FPMaxNum), op1, op2);
            });
=======
                EmitSse41MaxMinNumOpF(context, isMaxNum: true, scalar: false);
            }
            else
            {
                EmitVectorBinaryOpF(context, (op1, op2) =>
                {
                    return EmitSoftFloatCall(context, SoftFloat32.FPMaxNum, SoftFloat64.FPMaxNum, op1, op2);
                });
            }
>>>>>>> d925de2d
        }

        public static void Fmaxp_V(ArmEmitterContext context)
        {
            if (Optimizations.FastFP && Optimizations.UseSse2)
            {
                EmitVectorPairwiseOpF(context, Intrinsic.X86Maxps, Intrinsic.X86Maxpd);
            }
            else
            {
                EmitVectorPairwiseOpF(context, (op1, op2) =>
                {
                    return EmitSoftFloatCall(context, nameof(SoftFloat32.FPMax), op1, op2);
                });
            }
        }

        public static void Fmin_S(ArmEmitterContext context)
        {
            if (Optimizations.FastFP && Optimizations.UseSse2)
            {
                EmitScalarBinaryOpF(context, Intrinsic.X86Minss, Intrinsic.X86Minsd);
            }
            else
            {
                EmitScalarBinaryOpF(context, (op1, op2) =>
                {
                    return EmitSoftFloatCall(context, nameof(SoftFloat32.FPMin), op1, op2);
                });
            }
        }

        public static void Fmin_V(ArmEmitterContext context)
        {
            if (Optimizations.FastFP && Optimizations.UseSse2)
            {
                EmitVectorBinaryOpF(context, Intrinsic.X86Minps, Intrinsic.X86Minpd);
            }
            else
            {
                EmitVectorBinaryOpF(context, (op1, op2) =>
                {
                    return EmitSoftFloatCall(context, nameof(SoftFloat32.FPMin), op1, op2);
                });
            }
        }

        public static void Fminnm_S(ArmEmitterContext context)
        {
            if (Optimizations.FastFP && Optimizations.UseSse41)
            {
<<<<<<< HEAD
                return EmitSoftFloatCall(context, nameof(SoftFloat32.FPMinNum), op1, op2);
            });
=======
                EmitSse41MaxMinNumOpF(context, isMaxNum: false, scalar: true);
            }
            else
            {
                EmitScalarBinaryOpF(context, (op1, op2) =>
                {
                    return EmitSoftFloatCall(context, SoftFloat32.FPMinNum, SoftFloat64.FPMinNum, op1, op2);
                });
            }
>>>>>>> d925de2d
        }

        public static void Fminnm_V(ArmEmitterContext context)
        {
            if (Optimizations.FastFP && Optimizations.UseSse41)
            {
<<<<<<< HEAD
                return EmitSoftFloatCall(context, nameof(SoftFloat32.FPMinNum), op1, op2);
            });
=======
                EmitSse41MaxMinNumOpF(context, isMaxNum: false, scalar: false);
            }
            else
            {
                EmitVectorBinaryOpF(context, (op1, op2) =>
                {
                    return EmitSoftFloatCall(context, SoftFloat32.FPMinNum, SoftFloat64.FPMinNum, op1, op2);
                });
            }
>>>>>>> d925de2d
        }

        public static void Fminp_V(ArmEmitterContext context)
        {
            if (Optimizations.FastFP && Optimizations.UseSse2)
            {
                EmitVectorPairwiseOpF(context, Intrinsic.X86Minps, Intrinsic.X86Minpd);
            }
            else
            {
                EmitVectorPairwiseOpF(context, (op1, op2) =>
                {
                    return EmitSoftFloatCall(context, nameof(SoftFloat32.FPMin), op1, op2);
                });
            }
        }

        public static void Fmla_Se(ArmEmitterContext context) // Fused.
        {
            EmitScalarTernaryOpByElemF(context, (op1, op2, op3) =>
            {
                return context.Add(op1, context.Multiply(op2, op3));
            });
        }

        public static void Fmla_V(ArmEmitterContext context) // Fused.
        {
            if (Optimizations.FastFP && Optimizations.UseSse2)
            {
                OpCodeSimdReg op = (OpCodeSimdReg)context.CurrOp;

                Operand d = GetVec(op.Rd);
                Operand n = GetVec(op.Rn);
                Operand m = GetVec(op.Rm);

                int sizeF = op.Size & 1;

                if (sizeF == 0)
                {
                    Operand res = context.AddIntrinsic(Intrinsic.X86Mulps, n, m);

                    res = context.AddIntrinsic(Intrinsic.X86Addps, d, res);

                    if (op.RegisterSize == RegisterSize.Simd64)
                    {
                        res = context.VectorZeroUpper64(res);
                    }

                    context.Copy(GetVec(op.Rd), res);
                }
                else /* if (sizeF == 1) */
                {
                    Operand res = context.AddIntrinsic(Intrinsic.X86Mulpd, n, m);

                    res = context.AddIntrinsic(Intrinsic.X86Addpd, d, res);

                    context.Copy(GetVec(op.Rd), res);
                }
            }
            else
            {
                EmitVectorTernaryOpF(context, (op1, op2, op3) =>
                {
                    return EmitSoftFloatCall(context, nameof(SoftFloat32.FPMulAdd), op1, op2, op3);
                });
            }
        }

        public static void Fmla_Ve(ArmEmitterContext context) // Fused.
        {
            if (Optimizations.FastFP && Optimizations.UseSse2)
            {
                OpCodeSimdRegElemF op = (OpCodeSimdRegElemF)context.CurrOp;

                Operand d = GetVec(op.Rd);
                Operand n = GetVec(op.Rn);
                Operand m = GetVec(op.Rm);

                int sizeF = op.Size & 1;

                if (sizeF == 0)
                {
                    int shuffleMask = op.Index | op.Index << 2 | op.Index << 4 | op.Index << 6;

                    Operand res = context.AddIntrinsic(Intrinsic.X86Shufps, m, m, Const(shuffleMask));

                    res = context.AddIntrinsic(Intrinsic.X86Mulps, n, res);
                    res = context.AddIntrinsic(Intrinsic.X86Addps, d, res);

                    if (op.RegisterSize == RegisterSize.Simd64)
                    {
                        res = context.VectorZeroUpper64(res);
                    }

                    context.Copy(GetVec(op.Rd), res);
                }
                else /* if (sizeF == 1) */
                {
                    int shuffleMask = op.Index | op.Index << 1;

                    Operand res = context.AddIntrinsic(Intrinsic.X86Shufpd, m, m, Const(shuffleMask));

                    res = context.AddIntrinsic(Intrinsic.X86Mulpd, n, res);
                    res = context.AddIntrinsic(Intrinsic.X86Addpd, d, res);

                    context.Copy(GetVec(op.Rd), res);
                }
            }
            else
            {
                EmitVectorTernaryOpByElemF(context, (op1, op2, op3) =>
                {
                    return EmitSoftFloatCall(context, nameof(SoftFloat32.FPMulAdd), op1, op2, op3);
                });
            }
        }

        public static void Fmls_Se(ArmEmitterContext context) // Fused.
        {
            EmitScalarTernaryOpByElemF(context, (op1, op2, op3) =>
            {
                return context.Subtract(op1, context.Multiply(op2, op3));
            });
        }

        public static void Fmls_V(ArmEmitterContext context) // Fused.
        {
            if (Optimizations.FastFP && Optimizations.UseSse2)
            {
                OpCodeSimdReg op = (OpCodeSimdReg)context.CurrOp;

                Operand d = GetVec(op.Rd);
                Operand n = GetVec(op.Rn);
                Operand m = GetVec(op.Rm);

                int sizeF = op.Size & 1;

                if (sizeF == 0)
                {
                    Operand res = context.AddIntrinsic(Intrinsic.X86Mulps, n, m);

                    res = context.AddIntrinsic(Intrinsic.X86Subps, d, res);

                    if (op.RegisterSize == RegisterSize.Simd64)
                    {
                        res = context.VectorZeroUpper64(res);
                    }

                    context.Copy(GetVec(op.Rd), res);
                }
                else /* if (sizeF == 1) */
                {
                    Operand res = context.AddIntrinsic(Intrinsic.X86Mulpd, n, m);

                    res = context.AddIntrinsic(Intrinsic.X86Subpd, d, res);

                    context.Copy(GetVec(op.Rd), res);
                }
            }
            else
            {
                EmitVectorTernaryOpF(context, (op1, op2, op3) =>
                {
                    return EmitSoftFloatCall(context, nameof(SoftFloat32.FPMulSub), op1, op2, op3);
                });
            }
        }

        public static void Fmls_Ve(ArmEmitterContext context) // Fused.
        {
            if (Optimizations.FastFP && Optimizations.UseSse2)
            {
                OpCodeSimdRegElemF op = (OpCodeSimdRegElemF)context.CurrOp;

                Operand d = GetVec(op.Rd);
                Operand n = GetVec(op.Rn);
                Operand m = GetVec(op.Rm);

                int sizeF = op.Size & 1;

                if (sizeF == 0)
                {
                    int shuffleMask = op.Index | op.Index << 2 | op.Index << 4 | op.Index << 6;

                    Operand res = context.AddIntrinsic(Intrinsic.X86Shufps, m, m, Const(shuffleMask));

                    res = context.AddIntrinsic(Intrinsic.X86Mulps, n, res);
                    res = context.AddIntrinsic(Intrinsic.X86Subps, d, res);

                    if (op.RegisterSize == RegisterSize.Simd64)
                    {
                        res = context.VectorZeroUpper64(res);
                    }

                    context.Copy(GetVec(op.Rd), res);
                }
                else /* if (sizeF == 1) */
                {
                    int shuffleMask = op.Index | op.Index << 1;

                    Operand res = context.AddIntrinsic(Intrinsic.X86Shufpd, m, m, Const(shuffleMask));

                    res = context.AddIntrinsic(Intrinsic.X86Mulpd, n, res);
                    res = context.AddIntrinsic(Intrinsic.X86Subpd, d, res);

                    context.Copy(GetVec(op.Rd), res);
                }
            }
            else
            {
                EmitVectorTernaryOpByElemF(context, (op1, op2, op3) =>
                {
                    return EmitSoftFloatCall(context, nameof(SoftFloat32.FPMulSub), op1, op2, op3);
                });
            }
        }

        public static void Fmsub_S(ArmEmitterContext context) // Fused.
        {
            if (Optimizations.FastFP && Optimizations.UseSse2)
            {
                OpCodeSimdReg op = (OpCodeSimdReg)context.CurrOp;

                Operand d = GetVec(op.Rd);
                Operand a = GetVec(op.Ra);
                Operand n = GetVec(op.Rn);
                Operand m = GetVec(op.Rm);

                if (op.Size == 0)
                {
                    Operand res = context.AddIntrinsic(Intrinsic.X86Mulss, n, m);
                            res = context.AddIntrinsic(Intrinsic.X86Subss, a, res);

                    context.Copy(d, context.VectorZeroUpper96(res));
                }
                else /* if (op.Size == 1) */
                {
                    Operand res = context.AddIntrinsic(Intrinsic.X86Mulsd, n, m);
                            res = context.AddIntrinsic(Intrinsic.X86Subsd, a, res);

                    context.Copy(d, context.VectorZeroUpper64(res));
                }
            }
            else
            {
                EmitScalarTernaryRaOpF(context, (op1, op2, op3) =>
                {
                    return EmitSoftFloatCall(context, nameof(SoftFloat32.FPMulSub), op1, op2, op3);
                });
            }
        }

        public static void Fmul_S(ArmEmitterContext context)
        {
            if (Optimizations.FastFP && Optimizations.UseSse2)
            {
                EmitScalarBinaryOpF(context, Intrinsic.X86Mulss, Intrinsic.X86Mulsd);
            }
            else if (Optimizations.FastFP)
            {
                EmitScalarBinaryOpF(context, (op1, op2) => context.Multiply(op1, op2));
            }
            else
            {
                EmitScalarBinaryOpF(context, (op1, op2) =>
                {
                    return EmitSoftFloatCall(context, nameof(SoftFloat32.FPMul), op1, op2);
                });
            }
        }

        public static void Fmul_Se(ArmEmitterContext context)
        {
            EmitScalarBinaryOpByElemF(context, (op1, op2) => context.Multiply(op1, op2));
        }

        public static void Fmul_V(ArmEmitterContext context)
        {
            if (Optimizations.FastFP && Optimizations.UseSse2)
            {
                EmitVectorBinaryOpF(context, Intrinsic.X86Mulps, Intrinsic.X86Mulpd);
            }
            else if (Optimizations.FastFP)
            {
                EmitVectorBinaryOpF(context, (op1, op2) => context.Multiply(op1, op2));
            }
            else
            {
                EmitVectorBinaryOpF(context, (op1, op2) =>
                {
                    return EmitSoftFloatCall(context, nameof(SoftFloat32.FPMul), op1, op2);
                });
            }
        }

        public static void Fmul_Ve(ArmEmitterContext context)
        {
            if (Optimizations.FastFP && Optimizations.UseSse2)
            {
                OpCodeSimdRegElemF op = (OpCodeSimdRegElemF)context.CurrOp;

                Operand n = GetVec(op.Rn);
                Operand m = GetVec(op.Rm);

                int sizeF = op.Size & 1;

                if (sizeF == 0)
                {
                    int shuffleMask = op.Index | op.Index << 2 | op.Index << 4 | op.Index << 6;

                    Operand res = context.AddIntrinsic(Intrinsic.X86Shufps, m, m, Const(shuffleMask));

                    res = context.AddIntrinsic(Intrinsic.X86Mulps, n, res);

                    if (op.RegisterSize == RegisterSize.Simd64)
                    {
                        res = context.VectorZeroUpper64(res);
                    }

                    context.Copy(GetVec(op.Rd), res);
                }
                else /* if (sizeF == 1) */
                {
                    int shuffleMask = op.Index | op.Index << 1;

                    Operand res = context.AddIntrinsic(Intrinsic.X86Shufpd, m, m, Const(shuffleMask));

                    res = context.AddIntrinsic(Intrinsic.X86Mulpd, n, res);

                    context.Copy(GetVec(op.Rd), res);
                }
            }
            else if (Optimizations.FastFP)
            {
                EmitVectorBinaryOpByElemF(context, (op1, op2) => context.Multiply(op1, op2));
            }
            else
            {
                EmitVectorBinaryOpByElemF(context, (op1, op2) =>
                {
                    return EmitSoftFloatCall(context, nameof(SoftFloat32.FPMul), op1, op2);
                });
            }
        }

        public static void Fmulx_S(ArmEmitterContext context)
        {
            EmitScalarBinaryOpF(context, (op1, op2) =>
            {
                return EmitSoftFloatCall(context, nameof(SoftFloat32.FPMulX), op1, op2);
            });
        }

        public static void Fmulx_Se(ArmEmitterContext context)
        {
            EmitScalarBinaryOpByElemF(context, (op1, op2) =>
            {
                return EmitSoftFloatCall(context, nameof(SoftFloat32.FPMulX), op1, op2);
            });
        }

        public static void Fmulx_V(ArmEmitterContext context)
        {
            EmitVectorBinaryOpF(context, (op1, op2) =>
            {
                return EmitSoftFloatCall(context, nameof(SoftFloat32.FPMulX), op1, op2);
            });
        }

        public static void Fmulx_Ve(ArmEmitterContext context)
        {
            EmitVectorBinaryOpByElemF(context, (op1, op2) =>
            {
                return EmitSoftFloatCall(context, nameof(SoftFloat32.FPMulX), op1, op2);
            });
        }

        public static void Fneg_S(ArmEmitterContext context)
        {
            if (Optimizations.UseSse2)
            {
                OpCodeSimd op = (OpCodeSimd)context.CurrOp;

                if (op.Size == 0)
                {
                    Operand mask = X86GetScalar(context, -0f);

                    Operand res = context.AddIntrinsic(Intrinsic.X86Xorps, mask, GetVec(op.Rn));

                    context.Copy(GetVec(op.Rd), context.VectorZeroUpper96(res));
                }
                else /* if (op.Size == 1) */
                {
                    Operand mask = X86GetScalar(context, -0d);

                    Operand res = context.AddIntrinsic(Intrinsic.X86Xorpd, mask, GetVec(op.Rn));

                    context.Copy(GetVec(op.Rd), context.VectorZeroUpper64(res));
                }
            }
            else
            {
                EmitScalarUnaryOpF(context, (op1) => context.Negate(op1));
            }
        }

        public static void Fneg_V(ArmEmitterContext context)
        {
            if (Optimizations.UseSse2)
            {
                OpCodeSimd op = (OpCodeSimd)context.CurrOp;

                int sizeF = op.Size & 1;

                if (sizeF == 0)
                {
                    Operand mask = X86GetAllElements(context, -0f);

                    Operand res = context.AddIntrinsic(Intrinsic.X86Xorps, mask, GetVec(op.Rn));

                    if (op.RegisterSize == RegisterSize.Simd64)
                    {
                        res = context.VectorZeroUpper64(res);
                    }

                    context.Copy(GetVec(op.Rd), res);
                }
                else /* if (sizeF == 1) */
                {
                    Operand mask = X86GetAllElements(context, -0d);

                    Operand res = context.AddIntrinsic(Intrinsic.X86Xorpd, mask, GetVec(op.Rn));

                    context.Copy(GetVec(op.Rd), res);
                }
            }
            else
            {
                EmitVectorUnaryOpF(context, (op1) => context.Negate(op1));
            }
        }

        public static void Fnmadd_S(ArmEmitterContext context) // Fused.
        {
            if (Optimizations.FastFP && Optimizations.UseSse2)
            {
                OpCodeSimdReg op = (OpCodeSimdReg)context.CurrOp;

                Operand d = GetVec(op.Rd);
                Operand a = GetVec(op.Ra);
                Operand n = GetVec(op.Rn);
                Operand m = GetVec(op.Rm);

                if (op.Size == 0)
                {
                    Operand mask = X86GetScalar(context, -0f);

                    Operand aNeg = context.AddIntrinsic(Intrinsic.X86Xorps, mask, a);

                    Operand res = context.AddIntrinsic(Intrinsic.X86Mulss, n, m);
                            res = context.AddIntrinsic(Intrinsic.X86Subss, aNeg, res);

                    context.Copy(d, context.VectorZeroUpper96(res));
                }
                else /* if (op.Size == 1) */
                {
                    Operand mask = X86GetScalar(context, -0d);

                    Operand aNeg = context.AddIntrinsic(Intrinsic.X86Xorpd, mask, a);

                    Operand res = context.AddIntrinsic(Intrinsic.X86Mulsd, n, m);
                            res = context.AddIntrinsic(Intrinsic.X86Subsd, aNeg, res);

                    context.Copy(d, context.VectorZeroUpper64(res));
                }
            }
            else
            {
                EmitScalarTernaryRaOpF(context, (op1, op2, op3) =>
                {
                    return EmitSoftFloatCall(context, SoftFloat32.FPNegMulAdd, SoftFloat64.FPNegMulAdd, op1, op2, op3);
                });
            }
        }

        public static void Fnmsub_S(ArmEmitterContext context) // Fused.
        {
            if (Optimizations.FastFP && Optimizations.UseSse2)
            {
                OpCodeSimdReg op = (OpCodeSimdReg)context.CurrOp;

                Operand d = GetVec(op.Rd);
                Operand a = GetVec(op.Ra);
                Operand n = GetVec(op.Rn);
                Operand m = GetVec(op.Rm);

                if (op.Size == 0)
                {
                    Operand mask = X86GetScalar(context, -0f);

                    Operand aNeg = context.AddIntrinsic(Intrinsic.X86Xorps, mask, a);

                    Operand res = context.AddIntrinsic(Intrinsic.X86Mulss, n, m);
                            res = context.AddIntrinsic(Intrinsic.X86Addss, aNeg, res);

                    context.Copy(d, context.VectorZeroUpper96(res));
                }
                else /* if (op.Size == 1) */
                {
                    Operand mask = X86GetScalar(context, -0d);

                    Operand aNeg = context.AddIntrinsic(Intrinsic.X86Xorpd, mask, a);

                    Operand res = context.AddIntrinsic(Intrinsic.X86Mulsd, n, m);
                            res = context.AddIntrinsic(Intrinsic.X86Addsd, aNeg, res);

                    context.Copy(d, context.VectorZeroUpper64(res));
                }
            }
            else
            {
                EmitScalarTernaryRaOpF(context, (op1, op2, op3) =>
                {
                    return EmitSoftFloatCall(context, SoftFloat32.FPNegMulSub, SoftFloat64.FPNegMulSub, op1, op2, op3);
                });
            }
        }

        public static void Fnmul_S(ArmEmitterContext context)
        {
            EmitScalarBinaryOpF(context, (op1, op2) => context.Negate(context.Multiply(op1, op2)));
        }

        public static void Frecpe_S(ArmEmitterContext context)
        {
            OpCodeSimd op = (OpCodeSimd)context.CurrOp;

            int sizeF = op.Size & 1;

            if (Optimizations.FastFP && Optimizations.UseSse && sizeF == 0)
            {
                EmitScalarUnaryOpF(context, Intrinsic.X86Rcpss, 0);
            }
            else
            {
                EmitScalarUnaryOpF(context, (op1) =>
                {
                    return EmitSoftFloatCall(context, nameof(SoftFloat32.FPRecipEstimate), op1);
                });
            }
        }

        public static void Frecpe_V(ArmEmitterContext context)
        {
            OpCodeSimd op = (OpCodeSimd)context.CurrOp;

            int sizeF = op.Size & 1;

            if (Optimizations.FastFP && Optimizations.UseSse && sizeF == 0)
            {
                EmitVectorUnaryOpF(context, Intrinsic.X86Rcpps, 0);
            }
            else
            {
                EmitVectorUnaryOpF(context, (op1) =>
                {
                    return EmitSoftFloatCall(context, nameof(SoftFloat32.FPRecipEstimate), op1);
                });
            }
        }

        public static void Frecps_S(ArmEmitterContext context) // Fused.
        {
            if (Optimizations.FastFP && Optimizations.UseSse2)
            {
                OpCodeSimdReg op = (OpCodeSimdReg)context.CurrOp;

                int sizeF = op.Size & 1;

                if (sizeF == 0)
                {
                    Operand mask = X86GetScalar(context, 2f);

                    Operand res = context.AddIntrinsic(Intrinsic.X86Mulss, GetVec(op.Rn), GetVec(op.Rm));

                    res = context.AddIntrinsic(Intrinsic.X86Subss, mask, res);

                    context.Copy(GetVec(op.Rd), context.VectorZeroUpper96(res));
                }
                else /* if (sizeF == 1) */
                {
                    Operand mask = X86GetScalar(context, 2d);

                    Operand res = context.AddIntrinsic(Intrinsic.X86Mulsd, GetVec(op.Rn), GetVec(op.Rm));

                    res = context.AddIntrinsic(Intrinsic.X86Subsd, mask, res);

                    context.Copy(GetVec(op.Rd), context.VectorZeroUpper64(res));
                }
            }
            else
            {
                EmitScalarBinaryOpF(context, (op1, op2) =>
                {
                    return EmitSoftFloatCall(context, nameof(SoftFloat32.FPRecipStepFused), op1, op2);
                });
            }
        }

        public static void Frecps_V(ArmEmitterContext context) // Fused.
        {
            if (Optimizations.FastFP && Optimizations.UseSse2)
            {
                OpCodeSimdReg op = (OpCodeSimdReg)context.CurrOp;

                int sizeF = op.Size & 1;

                if (sizeF == 0)
                {
                    Operand mask = X86GetAllElements(context, 2f);

                    Operand res = context.AddIntrinsic(Intrinsic.X86Mulps, GetVec(op.Rn), GetVec(op.Rm));

                    res = context.AddIntrinsic(Intrinsic.X86Subps, mask, res);

                    if (op.RegisterSize == RegisterSize.Simd64)
                    {
                        res = context.VectorZeroUpper64(res);
                    }

                    context.Copy(GetVec(op.Rd), res);
                }
                else /* if (sizeF == 1) */
                {
                    Operand mask = X86GetAllElements(context, 2d);

                    Operand res = context.AddIntrinsic(Intrinsic.X86Mulpd, GetVec(op.Rn), GetVec(op.Rm));

                    res = context.AddIntrinsic(Intrinsic.X86Subpd, mask, res);

                    context.Copy(GetVec(op.Rd), res);
                }
            }
            else
            {
                EmitVectorBinaryOpF(context, (op1, op2) =>
                {
                    return EmitSoftFloatCall(context, nameof(SoftFloat32.FPRecipStepFused), op1, op2);
                });
            }
        }

        public static void Frecpx_S(ArmEmitterContext context)
        {
            EmitScalarUnaryOpF(context, (op1) =>
            {
                return EmitSoftFloatCall(context, nameof(SoftFloat32.FPRecpX), op1);
            });
        }

        public static void Frinta_S(ArmEmitterContext context)
        {
            EmitScalarUnaryOpF(context, (op1) =>
            {
                return EmitRoundMathCall(context, MidpointRounding.AwayFromZero, op1);
            });
        }

        public static void Frinta_V(ArmEmitterContext context)
        {
            EmitVectorUnaryOpF(context, (op1) =>
            {
                return EmitRoundMathCall(context, MidpointRounding.AwayFromZero, op1);
            });
        }

        public static void Frinti_S(ArmEmitterContext context)
        {
            OpCodeSimd op = (OpCodeSimd)context.CurrOp;

            EmitScalarUnaryOpF(context, (op1) =>
            {
                if (op.Size == 0)
                {
                    return context.SoftFallbackCall(nameof(SoftFallback.RoundF), op1);
                }
                else /* if (op.Size == 1) */
                {
                    return context.SoftFallbackCall(nameof(SoftFallback.Round), op1);
                }
            });
        }

        public static void Frinti_V(ArmEmitterContext context)
        {
            OpCodeSimd op = (OpCodeSimd)context.CurrOp;

            int sizeF = op.Size & 1;

            EmitVectorUnaryOpF(context, (op1) =>
            {
                if (sizeF == 0)
                {
                    return context.SoftFallbackCall(nameof(SoftFallback.RoundF), op1);
                }
                else /* if (sizeF == 1) */
                {
                    return context.SoftFallbackCall(nameof(SoftFallback.Round), op1);
                }
            });
        }

        public static void Frintm_S(ArmEmitterContext context)
        {
            if (Optimizations.UseSse41)
            {
                EmitScalarRoundOpF(context, FPRoundingMode.TowardsMinusInfinity);
            }
            else
            {
                EmitScalarUnaryOpF(context, (op1) =>
                {
                    return EmitUnaryMathCall(context, nameof(Math.Floor), op1);
                });
            }
        }

        public static void Frintm_V(ArmEmitterContext context)
        {
            if (Optimizations.UseSse41)
            {
                EmitVectorRoundOpF(context, FPRoundingMode.TowardsMinusInfinity);
            }
            else
            {
                EmitVectorUnaryOpF(context, (op1) =>
                {
                    return EmitUnaryMathCall(context, nameof(Math.Floor), op1);
                });
            }
        }

        public static void Frintn_S(ArmEmitterContext context)
        {
            if (Optimizations.UseSse41)
            {
                EmitScalarRoundOpF(context, FPRoundingMode.ToNearest);
            }
            else
            {
                EmitScalarUnaryOpF(context, (op1) =>
                {
                    return EmitRoundMathCall(context, MidpointRounding.ToEven, op1);
                });
            }
        }

        public static void Frintn_V(ArmEmitterContext context)
        {
            if (Optimizations.UseSse41)
            {
                EmitVectorRoundOpF(context, FPRoundingMode.ToNearest);
            }
            else
            {
                EmitVectorUnaryOpF(context, (op1) =>
                {
                    return EmitRoundMathCall(context, MidpointRounding.ToEven, op1);
                });
            }
        }

        public static void Frintp_S(ArmEmitterContext context)
        {
            if (Optimizations.UseSse41)
            {
                EmitScalarRoundOpF(context, FPRoundingMode.TowardsPlusInfinity);
            }
            else
            {
                EmitScalarUnaryOpF(context, (op1) =>
                {
                    return EmitUnaryMathCall(context, nameof(Math.Ceiling), op1);
                });
            }
        }

        public static void Frintp_V(ArmEmitterContext context)
        {
            if (Optimizations.UseSse41)
            {
                EmitVectorRoundOpF(context, FPRoundingMode.TowardsPlusInfinity);
            }
            else
            {
                EmitVectorUnaryOpF(context, (op1) =>
                {
                    return EmitUnaryMathCall(context, nameof(Math.Ceiling), op1);
                });
            }
        }

        public static void Frintx_S(ArmEmitterContext context)
        {
            OpCodeSimd op = (OpCodeSimd)context.CurrOp;

            EmitScalarUnaryOpF(context, (op1) =>
            {
                if (op.Size == 0)
                {
                    return context.SoftFallbackCall(nameof(SoftFallback.RoundF), op1);
                }
                else /* if (op.Size == 1) */
                {
                    return context.SoftFallbackCall(nameof(SoftFallback.Round), op1);
                }
            });
        }

        public static void Frintx_V(ArmEmitterContext context)
        {
            OpCodeSimd op = (OpCodeSimd)context.CurrOp;

            int sizeF = op.Size & 1;

            EmitVectorUnaryOpF(context, (op1) =>
            {
                if (sizeF == 0)
                {
                    return context.SoftFallbackCall(nameof(SoftFallback.RoundF), op1);
                }
                else /* if (sizeF == 1) */
                {
                    return context.SoftFallbackCall(nameof(SoftFallback.Round), op1);
                }
            });
        }

        public static void Frintz_S(ArmEmitterContext context)
        {
            if (Optimizations.UseSse41)
            {
                EmitScalarRoundOpF(context, FPRoundingMode.TowardsZero);
            }
            else
            {
                EmitScalarUnaryOpF(context, (op1) =>
                {
                    return EmitUnaryMathCall(context, nameof(Math.Truncate), op1);
                });
            }
        }

        public static void Frintz_V(ArmEmitterContext context)
        {
            if (Optimizations.UseSse41)
            {
                EmitVectorRoundOpF(context, FPRoundingMode.TowardsZero);
            }
            else
            {
                EmitVectorUnaryOpF(context, (op1) =>
                {
                    return EmitUnaryMathCall(context, nameof(Math.Truncate), op1);
                });
            }
        }

        public static void Frsqrte_S(ArmEmitterContext context)
        {
            OpCodeSimd op = (OpCodeSimd)context.CurrOp;

            int sizeF = op.Size & 1;

            if (Optimizations.FastFP && Optimizations.UseSse && sizeF == 0)
            {
                EmitScalarUnaryOpF(context, Intrinsic.X86Rsqrtss, 0);
            }
            else
            {
                EmitScalarUnaryOpF(context, (op1) =>
                {
                    return EmitSoftFloatCall(context, nameof(SoftFloat32.FPRSqrtEstimate), op1);
                });
            }
        }

        public static void Frsqrte_V(ArmEmitterContext context)
        {
            OpCodeSimd op = (OpCodeSimd)context.CurrOp;

            int sizeF = op.Size & 1;

            if (Optimizations.FastFP && Optimizations.UseSse && sizeF == 0)
            {
                EmitVectorUnaryOpF(context, Intrinsic.X86Rsqrtps, 0);
            }
            else
            {
                EmitVectorUnaryOpF(context, (op1) =>
                {
                    return EmitSoftFloatCall(context, nameof(SoftFloat32.FPRSqrtEstimate), op1);
                });
            }
        }

        public static void Frsqrts_S(ArmEmitterContext context) // Fused.
        {
            if (Optimizations.FastFP && Optimizations.UseSse2)
            {
                OpCodeSimdReg op = (OpCodeSimdReg)context.CurrOp;

                int sizeF = op.Size & 1;

                if (sizeF == 0)
                {
                    Operand maskHalf  = X86GetScalar(context, 0.5f);
                    Operand maskThree = X86GetScalar(context, 3f);

                    Operand res = context.AddIntrinsic(Intrinsic.X86Mulss, GetVec(op.Rn), GetVec(op.Rm));

                    res = context.AddIntrinsic(Intrinsic.X86Subss, maskThree, res);
                    res = context.AddIntrinsic(Intrinsic.X86Mulss, maskHalf,  res);

                    context.Copy(GetVec(op.Rd), context.VectorZeroUpper96(res));
                }
                else /* if (sizeF == 1) */
                {
                    Operand maskHalf  = X86GetScalar(context, 0.5d);
                    Operand maskThree = X86GetScalar(context, 3d);

                    Operand res = context.AddIntrinsic(Intrinsic.X86Mulsd, GetVec(op.Rn), GetVec(op.Rm));

                    res = context.AddIntrinsic(Intrinsic.X86Subsd, maskThree, res);
                    res = context.AddIntrinsic(Intrinsic.X86Mulsd, maskHalf,  res);

                    context.Copy(GetVec(op.Rd), context.VectorZeroUpper64(res));
                }
            }
            else
            {
                EmitScalarBinaryOpF(context, (op1, op2) =>
                {
                    return EmitSoftFloatCall(context, nameof(SoftFloat32.FPRSqrtStepFused), op1, op2);
                });
            }
        }

        public static void Frsqrts_V(ArmEmitterContext context) // Fused.
        {
            if (Optimizations.FastFP && Optimizations.UseSse2)
            {
                OpCodeSimdReg op = (OpCodeSimdReg)context.CurrOp;

                int sizeF = op.Size & 1;

                if (sizeF == 0)
                {
                    Operand maskHalf  = X86GetAllElements(context, 0.5f);
                    Operand maskThree = X86GetAllElements(context, 3f);

                    Operand res = context.AddIntrinsic(Intrinsic.X86Mulps, GetVec(op.Rn), GetVec(op.Rm));

                    res = context.AddIntrinsic(Intrinsic.X86Subps, maskThree, res);
                    res = context.AddIntrinsic(Intrinsic.X86Mulps, maskHalf,  res);

                    if (op.RegisterSize == RegisterSize.Simd64)
                    {
                        res = context.VectorZeroUpper64(res);
                    }

                    context.Copy(GetVec(op.Rd), res);
                }
                else /* if (sizeF == 1) */
                {
                    Operand maskHalf  = X86GetAllElements(context, 0.5d);
                    Operand maskThree = X86GetAllElements(context, 3d);

                    Operand res = context.AddIntrinsic(Intrinsic.X86Mulpd, GetVec(op.Rn), GetVec(op.Rm));

                    res = context.AddIntrinsic(Intrinsic.X86Subpd, maskThree, res);
                    res = context.AddIntrinsic(Intrinsic.X86Mulpd, maskHalf,  res);

                    context.Copy(GetVec(op.Rd), res);
                }
            }
            else
            {
                EmitVectorBinaryOpF(context, (op1, op2) =>
                {
                    return EmitSoftFloatCall(context, nameof(SoftFloat32.FPRSqrtStepFused), op1, op2);
                });
            }
        }

        public static void Fsqrt_S(ArmEmitterContext context)
        {
            if (Optimizations.FastFP && Optimizations.UseSse2)
            {
                EmitScalarUnaryOpF(context, Intrinsic.X86Sqrtss, Intrinsic.X86Sqrtsd);
            }
            else
            {
                EmitScalarUnaryOpF(context, (op1) =>
                {
                    return EmitSoftFloatCall(context, nameof(SoftFloat32.FPSqrt), op1);
                });
            }
        }

        public static void Fsqrt_V(ArmEmitterContext context)
        {
            if (Optimizations.FastFP && Optimizations.UseSse2)
            {
                EmitVectorUnaryOpF(context, Intrinsic.X86Sqrtps, Intrinsic.X86Sqrtpd);
            }
            else
            {
                EmitVectorUnaryOpF(context, (op1) =>
                {
                    return EmitSoftFloatCall(context, nameof(SoftFloat32.FPSqrt), op1);
                });
            }
        }

        public static void Fsub_S(ArmEmitterContext context)
        {
            if (Optimizations.FastFP && Optimizations.UseSse2)
            {
                EmitScalarBinaryOpF(context, Intrinsic.X86Subss, Intrinsic.X86Subsd);
            }
            else if (Optimizations.FastFP)
            {
                EmitScalarBinaryOpF(context, (op1, op2) => context.Subtract(op1, op2));
            }
            else
            {
                EmitScalarBinaryOpF(context, (op1, op2) =>
                {
                    return EmitSoftFloatCall(context, nameof(SoftFloat32.FPSub), op1, op2);
                });
            }
        }

        public static void Fsub_V(ArmEmitterContext context)
        {
            if (Optimizations.FastFP && Optimizations.UseSse2)
            {
                EmitVectorBinaryOpF(context, Intrinsic.X86Subps, Intrinsic.X86Subpd);
            }
            else if (Optimizations.FastFP)
            {
                EmitVectorBinaryOpF(context, (op1, op2) => context.Subtract(op1, op2));
            }
            else
            {
                EmitVectorBinaryOpF(context, (op1, op2) =>
                {
                    return EmitSoftFloatCall(context, nameof(SoftFloat32.FPSub), op1, op2);
                });
            }
        }

        public static void Mla_V(ArmEmitterContext context)
        {
            if (Optimizations.UseSse41)
            {
                EmitSse41Mul_AddSub(context, AddSub.Add);
            }
            else
            {
                EmitVectorTernaryOpZx(context, (op1, op2, op3) =>
                {
                    return context.Add(op1, context.Multiply(op2, op3));
                });
            }
        }

        public static void Mla_Ve(ArmEmitterContext context)
        {
            EmitVectorTernaryOpByElemZx(context, (op1, op2, op3) =>
            {
                return context.Add(op1, context.Multiply(op2, op3));
            });
        }

        public static void Mls_V(ArmEmitterContext context)
        {
            if (Optimizations.UseSse41)
            {
                EmitSse41Mul_AddSub(context, AddSub.Subtract);
            }
            else
            {
                EmitVectorTernaryOpZx(context, (op1, op2, op3) =>
                {
                    return context.Subtract(op1, context.Multiply(op2, op3));
                });
            }
        }

        public static void Mls_Ve(ArmEmitterContext context)
        {
            EmitVectorTernaryOpByElemZx(context, (op1, op2, op3) =>
            {
                return context.Subtract(op1, context.Multiply(op2, op3));
            });
        }

        public static void Mul_V(ArmEmitterContext context)
        {
            if (Optimizations.UseSse41)
            {
                EmitSse41Mul_AddSub(context, AddSub.None);
            }
            else
            {
                EmitVectorBinaryOpZx(context, (op1, op2) => context.Multiply(op1, op2));
            }
        }

        public static void Mul_Ve(ArmEmitterContext context)
        {
            EmitVectorBinaryOpByElemZx(context, (op1, op2) => context.Multiply(op1, op2));
        }

        public static void Neg_S(ArmEmitterContext context)
        {
            EmitScalarUnaryOpSx(context, (op1) => context.Negate(op1));
        }

        public static void Neg_V(ArmEmitterContext context)
        {
            if (Optimizations.UseSse2)
            {
                OpCodeSimd op = (OpCodeSimd)context.CurrOp;

                Intrinsic subInst = X86PsubInstruction[op.Size];

                Operand res = context.AddIntrinsic(subInst, context.VectorZero(), GetVec(op.Rn));

                if (op.RegisterSize == RegisterSize.Simd64)
                {
                    res = context.VectorZeroUpper64(res);
                }

                context.Copy(GetVec(op.Rd), res);
            }
            else
            {
                EmitVectorUnaryOpSx(context, (op1) => context.Negate(op1));
            }
        }

        public static void Raddhn_V(ArmEmitterContext context)
        {
            EmitHighNarrow(context, (op1, op2) => context.Add(op1, op2), round: true);
        }

        public static void Rsubhn_V(ArmEmitterContext context)
        {
            EmitHighNarrow(context, (op1, op2) => context.Subtract(op1, op2), round: true);
        }

        public static void Saba_V(ArmEmitterContext context)
        {
            EmitVectorTernaryOpSx(context, (op1, op2, op3) =>
            {
                return context.Add(op1, EmitAbs(context, context.Subtract(op2, op3)));
            });
        }

        public static void Sabal_V(ArmEmitterContext context)
        {
            EmitVectorWidenRnRmTernaryOpSx(context, (op1, op2, op3) =>
            {
                return context.Add(op1, EmitAbs(context, context.Subtract(op2, op3)));
            });
        }

        public static void Sabd_V(ArmEmitterContext context)
        {
            if (Optimizations.UseSse2)
            {
                OpCodeSimdReg op = (OpCodeSimdReg)context.CurrOp;

                Operand n = GetVec(op.Rn);
                Operand m = GetVec(op.Rm);

                EmitSse41Sabd(context, op, n, m, isLong: false);
            }
            else
            {
                EmitVectorBinaryOpSx(context, (op1, op2) =>
                {
                    return EmitAbs(context, context.Subtract(op1, op2));
                });
            }
        }

        public static void Sabdl_V(ArmEmitterContext context)
        {
            OpCodeSimdReg op = (OpCodeSimdReg)context.CurrOp;

            if (Optimizations.UseSse41 && op.Size < 2)
            {
                Operand n = GetVec(op.Rn);
                Operand m = GetVec(op.Rm);

                if (op.RegisterSize == RegisterSize.Simd128)
                {
                    n = context.AddIntrinsic(Intrinsic.X86Psrldq, n, Const(8));
                    m = context.AddIntrinsic(Intrinsic.X86Psrldq, m, Const(8));
                }

                Intrinsic movInst = op.Size == 0
                    ? Intrinsic.X86Pmovsxbw
                    : Intrinsic.X86Pmovsxwd;

                n = context.AddIntrinsic(movInst, n);
                m = context.AddIntrinsic(movInst, m);

                EmitSse41Sabd(context, op, n, m, isLong: true);
            }
            else
            {
                EmitVectorWidenRnRmBinaryOpSx(context, (op1, op2) =>
                {
                    return EmitAbs(context, context.Subtract(op1, op2));
                });
            }
        }

        public static void Sadalp_V(ArmEmitterContext context)
        {
            EmitAddLongPairwise(context, signed: true, accumulate: true);
        }

        public static void Saddl_V(ArmEmitterContext context)
        {
            if (Optimizations.UseSse41)
            {
                OpCodeSimdReg op = (OpCodeSimdReg)context.CurrOp;

                Operand n = GetVec(op.Rn);
                Operand m = GetVec(op.Rm);

                if (op.RegisterSize == RegisterSize.Simd128)
                {
                    n = context.AddIntrinsic(Intrinsic.X86Psrldq, n, Const(8));
                    m = context.AddIntrinsic(Intrinsic.X86Psrldq, m, Const(8));
                }

                Intrinsic movInst = X86PmovsxInstruction[op.Size];

                n = context.AddIntrinsic(movInst, n);
                m = context.AddIntrinsic(movInst, m);

                Intrinsic addInst = X86PaddInstruction[op.Size + 1];

                context.Copy(GetVec(op.Rd), context.AddIntrinsic(addInst, n, m));
            }
            else
            {
                EmitVectorWidenRnRmBinaryOpSx(context, (op1, op2) => context.Add(op1, op2));
            }
        }

        public static void Saddlp_V(ArmEmitterContext context)
        {
            EmitAddLongPairwise(context, signed: true, accumulate: false);
        }

        public static void Saddlv_V(ArmEmitterContext context)
        {
            EmitVectorLongAcrossVectorOpSx(context, (op1, op2) => context.Add(op1, op2));
        }

        public static void Saddw_V(ArmEmitterContext context)
        {
            if (Optimizations.UseSse41)
            {
                OpCodeSimdReg op = (OpCodeSimdReg)context.CurrOp;

                Operand n = GetVec(op.Rn);
                Operand m = GetVec(op.Rm);

                if (op.RegisterSize == RegisterSize.Simd128)
                {
                    m = context.AddIntrinsic(Intrinsic.X86Psrldq, m, Const(8));
                }

                Intrinsic movInst = X86PmovsxInstruction[op.Size];

                m = context.AddIntrinsic(movInst, m);

                Intrinsic addInst = X86PaddInstruction[op.Size + 1];

                context.Copy(GetVec(op.Rd), context.AddIntrinsic(addInst, n, m));
            }
            else
            {
                EmitVectorWidenRmBinaryOpSx(context, (op1, op2) => context.Add(op1, op2));
            }
        }

        public static void Shadd_V(ArmEmitterContext context)
        {
            OpCodeSimdReg op = (OpCodeSimdReg)context.CurrOp;

            if (Optimizations.UseSse2 && op.Size > 0)
            {
                Operand n = GetVec(op.Rn);
                Operand m = GetVec(op.Rm);

                Operand res  = context.AddIntrinsic(Intrinsic.X86Pand, n, m);
                Operand res2 = context.AddIntrinsic(Intrinsic.X86Pxor, n, m);

                Intrinsic shiftInst = op.Size == 1 ? Intrinsic.X86Psraw : Intrinsic.X86Psrad;

                res2 = context.AddIntrinsic(shiftInst, res2, Const(1));

                Intrinsic addInst = X86PaddInstruction[op.Size];

                res = context.AddIntrinsic(addInst, res, res2);

                if (op.RegisterSize == RegisterSize.Simd64)
                {
                    res = context.VectorZeroUpper64(res);
                }

                context.Copy(GetVec(op.Rd), res);
            }
            else
            {
                EmitVectorBinaryOpSx(context, (op1, op2) =>
                {
                    return context.ShiftRightSI(context.Add(op1, op2), Const(1));
                });
            }
        }

        public static void Shsub_V(ArmEmitterContext context)
        {
            OpCodeSimdReg op = (OpCodeSimdReg)context.CurrOp;

            if (Optimizations.UseSse2 && op.Size < 2)
            {
                Operand n = GetVec(op.Rn);
                Operand m = GetVec(op.Rm);

                Operand mask = X86GetAllElements(context, (int)(op.Size == 0 ? 0x80808080u : 0x80008000u));

                Intrinsic addInst = X86PaddInstruction[op.Size];

                Operand nPlusMask = context.AddIntrinsic(addInst, n, mask);
                Operand mPlusMask = context.AddIntrinsic(addInst, m, mask);

                Intrinsic avgInst = op.Size == 0 ? Intrinsic.X86Pavgb : Intrinsic.X86Pavgw;

                Operand res = context.AddIntrinsic(avgInst, nPlusMask, mPlusMask);

                Intrinsic subInst = X86PsubInstruction[op.Size];

                res = context.AddIntrinsic(subInst, nPlusMask, res);

                if (op.RegisterSize == RegisterSize.Simd64)
                {
                    res = context.VectorZeroUpper64(res);
                }

                context.Copy(GetVec(op.Rd), res);
            }
            else
            {
                EmitVectorBinaryOpSx(context, (op1, op2) =>
                {
                    return context.ShiftRightSI(context.Subtract(op1, op2), Const(1));
                });
            }
        }

        public static void Smax_V(ArmEmitterContext context)
        {
            if (Optimizations.UseSse41)
            {
                OpCodeSimdReg op = (OpCodeSimdReg)context.CurrOp;

                Operand n = GetVec(op.Rn);
                Operand m = GetVec(op.Rm);

                Intrinsic maxInst = X86PmaxsInstruction[op.Size];

                Operand res = context.AddIntrinsic(maxInst, n, m);

                if (op.RegisterSize == RegisterSize.Simd64)
                {
                    res = context.VectorZeroUpper64(res);
                }

                context.Copy(GetVec(op.Rd), res);
            }
            else
            {
                string name = nameof(SoftFallback.MaxS64);

                EmitVectorBinaryOpSx(context, (op1, op2) => context.SoftFallbackCall(name, op1, op2));
            }
        }

        public static void Smaxp_V(ArmEmitterContext context)
        {
            string name = nameof(SoftFallback.MaxS64);

            EmitVectorPairwiseOpSx(context, (op1, op2) => context.SoftFallbackCall(name, op1, op2));
        }

        public static void Smaxv_V(ArmEmitterContext context)
        {
            string name = nameof(SoftFallback.MaxS64);

            EmitVectorAcrossVectorOpSx(context, (op1, op2) => context.SoftFallbackCall(name, op1, op2));
        }

        public static void Smin_V(ArmEmitterContext context)
        {
            if (Optimizations.UseSse41)
            {
                OpCodeSimdReg op = (OpCodeSimdReg)context.CurrOp;

                Operand n = GetVec(op.Rn);
                Operand m = GetVec(op.Rm);

                Intrinsic minInst = X86PminsInstruction[op.Size];

                Operand res = context.AddIntrinsic(minInst, n, m);

                if (op.RegisterSize == RegisterSize.Simd64)
                {
                    res = context.VectorZeroUpper64(res);
                }

                context.Copy(GetVec(op.Rd), res);
            }
            else
            {
                string name = nameof(SoftFallback.MinS64);

                EmitVectorBinaryOpSx(context, (op1, op2) => context.SoftFallbackCall(name, op1, op2));
            }
        }

        public static void Sminp_V(ArmEmitterContext context)
        {
            string name = nameof(SoftFallback.MinS64);

            EmitVectorPairwiseOpSx(context, (op1, op2) => context.SoftFallbackCall(name, op1, op2));
        }

        public static void Sminv_V(ArmEmitterContext context)
        {
            string name = nameof(SoftFallback.MinS64);

            EmitVectorAcrossVectorOpSx(context, (op1, op2) => context.SoftFallbackCall(name, op1, op2));
        }

        public static void Smlal_V(ArmEmitterContext context)
        {
            OpCodeSimdReg op = (OpCodeSimdReg)context.CurrOp;

            if (Optimizations.UseSse41 && op.Size < 2)
            {
                Operand d = GetVec(op.Rd);
                Operand n = GetVec(op.Rn);
                Operand m = GetVec(op.Rm);

                if (op.RegisterSize == RegisterSize.Simd128)
                {
                    n = context.AddIntrinsic(Intrinsic.X86Psrldq, n, Const(8));
                    m = context.AddIntrinsic(Intrinsic.X86Psrldq, m, Const(8));
                }

                Intrinsic movInst = X86PmovsxInstruction[op.Size];

                n = context.AddIntrinsic(movInst, n);
                m = context.AddIntrinsic(movInst, m);

                Intrinsic mullInst = op.Size == 0 ? Intrinsic.X86Pmullw : Intrinsic.X86Pmulld;

                Operand res = context.AddIntrinsic(mullInst, n, m);

                Intrinsic addInst = X86PaddInstruction[op.Size + 1];

                context.Copy(d, context.AddIntrinsic(addInst, d, res));
            }
            else
            {
                EmitVectorWidenRnRmTernaryOpSx(context, (op1, op2, op3) =>
                {
                    return context.Add(op1, context.Multiply(op2, op3));
                });
            }
        }

        public static void Smlal_Ve(ArmEmitterContext context)
        {
            EmitVectorWidenTernaryOpByElemSx(context, (op1, op2, op3) =>
            {
                return context.Add(op1, context.Multiply(op2, op3));
            });
        }

        public static void Smlsl_V(ArmEmitterContext context)
        {
            OpCodeSimdReg op = (OpCodeSimdReg)context.CurrOp;

            if (Optimizations.UseSse41 && op.Size < 2)
            {
                Operand d = GetVec(op.Rd);
                Operand n = GetVec(op.Rn);
                Operand m = GetVec(op.Rm);

                if (op.RegisterSize == RegisterSize.Simd128)
                {
                    n = context.AddIntrinsic(Intrinsic.X86Psrldq, n, Const(8));
                    m = context.AddIntrinsic(Intrinsic.X86Psrldq, m, Const(8));
                }

                Intrinsic movInst = op.Size == 0 ? Intrinsic.X86Pmovsxbw : Intrinsic.X86Pmovsxwd;

                n = context.AddIntrinsic(movInst, n);
                m = context.AddIntrinsic(movInst, m);

                Intrinsic mullInst = op.Size == 0 ? Intrinsic.X86Pmullw : Intrinsic.X86Pmulld;

                Operand res = context.AddIntrinsic(mullInst, n, m);

                Intrinsic subInst = X86PsubInstruction[op.Size + 1];

                context.Copy(d, context.AddIntrinsic(subInst, d, res));
            }
            else
            {
                EmitVectorWidenRnRmTernaryOpSx(context, (op1, op2, op3) =>
                {
                    return context.Subtract(op1, context.Multiply(op2, op3));
                });
            }
        }

        public static void Smlsl_Ve(ArmEmitterContext context)
        {
            EmitVectorWidenTernaryOpByElemSx(context, (op1, op2, op3) =>
            {
                return context.Subtract(op1, context.Multiply(op2, op3));
            });
        }

        public static void Smull_V(ArmEmitterContext context)
        {
            EmitVectorWidenRnRmBinaryOpSx(context, (op1, op2) => context.Multiply(op1, op2));
        }

        public static void Smull_Ve(ArmEmitterContext context)
        {
            EmitVectorWidenBinaryOpByElemSx(context, (op1, op2) => context.Multiply(op1, op2));
        }

        public static void Sqabs_S(ArmEmitterContext context)
        {
            EmitScalarSaturatingUnaryOpSx(context, (op1) => EmitAbs(context, op1));
        }

        public static void Sqabs_V(ArmEmitterContext context)
        {
            EmitVectorSaturatingUnaryOpSx(context, (op1) => EmitAbs(context, op1));
        }

        public static void Sqadd_S(ArmEmitterContext context)
        {
            EmitScalarSaturatingBinaryOpSx(context, SaturatingFlags.Add);
        }

        public static void Sqadd_V(ArmEmitterContext context)
        {
            EmitVectorSaturatingBinaryOpSx(context, SaturatingFlags.Add);
        }

        public static void Sqdmulh_S(ArmEmitterContext context)
        {
            EmitSaturatingBinaryOp(context, (op1, op2) => EmitDoublingMultiplyHighHalf(context, op1, op2, round: false), SaturatingFlags.ScalarSx);
        }

        public static void Sqdmulh_V(ArmEmitterContext context)
        {
            EmitSaturatingBinaryOp(context, (op1, op2) => EmitDoublingMultiplyHighHalf(context, op1, op2, round: false), SaturatingFlags.VectorSx);
        }

        public static void Sqneg_S(ArmEmitterContext context)
        {
            EmitScalarSaturatingUnaryOpSx(context, (op1) => context.Negate(op1));
        }

        public static void Sqneg_V(ArmEmitterContext context)
        {
            EmitVectorSaturatingUnaryOpSx(context, (op1) => context.Negate(op1));
        }

        public static void Sqrdmulh_S(ArmEmitterContext context)
        {
            EmitSaturatingBinaryOp(context, (op1, op2) => EmitDoublingMultiplyHighHalf(context, op1, op2, round: true), SaturatingFlags.ScalarSx);
        }

        public static void Sqrdmulh_V(ArmEmitterContext context)
        {
            EmitSaturatingBinaryOp(context, (op1, op2) => EmitDoublingMultiplyHighHalf(context, op1, op2, round: true), SaturatingFlags.VectorSx);
        }

        public static void Sqsub_S(ArmEmitterContext context)
        {
            EmitScalarSaturatingBinaryOpSx(context, SaturatingFlags.Sub);
        }

        public static void Sqsub_V(ArmEmitterContext context)
        {
            EmitVectorSaturatingBinaryOpSx(context, SaturatingFlags.Sub);
        }

        public static void Sqxtn_S(ArmEmitterContext context)
        {
            EmitSaturatingNarrowOp(context, SaturatingNarrowFlags.ScalarSxSx);
        }

        public static void Sqxtn_V(ArmEmitterContext context)
        {
            EmitSaturatingNarrowOp(context, SaturatingNarrowFlags.VectorSxSx);
        }

        public static void Sqxtun_S(ArmEmitterContext context)
        {
            EmitSaturatingNarrowOp(context, SaturatingNarrowFlags.ScalarSxZx);
        }

        public static void Sqxtun_V(ArmEmitterContext context)
        {
            EmitSaturatingNarrowOp(context, SaturatingNarrowFlags.VectorSxZx);
        }

        public static void Srhadd_V(ArmEmitterContext context)
        {
            OpCodeSimdReg op = (OpCodeSimdReg)context.CurrOp;

            if (Optimizations.UseSse2 && op.Size < 2)
            {
                Operand n = GetVec(op.Rn);
                Operand m = GetVec(op.Rm);

                Operand mask = X86GetAllElements(context, (int)(op.Size == 0 ? 0x80808080u : 0x80008000u));

                Intrinsic subInst = X86PsubInstruction[op.Size];

                Operand nMinusMask = context.AddIntrinsic(subInst, n, mask);
                Operand mMinusMask = context.AddIntrinsic(subInst, m, mask);

                Intrinsic avgInst = op.Size == 0 ? Intrinsic.X86Pavgb : Intrinsic.X86Pavgw;

                Operand res = context.AddIntrinsic(avgInst, nMinusMask, mMinusMask);

                Intrinsic addInst = X86PaddInstruction[op.Size];

                res = context.AddIntrinsic(addInst, mask, res);

                if (op.RegisterSize == RegisterSize.Simd64)
                {
                    res = context.VectorZeroUpper64(res);
                }

                context.Copy(GetVec(op.Rd), res);
            }
            else
            {
                EmitVectorBinaryOpSx(context, (op1, op2) =>
                {
                    Operand res = context.Add(op1, op2);

                    res = context.Add(res, Const(1L));

                    return context.ShiftRightSI(res, Const(1));
                });
            }
        }

        public static void Ssubl_V(ArmEmitterContext context)
        {
            if (Optimizations.UseSse41)
            {
                OpCodeSimdReg op = (OpCodeSimdReg)context.CurrOp;

                Operand n = GetVec(op.Rn);
                Operand m = GetVec(op.Rm);

                if (op.RegisterSize == RegisterSize.Simd128)
                {
                    n = context.AddIntrinsic(Intrinsic.X86Psrldq, n, Const(8));
                    m = context.AddIntrinsic(Intrinsic.X86Psrldq, m, Const(8));
                }

                Intrinsic movInst = X86PmovsxInstruction[op.Size];

                n = context.AddIntrinsic(movInst, n);
                m = context.AddIntrinsic(movInst, m);

                Intrinsic subInst = X86PsubInstruction[op.Size + 1];

                context.Copy(GetVec(op.Rd), context.AddIntrinsic(subInst, n, m));
            }
            else
            {
                EmitVectorWidenRnRmBinaryOpSx(context, (op1, op2) => context.Subtract(op1, op2));
            }
        }

        public static void Ssubw_V(ArmEmitterContext context)
        {
            if (Optimizations.UseSse41)
            {
                OpCodeSimdReg op = (OpCodeSimdReg)context.CurrOp;

                Operand n = GetVec(op.Rn);
                Operand m = GetVec(op.Rm);

                if (op.RegisterSize == RegisterSize.Simd128)
                {
                    m = context.AddIntrinsic(Intrinsic.X86Psrldq, m, Const(8));
                }

                Intrinsic movInst = X86PmovsxInstruction[op.Size];

                m = context.AddIntrinsic(movInst, m);

                Intrinsic subInst = X86PsubInstruction[op.Size + 1];

                context.Copy(GetVec(op.Rd), context.AddIntrinsic(subInst, n, m));
            }
            else
            {
                EmitVectorWidenRmBinaryOpSx(context, (op1, op2) => context.Subtract(op1, op2));
            }
        }

        public static void Sub_S(ArmEmitterContext context)
        {
            EmitScalarBinaryOpZx(context, (op1, op2) => context.Subtract(op1, op2));
        }

        public static void Sub_V(ArmEmitterContext context)
        {
            if (Optimizations.UseSse2)
            {
                OpCodeSimdReg op = (OpCodeSimdReg)context.CurrOp;

                Operand n = GetVec(op.Rn);
                Operand m = GetVec(op.Rm);

                Intrinsic subInst = X86PsubInstruction[op.Size];

                Operand res = context.AddIntrinsic(subInst, n, m);

                if (op.RegisterSize == RegisterSize.Simd64)
                {
                    res = context.VectorZeroUpper64(res);
                }

                context.Copy(GetVec(op.Rd), res);
            }
            else
            {
                EmitVectorBinaryOpZx(context, (op1, op2) => context.Subtract(op1, op2));
            }
        }

        public static void Subhn_V(ArmEmitterContext context)
        {
            EmitHighNarrow(context, (op1, op2) => context.Subtract(op1, op2), round: false);
        }

        public static void Suqadd_S(ArmEmitterContext context)
        {
            EmitScalarSaturatingBinaryOpSx(context, SaturatingFlags.Accumulate);
        }

        public static void Suqadd_V(ArmEmitterContext context)
        {
            EmitVectorSaturatingBinaryOpSx(context, SaturatingFlags.Accumulate);
        }

        public static void Uaba_V(ArmEmitterContext context)
        {
            EmitVectorTernaryOpZx(context, (op1, op2, op3) =>
            {
                return context.Add(op1, EmitAbs(context, context.Subtract(op2, op3)));
            });
        }

        public static void Uabal_V(ArmEmitterContext context)
        {
            EmitVectorWidenRnRmTernaryOpZx(context, (op1, op2, op3) =>
            {
                return context.Add(op1, EmitAbs(context, context.Subtract(op2, op3)));
            });
        }

        public static void Uabd_V(ArmEmitterContext context)
        {
            if (Optimizations.UseSse41)
            {
                OpCodeSimdReg op = (OpCodeSimdReg)context.CurrOp;

                Operand n = GetVec(op.Rn);
                Operand m = GetVec(op.Rm);

                EmitSse41Uabd(context, op, n, m, isLong: false);
            }
            else
            {
                EmitVectorBinaryOpZx(context, (op1, op2) =>
                {
                    return EmitAbs(context, context.Subtract(op1, op2));
                });
            }
        }

        public static void Uabdl_V(ArmEmitterContext context)
        {
            OpCodeSimdReg op = (OpCodeSimdReg)context.CurrOp;

            if (Optimizations.UseSse41 && op.Size < 2)
            {
                Operand n = GetVec(op.Rn);
                Operand m = GetVec(op.Rm);

                if (op.RegisterSize == RegisterSize.Simd128)
                {
                    n = context.AddIntrinsic(Intrinsic.X86Psrldq, n, Const(8));
                    m = context.AddIntrinsic(Intrinsic.X86Psrldq, m, Const(8));
                }

                Intrinsic movInst = op.Size == 0
                    ? Intrinsic.X86Pmovzxbw
                    : Intrinsic.X86Pmovzxwd;

                n = context.AddIntrinsic(movInst, n);
                m = context.AddIntrinsic(movInst, m);

                EmitSse41Uabd(context, op, n, m, isLong: true);
            }
            else
            {
                EmitVectorWidenRnRmBinaryOpZx(context, (op1, op2) =>
                {
                    return EmitAbs(context, context.Subtract(op1, op2));
                });
            }
        }

        public static void Uadalp_V(ArmEmitterContext context)
        {
            EmitAddLongPairwise(context, signed: false, accumulate: true);
        }

        public static void Uaddl_V(ArmEmitterContext context)
        {
            if (Optimizations.UseSse41)
            {
                OpCodeSimdReg op = (OpCodeSimdReg)context.CurrOp;

                Operand n = GetVec(op.Rn);
                Operand m = GetVec(op.Rm);

                if (op.RegisterSize == RegisterSize.Simd128)
                {
                    n = context.AddIntrinsic(Intrinsic.X86Psrldq, n, Const(8));
                    m = context.AddIntrinsic(Intrinsic.X86Psrldq, m, Const(8));
                }

                Intrinsic movInst = X86PmovzxInstruction[op.Size];

                n = context.AddIntrinsic(movInst, n);
                m = context.AddIntrinsic(movInst, m);

                Intrinsic addInst = X86PaddInstruction[op.Size + 1];

                context.Copy(GetVec(op.Rd), context.AddIntrinsic(addInst, n, m));
            }
            else
            {
                EmitVectorWidenRnRmBinaryOpZx(context, (op1, op2) => context.Add(op1, op2));
            }
        }

        public static void Uaddlp_V(ArmEmitterContext context)
        {
            EmitAddLongPairwise(context, signed: false, accumulate: false);
        }

        public static void Uaddlv_V(ArmEmitterContext context)
        {
            EmitVectorLongAcrossVectorOpZx(context, (op1, op2) => context.Add(op1, op2));
        }

        public static void Uaddw_V(ArmEmitterContext context)
        {
            if (Optimizations.UseSse41)
            {
                OpCodeSimdReg op = (OpCodeSimdReg)context.CurrOp;

                Operand n = GetVec(op.Rn);
                Operand m = GetVec(op.Rm);

                if (op.RegisterSize == RegisterSize.Simd128)
                {
                    m = context.AddIntrinsic(Intrinsic.X86Psrldq, m, Const(8));
                }

                Intrinsic movInst = X86PmovzxInstruction[op.Size];

                m = context.AddIntrinsic(movInst, m);

                Intrinsic addInst = X86PaddInstruction[op.Size + 1];

                context.Copy(GetVec(op.Rd), context.AddIntrinsic(addInst, n, m));
            }
            else
            {
                EmitVectorWidenRmBinaryOpZx(context, (op1, op2) => context.Add(op1, op2));
            }
        }

        public static void Uhadd_V(ArmEmitterContext context)
        {
            OpCodeSimdReg op = (OpCodeSimdReg)context.CurrOp;

            if (Optimizations.UseSse2 && op.Size > 0)
            {
                Operand n = GetVec(op.Rn);
                Operand m = GetVec(op.Rm);

                Operand res  = context.AddIntrinsic(Intrinsic.X86Pand, n, m);
                Operand res2 = context.AddIntrinsic(Intrinsic.X86Pxor, n, m);

                Intrinsic shiftInst = op.Size == 1 ? Intrinsic.X86Psrlw : Intrinsic.X86Psrld;

                res2 = context.AddIntrinsic(shiftInst, res2, Const(1));

                Intrinsic addInst = X86PaddInstruction[op.Size];

                res = context.AddIntrinsic(addInst, res, res2);

                if (op.RegisterSize == RegisterSize.Simd64)
                {
                    res = context.VectorZeroUpper64(res);
                }

                context.Copy(GetVec(op.Rd), res);
            }
            else
            {
                EmitVectorBinaryOpZx(context, (op1, op2) =>
                {
                    return context.ShiftRightUI(context.Add(op1, op2), Const(1));
                });
            }
        }

        public static void Uhsub_V(ArmEmitterContext context)
        {
            OpCodeSimdReg op = (OpCodeSimdReg)context.CurrOp;

            if (Optimizations.UseSse2 && op.Size < 2)
            {
                Operand n = GetVec(op.Rn);
                Operand m = GetVec(op.Rm);

                Intrinsic avgInst = op.Size == 0 ? Intrinsic.X86Pavgb : Intrinsic.X86Pavgw;

                Operand res = context.AddIntrinsic(avgInst, n, m);

                Intrinsic subInst = X86PsubInstruction[op.Size];

                res = context.AddIntrinsic(subInst, n, res);

                if (op.RegisterSize == RegisterSize.Simd64)
                {
                    res = context.VectorZeroUpper64(res);
                }

                context.Copy(GetVec(op.Rd), res);
            }
            else
            {
                EmitVectorBinaryOpZx(context, (op1, op2) =>
                {
                    return context.ShiftRightUI(context.Subtract(op1, op2), Const(1));
                });
            }
        }

        public static void Umax_V(ArmEmitterContext context)
        {
            if (Optimizations.UseSse41)
            {
                OpCodeSimdReg op = (OpCodeSimdReg)context.CurrOp;

                Operand n = GetVec(op.Rn);
                Operand m = GetVec(op.Rm);

                Intrinsic maxInst = X86PmaxuInstruction[op.Size];

                Operand res = context.AddIntrinsic(maxInst, n, m);

                if (op.RegisterSize == RegisterSize.Simd64)
                {
                    res = context.VectorZeroUpper64(res);
                }

                context.Copy(GetVec(op.Rd), res);
            }
            else
            {
                string name = nameof(SoftFallback.MaxU64);

                EmitVectorBinaryOpZx(context, (op1, op2) => context.SoftFallbackCall(name, op1, op2));
            }
        }

        public static void Umaxp_V(ArmEmitterContext context)
        {
            string name = nameof(SoftFallback.MaxU64);

            EmitVectorPairwiseOpZx(context, (op1, op2) => context.SoftFallbackCall(name, op1, op2));
        }

        public static void Umaxv_V(ArmEmitterContext context)
        {
            string name = nameof(SoftFallback.MaxU64);

            EmitVectorAcrossVectorOpZx(context, (op1, op2) => context.SoftFallbackCall(name, op1, op2));
        }

        public static void Umin_V(ArmEmitterContext context)
        {
            if (Optimizations.UseSse41)
            {
                OpCodeSimdReg op = (OpCodeSimdReg)context.CurrOp;

                Operand n = GetVec(op.Rn);
                Operand m = GetVec(op.Rm);

                Intrinsic minInst = X86PminuInstruction[op.Size];

                Operand res = context.AddIntrinsic(minInst, n, m);

                if (op.RegisterSize == RegisterSize.Simd64)
                {
                    res = context.VectorZeroUpper64(res);
                }

                context.Copy(GetVec(op.Rd), res);
            }
            else
            {
                string name = nameof(SoftFallback.MinU64);

                EmitVectorBinaryOpZx(context, (op1, op2) => context.SoftFallbackCall(name, op1, op2));
            }
        }

        public static void Uminp_V(ArmEmitterContext context)
        {
            string name = nameof(SoftFallback.MinU64);

            EmitVectorPairwiseOpZx(context, (op1, op2) => context.SoftFallbackCall(name, op1, op2));
        }

        public static void Uminv_V(ArmEmitterContext context)
        {
            string name = nameof(SoftFallback.MinU64);

            EmitVectorAcrossVectorOpZx(context, (op1, op2) => context.SoftFallbackCall(name, op1, op2));
        }

        public static void Umlal_V(ArmEmitterContext context)
        {
            OpCodeSimdReg op = (OpCodeSimdReg)context.CurrOp;

            if (Optimizations.UseSse41 && op.Size < 2)
            {
                Operand d = GetVec(op.Rd);
                Operand n = GetVec(op.Rn);
                Operand m = GetVec(op.Rm);

                if (op.RegisterSize == RegisterSize.Simd128)
                {
                    n = context.AddIntrinsic(Intrinsic.X86Psrldq, n, Const(8));
                    m = context.AddIntrinsic(Intrinsic.X86Psrldq, m, Const(8));
                }

                Intrinsic movInst = X86PmovzxInstruction[op.Size];

                n = context.AddIntrinsic(movInst, n);
                m = context.AddIntrinsic(movInst, m);

                Intrinsic mullInst = op.Size == 0 ? Intrinsic.X86Pmullw : Intrinsic.X86Pmulld;

                Operand res = context.AddIntrinsic(mullInst, n, m);

                Intrinsic addInst = X86PaddInstruction[op.Size + 1];

                context.Copy(d, context.AddIntrinsic(addInst, d, res));
            }
            else
            {
                EmitVectorWidenRnRmTernaryOpZx(context, (op1, op2, op3) =>
                {
                    return context.Add(op1, context.Multiply(op2, op3));
                });
            }
        }

        public static void Umlal_Ve(ArmEmitterContext context)
        {
            EmitVectorWidenTernaryOpByElemZx(context, (op1, op2, op3) =>
            {
                return context.Add(op1, context.Multiply(op2, op3));
            });
        }

        public static void Umlsl_V(ArmEmitterContext context)
        {
            OpCodeSimdReg op = (OpCodeSimdReg)context.CurrOp;

            if (Optimizations.UseSse41 && op.Size < 2)
            {
                Operand d = GetVec(op.Rd);
                Operand n = GetVec(op.Rn);
                Operand m = GetVec(op.Rm);

                if (op.RegisterSize == RegisterSize.Simd128)
                {
                    n = context.AddIntrinsic(Intrinsic.X86Psrldq, n, Const(8));
                    m = context.AddIntrinsic(Intrinsic.X86Psrldq, m, Const(8));
                }

                Intrinsic movInst = op.Size == 0 ? Intrinsic.X86Pmovzxbw : Intrinsic.X86Pmovzxwd;

                n = context.AddIntrinsic(movInst, n);
                m = context.AddIntrinsic(movInst, m);

                Intrinsic mullInst = op.Size == 0 ? Intrinsic.X86Pmullw : Intrinsic.X86Pmulld;

                Operand res = context.AddIntrinsic(mullInst, n, m);

                Intrinsic subInst = X86PsubInstruction[op.Size + 1];

                context.Copy(d, context.AddIntrinsic(subInst, d, res));
            }
            else
            {
                EmitVectorWidenRnRmTernaryOpZx(context, (op1, op2, op3) =>
                {
                    return context.Subtract(op1, context.Multiply(op2, op3));
                });
            }
        }

        public static void Umlsl_Ve(ArmEmitterContext context)
        {
            EmitVectorWidenTernaryOpByElemZx(context, (op1, op2, op3) =>
            {
                return context.Subtract(op1, context.Multiply(op2, op3));
            });
        }

        public static void Umull_V(ArmEmitterContext context)
        {
            EmitVectorWidenRnRmBinaryOpZx(context, (op1, op2) => context.Multiply(op1, op2));
        }

        public static void Umull_Ve(ArmEmitterContext context)
        {
            EmitVectorWidenBinaryOpByElemZx(context, (op1, op2) => context.Multiply(op1, op2));
        }

        public static void Uqadd_S(ArmEmitterContext context)
        {
            EmitScalarSaturatingBinaryOpZx(context, SaturatingFlags.Add);
        }

        public static void Uqadd_V(ArmEmitterContext context)
        {
            EmitVectorSaturatingBinaryOpZx(context, SaturatingFlags.Add);
        }

        public static void Uqsub_S(ArmEmitterContext context)
        {
            EmitScalarSaturatingBinaryOpZx(context, SaturatingFlags.Sub);
        }

        public static void Uqsub_V(ArmEmitterContext context)
        {
            EmitVectorSaturatingBinaryOpZx(context, SaturatingFlags.Sub);
        }

        public static void Uqxtn_S(ArmEmitterContext context)
        {
            EmitSaturatingNarrowOp(context, SaturatingNarrowFlags.ScalarZxZx);
        }

        public static void Uqxtn_V(ArmEmitterContext context)
        {
            EmitSaturatingNarrowOp(context, SaturatingNarrowFlags.VectorZxZx);
        }

        public static void Urhadd_V(ArmEmitterContext context)
        {
            OpCodeSimdReg op = (OpCodeSimdReg)context.CurrOp;

            if (Optimizations.UseSse2 && op.Size < 2)
            {
                Operand n = GetVec(op.Rn);
                Operand m = GetVec(op.Rm);

                Intrinsic avgInst = op.Size == 0 ? Intrinsic.X86Pavgb : Intrinsic.X86Pavgw;

                Operand res = context.AddIntrinsic(avgInst, n, m);

                if (op.RegisterSize == RegisterSize.Simd64)
                {
                    res = context.VectorZeroUpper64(res);
                }

                context.Copy(GetVec(op.Rd), res);
            }
            else
            {
                EmitVectorBinaryOpZx(context, (op1, op2) =>
                {
                    Operand res = context.Add(op1, op2);

                    res = context.Add(res, Const(1L));

                    return context.ShiftRightUI(res, Const(1));
                });
            }
        }

        public static void Usqadd_S(ArmEmitterContext context)
        {
            EmitScalarSaturatingBinaryOpZx(context, SaturatingFlags.Accumulate);
        }

        public static void Usqadd_V(ArmEmitterContext context)
        {
            EmitVectorSaturatingBinaryOpZx(context, SaturatingFlags.Accumulate);
        }

        public static void Usubl_V(ArmEmitterContext context)
        {
            if (Optimizations.UseSse41)
            {
                OpCodeSimdReg op = (OpCodeSimdReg)context.CurrOp;

                Operand n = GetVec(op.Rn);
                Operand m = GetVec(op.Rm);

                if (op.RegisterSize == RegisterSize.Simd128)
                {
                    n = context.AddIntrinsic(Intrinsic.X86Psrldq, n, Const(8));
                    m = context.AddIntrinsic(Intrinsic.X86Psrldq, m, Const(8));
                }

                Intrinsic movInst = X86PmovzxInstruction[op.Size];

                n = context.AddIntrinsic(movInst, n);
                m = context.AddIntrinsic(movInst, m);

                Intrinsic subInst = X86PsubInstruction[op.Size + 1];

                context.Copy(GetVec(op.Rd), context.AddIntrinsic(subInst, n, m));
            }
            else
            {
                EmitVectorWidenRnRmBinaryOpZx(context, (op1, op2) => context.Subtract(op1, op2));
            }
        }

        public static void Usubw_V(ArmEmitterContext context)
        {
            if (Optimizations.UseSse41)
            {
                OpCodeSimdReg op = (OpCodeSimdReg)context.CurrOp;

                Operand n = GetVec(op.Rn);
                Operand m = GetVec(op.Rm);

                if (op.RegisterSize == RegisterSize.Simd128)
                {
                    m = context.AddIntrinsic(Intrinsic.X86Psrldq, m, Const(8));
                }

                Intrinsic movInst = X86PmovzxInstruction[op.Size];

                m = context.AddIntrinsic(movInst, m);

                Intrinsic subInst = X86PsubInstruction[op.Size + 1];

                context.Copy(GetVec(op.Rd), context.AddIntrinsic(subInst, n, m));
            }
            else
            {
                EmitVectorWidenRmBinaryOpZx(context, (op1, op2) => context.Subtract(op1, op2));
            }
        }

        private static Operand EmitAbs(ArmEmitterContext context, Operand value)
        {
            Operand isPositive = context.ICompareGreaterOrEqual(value, Const(value.Type, 0));

            return context.ConditionalSelect(isPositive, value, context.Negate(value));
        }

        private static void EmitAddLongPairwise(ArmEmitterContext context, bool signed, bool accumulate)
        {
            OpCodeSimd op = (OpCodeSimd)context.CurrOp;

            Operand res = context.VectorZero();

            int pairs = op.GetPairsCount() >> op.Size;

            for (int index = 0; index < pairs; index++)
            {
                int pairIndex = index << 1;

                Operand ne0 = EmitVectorExtract(context, op.Rn, pairIndex,     op.Size, signed);
                Operand ne1 = EmitVectorExtract(context, op.Rn, pairIndex + 1, op.Size, signed);

                Operand e = context.Add(ne0, ne1);

                if (accumulate)
                {
                    Operand de = EmitVectorExtract(context, op.Rd, index, op.Size + 1, signed);

                    e = context.Add(e, de);
                }

                res = EmitVectorInsert(context, res, e, index, op.Size + 1);
            }

            context.Copy(GetVec(op.Rd), res);
        }

        private static Operand EmitDoublingMultiplyHighHalf(
            ArmEmitterContext context,
            Operand n,
            Operand m,
            bool round)
        {
            OpCodeSimdReg op = (OpCodeSimdReg)context.CurrOp;

            int eSize = 8 << op.Size;

            Operand res = context.Multiply(n, m);

            if (!round)
            {
                res = context.ShiftRightSI(res, Const(eSize - 1));
            }
            else
            {
                long roundConst = 1L << (eSize - 1);

                res = context.ShiftLeft(res, Const(1));

                res = context.Add(res, Const(roundConst));

                res = context.ShiftRightSI(res, Const(eSize));

                Operand isIntMin = context.ICompareEqual(res, Const((long)int.MinValue));

                res = context.ConditionalSelect(isIntMin, context.Negate(res), res);
            }

            return res;
        }

        private static void EmitHighNarrow(ArmEmitterContext context, Func2I emit, bool round)
        {
            OpCodeSimdReg op = (OpCodeSimdReg)context.CurrOp;

            int elems = 8 >> op.Size;
            int eSize = 8 << op.Size;

            int part = op.RegisterSize == RegisterSize.Simd128 ? elems : 0;

            Operand res = part == 0 ? context.VectorZero() : context.Copy(GetVec(op.Rd));

            long roundConst = 1L << (eSize - 1);

            for (int index = 0; index < elems; index++)
            {
                Operand ne = EmitVectorExtractZx(context, op.Rn, index, op.Size + 1);
                Operand me = EmitVectorExtractZx(context, op.Rm, index, op.Size + 1);

                Operand de = emit(ne, me);

                if (round)
                {
                    de = context.Add(de, Const(roundConst));
                }

                de = context.ShiftRightUI(de, Const(eSize));

                res = EmitVectorInsert(context, res, de, part + index, op.Size);
            }

            context.Copy(GetVec(op.Rd), res);
        }

        public static void EmitScalarRoundOpF(ArmEmitterContext context, FPRoundingMode roundMode)
        {
            OpCodeSimd op = (OpCodeSimd)context.CurrOp;

            Operand n = GetVec(op.Rn);

            Intrinsic inst = (op.Size & 1) != 0 ? Intrinsic.X86Roundsd : Intrinsic.X86Roundss;

            Operand res = context.AddIntrinsic(inst, n, Const(X86GetRoundControl(roundMode)));

            if ((op.Size & 1) != 0)
            {
                res = context.VectorZeroUpper64(res);
            }
            else
            {
                res = context.VectorZeroUpper96(res);
            }

            context.Copy(GetVec(op.Rd), res);
        }

        public static void EmitVectorRoundOpF(ArmEmitterContext context, FPRoundingMode roundMode)
        {
            OpCodeSimd op = (OpCodeSimd)context.CurrOp;

            Operand n = GetVec(op.Rn);

            Intrinsic inst = (op.Size & 1) != 0 ? Intrinsic.X86Roundpd : Intrinsic.X86Roundps;

            Operand res = context.AddIntrinsic(inst, n, Const(X86GetRoundControl(roundMode)));

            if (op.RegisterSize == RegisterSize.Simd64)
            {
                res = context.VectorZeroUpper64(res);
            }

            context.Copy(GetVec(op.Rd), res);
        }

        private static Operand EmitSse2VectorIsQNaNOpF(ArmEmitterContext context, Operand opF)
        {
            IOpCodeSimd op = (IOpCodeSimd)context.CurrOp;

            if ((op.Size & 1) == 0)
            {
                const int QBit = 22;

                Operand qMask = X86GetAllElements(context, 1 << QBit);

                Operand mask1 = context.AddIntrinsic(Intrinsic.X86Cmpps, opF, opF, Const((int)CmpCondition.UnorderedQ));

                Operand mask2 = context.AddIntrinsic(Intrinsic.X86Pand,  opF,   qMask);
                        mask2 = context.AddIntrinsic(Intrinsic.X86Cmpps, mask2, qMask, Const((int)CmpCondition.Equal));

                return context.AddIntrinsic(Intrinsic.X86Andps, mask1, mask2);
            }
            else /* if ((op.Size & 1) == 1) */
            {
                const int QBit = 51;

                Operand qMask = X86GetAllElements(context, 1L << QBit);

                Operand mask1 = context.AddIntrinsic(Intrinsic.X86Cmppd, opF, opF, Const((int)CmpCondition.UnorderedQ));

                Operand mask2 = context.AddIntrinsic(Intrinsic.X86Pand,  opF,   qMask);
                        mask2 = context.AddIntrinsic(Intrinsic.X86Cmppd, mask2, qMask, Const((int)CmpCondition.Equal));

                return context.AddIntrinsic(Intrinsic.X86Andpd, mask1, mask2);
            }
        }

        private static void EmitSse41MaxMinNumOpF(ArmEmitterContext context, bool isMaxNum, bool scalar)
        {
            OpCodeSimdReg op = (OpCodeSimdReg)context.CurrOp;

            Operand d = GetVec(op.Rd);
            Operand n = GetVec(op.Rn);
            Operand m = GetVec(op.Rm);

            Operand nQNaNMask = EmitSse2VectorIsQNaNOpF(context, n);
            Operand mQNaNMask = EmitSse2VectorIsQNaNOpF(context, m);

            Operand nNum = context.Copy(n);
            Operand mNum = context.Copy(m);

            int sizeF = op.Size & 1;

            if (sizeF == 0)
            {
                Operand negInfMask = X86GetAllElements(context, isMaxNum ? float.NegativeInfinity : float.PositiveInfinity);

                Operand nMask = context.AddIntrinsic(Intrinsic.X86Andnps, mQNaNMask, nQNaNMask);
                Operand mMask = context.AddIntrinsic(Intrinsic.X86Andnps, nQNaNMask, mQNaNMask);

                nNum = context.AddIntrinsic(Intrinsic.X86Blendvps, nNum, negInfMask, nMask);
                mNum = context.AddIntrinsic(Intrinsic.X86Blendvps, mNum, negInfMask, mMask);

                Operand res = context.AddIntrinsic(isMaxNum ? Intrinsic.X86Maxps : Intrinsic.X86Minps, nNum, mNum);

                if (scalar)
                {
                    res = context.VectorZeroUpper96(res);
                }
                else if (op.RegisterSize == RegisterSize.Simd64)
                {
                    res = context.VectorZeroUpper64(res);
                }

                context.Copy(d, res);
            }
            else /* if (sizeF == 1) */
            {
                Operand negInfMask = X86GetAllElements(context, isMaxNum ? double.NegativeInfinity : double.PositiveInfinity);

                Operand nMask = context.AddIntrinsic(Intrinsic.X86Andnpd, mQNaNMask, nQNaNMask);
                Operand mMask = context.AddIntrinsic(Intrinsic.X86Andnpd, nQNaNMask, mQNaNMask);

                nNum = context.AddIntrinsic(Intrinsic.X86Blendvpd, nNum, negInfMask, nMask);
                mNum = context.AddIntrinsic(Intrinsic.X86Blendvpd, mNum, negInfMask, mMask);

                Operand res = context.AddIntrinsic(isMaxNum ? Intrinsic.X86Maxpd : Intrinsic.X86Minpd, nNum, mNum);

                if (scalar)
                {
                    res = context.VectorZeroUpper64(res);
                }

                context.Copy(d, res);
            }
        }

        private enum AddSub
        {
            None,
            Add,
            Subtract
        }

        private static void EmitSse41Mul_AddSub(ArmEmitterContext context, AddSub addSub)
        {
            OpCodeSimdReg op = (OpCodeSimdReg)context.CurrOp;

            Operand n = GetVec(op.Rn);
            Operand m = GetVec(op.Rm);

            Operand res = null;

            if (op.Size == 0)
            {
                Operand ns8 = context.AddIntrinsic(Intrinsic.X86Psrlw, n, Const(8));
                Operand ms8 = context.AddIntrinsic(Intrinsic.X86Psrlw, m, Const(8));

                res = context.AddIntrinsic(Intrinsic.X86Pmullw, ns8, ms8);

                res = context.AddIntrinsic(Intrinsic.X86Psllw, res, Const(8));

                Operand res2 = context.AddIntrinsic(Intrinsic.X86Pmullw, n, m);

                Operand mask = X86GetAllElements(context, 0x00FF00FF);

                res = context.AddIntrinsic(Intrinsic.X86Pblendvb, res, res2, mask);
            }
            else if (op.Size == 1)
            {
                res = context.AddIntrinsic(Intrinsic.X86Pmullw, n, m);
            }
            else
            {
                res = context.AddIntrinsic(Intrinsic.X86Pmulld, n, m);
            }

            Operand d = GetVec(op.Rd);

            if (addSub == AddSub.Add)
            {
                switch (op.Size)
                {
                    case 0: res = context.AddIntrinsic(Intrinsic.X86Paddb, d, res); break;
                    case 1: res = context.AddIntrinsic(Intrinsic.X86Paddw, d, res); break;
                    case 2: res = context.AddIntrinsic(Intrinsic.X86Paddd, d, res); break;
                    case 3: res = context.AddIntrinsic(Intrinsic.X86Paddq, d, res); break;
                }
            }
            else if (addSub == AddSub.Subtract)
            {
                switch (op.Size)
                {
                    case 0: res = context.AddIntrinsic(Intrinsic.X86Psubb, d, res); break;
                    case 1: res = context.AddIntrinsic(Intrinsic.X86Psubw, d, res); break;
                    case 2: res = context.AddIntrinsic(Intrinsic.X86Psubd, d, res); break;
                    case 3: res = context.AddIntrinsic(Intrinsic.X86Psubq, d, res); break;
                }
            }

            if (op.RegisterSize == RegisterSize.Simd64)
            {
                res = context.VectorZeroUpper64(res);
            }

            context.Copy(d, res);
        }

        private static void EmitSse41Sabd(
            ArmEmitterContext context,
            OpCodeSimdReg op,
            Operand n,
            Operand m,
            bool isLong)
        {
            int size = isLong ? op.Size + 1 : op.Size;

            Intrinsic cmpgtInst = X86PcmpgtInstruction[size];

            Operand cmpMask = context.AddIntrinsic(cmpgtInst, n, m);

            Intrinsic subInst = X86PsubInstruction[size];

            Operand res = context.AddIntrinsic(subInst, n, m);

            res = context.AddIntrinsic(Intrinsic.X86Pand, cmpMask, res);

            Operand res2 = context.AddIntrinsic(subInst, m, n);

            res2 = context.AddIntrinsic(Intrinsic.X86Pandn, cmpMask, res2);

            res = context.AddIntrinsic(Intrinsic.X86Por, res, res2);

            if (!isLong && op.RegisterSize == RegisterSize.Simd64)
            {
                res = context.VectorZeroUpper64(res);
            }

            context.Copy(GetVec(op.Rd), res);
        }

        private static void EmitSse41Uabd(
            ArmEmitterContext context,
            OpCodeSimdReg op,
            Operand n,
            Operand m,
            bool isLong)
        {
            int size = isLong ? op.Size + 1 : op.Size;

            Intrinsic maxInst = X86PmaxuInstruction[size];

            Operand max = context.AddIntrinsic(maxInst, m, n);

            Intrinsic cmpeqInst = X86PcmpeqInstruction[size];

            Operand cmpMask = context.AddIntrinsic(cmpeqInst, max, m);

            Operand onesMask = X86GetAllElements(context, -1L);

            cmpMask = context.AddIntrinsic(Intrinsic.X86Pandn, cmpMask, onesMask);

            Intrinsic subInst = X86PsubInstruction[size];

            Operand res  = context.AddIntrinsic(subInst, n, m);
            Operand res2 = context.AddIntrinsic(subInst, m, n);

            res  = context.AddIntrinsic(Intrinsic.X86Pand,  cmpMask, res);
            res2 = context.AddIntrinsic(Intrinsic.X86Pandn, cmpMask, res2);

            res = context.AddIntrinsic(Intrinsic.X86Por, res, res2);

            if (!isLong && op.RegisterSize == RegisterSize.Simd64)
            {
                res = context.VectorZeroUpper64(res);
            }

            context.Copy(GetVec(op.Rd), res);
        }
    }
}<|MERGE_RESOLUTION|>--- conflicted
+++ resolved
@@ -508,40 +508,30 @@
         {
             if (Optimizations.FastFP && Optimizations.UseSse41)
             {
-<<<<<<< HEAD
-                return EmitSoftFloatCall(context, nameof(SoftFloat32.FPMaxNum), op1, op2);
-            });
-=======
                 EmitSse41MaxMinNumOpF(context, isMaxNum: true, scalar: true);
             }
             else
             {
                 EmitScalarBinaryOpF(context, (op1, op2) =>
                 {
-                    return EmitSoftFloatCall(context, SoftFloat32.FPMaxNum, SoftFloat64.FPMaxNum, op1, op2);
-                });
-            }
->>>>>>> d925de2d
+                    return EmitSoftFloatCall(context, nameof(SoftFloat32.FPMaxNum), op1, op2);
+                });
+            }
         }
 
         public static void Fmaxnm_V(ArmEmitterContext context)
         {
             if (Optimizations.FastFP && Optimizations.UseSse41)
             {
-<<<<<<< HEAD
-                return EmitSoftFloatCall(context, nameof(SoftFloat32.FPMaxNum), op1, op2);
-            });
-=======
                 EmitSse41MaxMinNumOpF(context, isMaxNum: true, scalar: false);
             }
             else
             {
                 EmitVectorBinaryOpF(context, (op1, op2) =>
                 {
-                    return EmitSoftFloatCall(context, SoftFloat32.FPMaxNum, SoftFloat64.FPMaxNum, op1, op2);
-                });
-            }
->>>>>>> d925de2d
+                    return EmitSoftFloatCall(context, nameof(SoftFloat32.FPMaxNum), op1, op2);
+                });
+            }
         }
 
         public static void Fmaxp_V(ArmEmitterContext context)
@@ -593,40 +583,30 @@
         {
             if (Optimizations.FastFP && Optimizations.UseSse41)
             {
-<<<<<<< HEAD
-                return EmitSoftFloatCall(context, nameof(SoftFloat32.FPMinNum), op1, op2);
-            });
-=======
                 EmitSse41MaxMinNumOpF(context, isMaxNum: false, scalar: true);
             }
             else
             {
                 EmitScalarBinaryOpF(context, (op1, op2) =>
                 {
-                    return EmitSoftFloatCall(context, SoftFloat32.FPMinNum, SoftFloat64.FPMinNum, op1, op2);
-                });
-            }
->>>>>>> d925de2d
+                    return EmitSoftFloatCall(context, nameof(SoftFloat32.FPMinNum), op1, op2);
+                });
+            }
         }
 
         public static void Fminnm_V(ArmEmitterContext context)
         {
             if (Optimizations.FastFP && Optimizations.UseSse41)
             {
-<<<<<<< HEAD
-                return EmitSoftFloatCall(context, nameof(SoftFloat32.FPMinNum), op1, op2);
-            });
-=======
                 EmitSse41MaxMinNumOpF(context, isMaxNum: false, scalar: false);
             }
             else
             {
                 EmitVectorBinaryOpF(context, (op1, op2) =>
                 {
-                    return EmitSoftFloatCall(context, SoftFloat32.FPMinNum, SoftFloat64.FPMinNum, op1, op2);
-                });
-            }
->>>>>>> d925de2d
+                    return EmitSoftFloatCall(context, nameof(SoftFloat32.FPMinNum), op1, op2);
+                });
+            }
         }
 
         public static void Fminp_V(ArmEmitterContext context)
