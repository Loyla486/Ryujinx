--- conflicted
+++ resolved
@@ -2026,77 +2026,65 @@
 
         public static void Smaxp_V(ArmEmitterContext context)
         {
-<<<<<<< HEAD
+            if (Optimizations.UseSsse3)
+            {
+                EmitSsse3VectorPairwiseOp(context, X86PmaxsInstruction);
+            }
+            else
+            {
+                string name = nameof(SoftFallback.MaxS64);
+
+                EmitVectorPairwiseOpSx(context, (op1, op2) => context.SoftFallbackCall(name, op1, op2));
+            }
+        }
+
+        public static void Smaxv_V(ArmEmitterContext context)
+        {
             string name = nameof(SoftFallback.MaxS64);
 
-            EmitVectorPairwiseOpSx(context, (op1, op2) => context.SoftFallbackCall(name, op1, op2));
-=======
+            EmitVectorAcrossVectorOpSx(context, (op1, op2) => context.SoftFallbackCall(name, op1, op2));
+        }
+
+        public static void Smin_V(ArmEmitterContext context)
+        {
+            if (Optimizations.UseSse41)
+            {
+                OpCodeSimdReg op = (OpCodeSimdReg)context.CurrOp;
+
+                Operand n = GetVec(op.Rn);
+                Operand m = GetVec(op.Rm);
+
+                Intrinsic minInst = X86PminsInstruction[op.Size];
+
+                Operand res = context.AddIntrinsic(minInst, n, m);
+
+                if (op.RegisterSize == RegisterSize.Simd64)
+                {
+                    res = context.VectorZeroUpper64(res);
+                }
+
+                context.Copy(GetVec(op.Rd), res);
+            }
+            else
+            {
+                string name = nameof(SoftFallback.MinS64);
+
+                EmitVectorBinaryOpSx(context, (op1, op2) => context.SoftFallbackCall(name, op1, op2));
+            }
+        }
+
+        public static void Sminp_V(ArmEmitterContext context)
+        {
             if (Optimizations.UseSsse3)
             {
-                EmitSsse3VectorPairwiseOp(context, X86PmaxsInstruction);
-            }
-            else
-            {
-                Delegate dlg = new _S64_S64_S64(Math.Max);
-
-                EmitVectorPairwiseOpSx(context, (op1, op2) => context.Call(dlg, op1, op2));
-            }
->>>>>>> 0915731a
-        }
-
-        public static void Smaxv_V(ArmEmitterContext context)
-        {
-            string name = nameof(SoftFallback.MaxS64);
-
-            EmitVectorAcrossVectorOpSx(context, (op1, op2) => context.SoftFallbackCall(name, op1, op2));
-        }
-
-        public static void Smin_V(ArmEmitterContext context)
-        {
-            if (Optimizations.UseSse41)
-            {
-                OpCodeSimdReg op = (OpCodeSimdReg)context.CurrOp;
-
-                Operand n = GetVec(op.Rn);
-                Operand m = GetVec(op.Rm);
-
-                Intrinsic minInst = X86PminsInstruction[op.Size];
-
-                Operand res = context.AddIntrinsic(minInst, n, m);
-
-                if (op.RegisterSize == RegisterSize.Simd64)
-                {
-                    res = context.VectorZeroUpper64(res);
-                }
-
-                context.Copy(GetVec(op.Rd), res);
+                EmitSsse3VectorPairwiseOp(context, X86PminsInstruction);
             }
             else
             {
                 string name = nameof(SoftFallback.MinS64);
 
-                EmitVectorBinaryOpSx(context, (op1, op2) => context.SoftFallbackCall(name, op1, op2));
-            }
-        }
-
-        public static void Sminp_V(ArmEmitterContext context)
-        {
-<<<<<<< HEAD
-            string name = nameof(SoftFallback.MinS64);
-
-            EmitVectorPairwiseOpSx(context, (op1, op2) => context.SoftFallbackCall(name, op1, op2));
-=======
-            if (Optimizations.UseSsse3)
-            {
-                EmitSsse3VectorPairwiseOp(context, X86PminsInstruction);
-            }
-            else
-            {
-                Delegate dlg = new _S64_S64_S64(Math.Min);
-
-                EmitVectorPairwiseOpSx(context, (op1, op2) => context.Call(dlg, op1, op2));
-            }
->>>>>>> 0915731a
+                EmitVectorPairwiseOpSx(context, (op1, op2) => context.SoftFallbackCall(name, op1, op2));
+            }
         }
 
         public static void Sminv_V(ArmEmitterContext context)
@@ -2677,77 +2665,65 @@
 
         public static void Umaxp_V(ArmEmitterContext context)
         {
-<<<<<<< HEAD
+            if (Optimizations.UseSsse3)
+            {
+                EmitSsse3VectorPairwiseOp(context, X86PmaxuInstruction);
+            }
+            else
+            {
+                string name = nameof(SoftFallback.MaxU64);
+
+                EmitVectorPairwiseOpZx(context, (op1, op2) => context.SoftFallbackCall(name, op1, op2));
+            }
+        }
+
+        public static void Umaxv_V(ArmEmitterContext context)
+        {
             string name = nameof(SoftFallback.MaxU64);
 
-            EmitVectorPairwiseOpZx(context, (op1, op2) => context.SoftFallbackCall(name, op1, op2));
-=======
+            EmitVectorAcrossVectorOpZx(context, (op1, op2) => context.SoftFallbackCall(name, op1, op2));
+        }
+
+        public static void Umin_V(ArmEmitterContext context)
+        {
+            if (Optimizations.UseSse41)
+            {
+                OpCodeSimdReg op = (OpCodeSimdReg)context.CurrOp;
+
+                Operand n = GetVec(op.Rn);
+                Operand m = GetVec(op.Rm);
+
+                Intrinsic minInst = X86PminuInstruction[op.Size];
+
+                Operand res = context.AddIntrinsic(minInst, n, m);
+
+                if (op.RegisterSize == RegisterSize.Simd64)
+                {
+                    res = context.VectorZeroUpper64(res);
+                }
+
+                context.Copy(GetVec(op.Rd), res);
+            }
+            else
+            {
+                string name = nameof(SoftFallback.MinU64);
+
+                EmitVectorBinaryOpZx(context, (op1, op2) => context.SoftFallbackCall(name, op1, op2));
+            }
+        }
+
+        public static void Uminp_V(ArmEmitterContext context)
+        {
             if (Optimizations.UseSsse3)
             {
-                EmitSsse3VectorPairwiseOp(context, X86PmaxuInstruction);
-            }
-            else
-            {
-                Delegate dlg = new _U64_U64_U64(Math.Max);
-
-                EmitVectorPairwiseOpZx(context, (op1, op2) => context.Call(dlg, op1, op2));
-            }
->>>>>>> 0915731a
-        }
-
-        public static void Umaxv_V(ArmEmitterContext context)
-        {
-            string name = nameof(SoftFallback.MaxU64);
-
-            EmitVectorAcrossVectorOpZx(context, (op1, op2) => context.SoftFallbackCall(name, op1, op2));
-        }
-
-        public static void Umin_V(ArmEmitterContext context)
-        {
-            if (Optimizations.UseSse41)
-            {
-                OpCodeSimdReg op = (OpCodeSimdReg)context.CurrOp;
-
-                Operand n = GetVec(op.Rn);
-                Operand m = GetVec(op.Rm);
-
-                Intrinsic minInst = X86PminuInstruction[op.Size];
-
-                Operand res = context.AddIntrinsic(minInst, n, m);
-
-                if (op.RegisterSize == RegisterSize.Simd64)
-                {
-                    res = context.VectorZeroUpper64(res);
-                }
-
-                context.Copy(GetVec(op.Rd), res);
+                EmitSsse3VectorPairwiseOp(context, X86PminuInstruction);
             }
             else
             {
                 string name = nameof(SoftFallback.MinU64);
 
-                EmitVectorBinaryOpZx(context, (op1, op2) => context.SoftFallbackCall(name, op1, op2));
-            }
-        }
-
-        public static void Uminp_V(ArmEmitterContext context)
-        {
-<<<<<<< HEAD
-            string name = nameof(SoftFallback.MinU64);
-
-            EmitVectorPairwiseOpZx(context, (op1, op2) => context.SoftFallbackCall(name, op1, op2));
-=======
-            if (Optimizations.UseSsse3)
-            {
-                EmitSsse3VectorPairwiseOp(context, X86PminuInstruction);
-            }
-            else
-            {
-                Delegate dlg = new _U64_U64_U64(Math.Min);
-
-                EmitVectorPairwiseOpZx(context, (op1, op2) => context.Call(dlg, op1, op2));
-            }
->>>>>>> 0915731a
+                EmitVectorPairwiseOpZx(context, (op1, op2) => context.SoftFallbackCall(name, op1, op2));
+            }
         }
 
         public static void Uminv_V(ArmEmitterContext context)
