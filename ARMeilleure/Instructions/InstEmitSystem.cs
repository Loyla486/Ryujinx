using ARMeilleure.Decoders;
using ARMeilleure.IntermediateRepresentation;
using ARMeilleure.State;
using ARMeilleure.Translation;
using System;
using System.Reflection;

using static ARMeilleure.Instructions.InstEmitHelper;
using static ARMeilleure.IntermediateRepresentation.OperandHelper;

namespace ARMeilleure.Instructions
{
    static partial class InstEmit
    {
        private const int DczSizeLog2 = 4;

        public static void Hint(ArmEmitterContext context)
        {
            // Execute as no-op.
        }

        public static void Isb(ArmEmitterContext context)
        {
            // Execute as no-op.
        }

        public static void Mrs(ArmEmitterContext context)
        {
            OpCodeSystem op = (OpCodeSystem)context.CurrOp;

            MethodInfo info;

            switch (GetPackedId(op))
            {
<<<<<<< HEAD
                case 0b11_011_0000_0000_001: info = typeof(NativeInterface).GetMethod(nameof(NativeInterface.GetCtrEl0));    break;
                case 0b11_011_0000_0000_111: info = typeof(NativeInterface).GetMethod(nameof(NativeInterface.GetDczidEl0));  break;
                case 0b11_011_0100_0010_000: EmitGetNzcv(context);                                                           return;
                case 0b11_011_0100_0100_000: info = typeof(NativeInterface).GetMethod(nameof(NativeInterface.GetFpcr));      break;
                case 0b11_011_0100_0100_001: info = typeof(NativeInterface).GetMethod(nameof(NativeInterface.GetFpsr));      break;
                case 0b11_011_1101_0000_010: info = typeof(NativeInterface).GetMethod(nameof(NativeInterface.GetTpidrEl0));  break;
                case 0b11_011_1101_0000_011: info = typeof(NativeInterface).GetMethod(nameof(NativeInterface.GetTpidr));     break;
                case 0b11_011_1110_0000_000: info = typeof(NativeInterface).GetMethod(nameof(NativeInterface.GetCntfrqEl0)); break;
                case 0b11_011_1110_0000_001: info = typeof(NativeInterface).GetMethod(nameof(NativeInterface.GetCntpctEl0)); break;
=======
                case 0b11_011_0000_0000_001: dlg = new _U64(NativeInterface.GetCtrEl0);    break;
                case 0b11_011_0000_0000_111: dlg = new _U64(NativeInterface.GetDczidEl0);  break;
                case 0b11_011_0100_0010_000: EmitGetNzcv(context);                         return;
                case 0b11_011_0100_0100_000: dlg = new _U64(NativeInterface.GetFpcr);      break;
                case 0b11_011_0100_0100_001: dlg = new _U64(NativeInterface.GetFpsr);      break;
                case 0b11_011_1101_0000_010: dlg = new _U64(NativeInterface.GetTpidrEl0);  break;
                case 0b11_011_1101_0000_011: dlg = new _U64(NativeInterface.GetTpidr);     break;
                case 0b11_011_1110_0000_000: dlg = new _U64(NativeInterface.GetCntfrqEl0); break;
                case 0b11_011_1110_0000_001: dlg = new _U64(NativeInterface.GetCntpctEl0); break;
                case 0b11_011_1110_0000_010: dlg = new _U64(NativeInterface.GetCntvctEl0); break;
>>>>>>> d941f4c0

                default: throw new NotImplementedException($"Unknown MRS 0x{op.RawOpCode:X8} at 0x{op.Address:X16}.");
            }

            SetIntOrZR(context, op.Rt, context.Call(info));
        }

        public static void Msr(ArmEmitterContext context)
        {
            OpCodeSystem op = (OpCodeSystem)context.CurrOp;

            MethodInfo info;

            switch (GetPackedId(op))
            {
                case 0b11_011_0100_0010_000: EmitSetNzcv(context);                                                          return;
                case 0b11_011_0100_0100_000: info = typeof(NativeInterface).GetMethod(nameof(NativeInterface.SetFpcr));     break;
                case 0b11_011_0100_0100_001: info = typeof(NativeInterface).GetMethod(nameof(NativeInterface.SetFpsr));     break;
                case 0b11_011_1101_0000_010: info = typeof(NativeInterface).GetMethod(nameof(NativeInterface.SetTpidrEl0)); break;

                default: throw new NotImplementedException($"Unknown MSR 0x{op.RawOpCode:X8} at 0x{op.Address:X16}.");
            }

            context.Call(info, GetIntOrZR(context, op.Rt));
        }

        public static void Nop(ArmEmitterContext context)
        {
            // Do nothing.
        }

        public static void Sys(ArmEmitterContext context)
        {
            // This instruction is used to do some operations on the CPU like cache invalidation,
            // address translation and the like.
            // We treat it as no-op here since we don't have any cache being emulated anyway.
            OpCodeSystem op = (OpCodeSystem)context.CurrOp;

            switch (GetPackedId(op))
            {
                case 0b11_011_0111_0100_001:
                {
                    // DC ZVA
                    Operand t = GetIntOrZR(context, op.Rt);

                    for (long offset = 0; offset < (4 << DczSizeLog2); offset += 8)
                    {
                        Operand address = context.Add(t, Const(offset));

                        context.Call(typeof(NativeInterface).GetMethod(nameof(NativeInterface.WriteUInt64)), address, Const(0L));
                    }

                    break;
                }

                // No-op
                case 0b11_011_0111_1110_001: //DC CIVAC
                    break;
            }
        }

        private static int GetPackedId(OpCodeSystem op)
        {
            int id;

            id  = op.Op2 << 0;
            id |= op.CRm << 3;
            id |= op.CRn << 7;
            id |= op.Op1 << 11;
            id |= op.Op0 << 14;

            return id;
        }

        private static void EmitGetNzcv(ArmEmitterContext context)
        {
            OpCodeSystem op = (OpCodeSystem)context.CurrOp;

            Operand vSh = context.ShiftLeft(GetFlag(PState.VFlag), Const((int)PState.VFlag));
            Operand cSh = context.ShiftLeft(GetFlag(PState.CFlag), Const((int)PState.CFlag));
            Operand zSh = context.ShiftLeft(GetFlag(PState.ZFlag), Const((int)PState.ZFlag));
            Operand nSh = context.ShiftLeft(GetFlag(PState.NFlag), Const((int)PState.NFlag));

            Operand nzcvSh = context.BitwiseOr(context.BitwiseOr(nSh, zSh), context.BitwiseOr(cSh, vSh));

            SetIntOrZR(context, op.Rt, nzcvSh);
        }

        private static void EmitSetNzcv(ArmEmitterContext context)
        {
            OpCodeSystem op = (OpCodeSystem)context.CurrOp;

            Operand t = GetIntOrZR(context, op.Rt);
                    t = context.ConvertI64ToI32(t);

            Operand v = context.ShiftRightUI(t, Const((int)PState.VFlag));
                    v = context.BitwiseAnd  (v, Const(1));

            Operand c = context.ShiftRightUI(t, Const((int)PState.CFlag));
                    c = context.BitwiseAnd  (c, Const(1));

            Operand z = context.ShiftRightUI(t, Const((int)PState.ZFlag));
                    z = context.BitwiseAnd  (z, Const(1));

            Operand n = context.ShiftRightUI(t, Const((int)PState.NFlag));
                    n = context.BitwiseAnd  (n, Const(1));

            SetFlag(context, PState.VFlag, v);
            SetFlag(context, PState.CFlag, c);
            SetFlag(context, PState.ZFlag, z);
            SetFlag(context, PState.NFlag, n);
        }
    }
}<|MERGE_RESOLUTION|>--- conflicted
+++ resolved
@@ -32,7 +32,6 @@
 
             switch (GetPackedId(op))
             {
-<<<<<<< HEAD
                 case 0b11_011_0000_0000_001: info = typeof(NativeInterface).GetMethod(nameof(NativeInterface.GetCtrEl0));    break;
                 case 0b11_011_0000_0000_111: info = typeof(NativeInterface).GetMethod(nameof(NativeInterface.GetDczidEl0));  break;
                 case 0b11_011_0100_0010_000: EmitGetNzcv(context);                                                           return;
@@ -42,18 +41,7 @@
                 case 0b11_011_1101_0000_011: info = typeof(NativeInterface).GetMethod(nameof(NativeInterface.GetTpidr));     break;
                 case 0b11_011_1110_0000_000: info = typeof(NativeInterface).GetMethod(nameof(NativeInterface.GetCntfrqEl0)); break;
                 case 0b11_011_1110_0000_001: info = typeof(NativeInterface).GetMethod(nameof(NativeInterface.GetCntpctEl0)); break;
-=======
-                case 0b11_011_0000_0000_001: dlg = new _U64(NativeInterface.GetCtrEl0);    break;
-                case 0b11_011_0000_0000_111: dlg = new _U64(NativeInterface.GetDczidEl0);  break;
-                case 0b11_011_0100_0010_000: EmitGetNzcv(context);                         return;
-                case 0b11_011_0100_0100_000: dlg = new _U64(NativeInterface.GetFpcr);      break;
-                case 0b11_011_0100_0100_001: dlg = new _U64(NativeInterface.GetFpsr);      break;
-                case 0b11_011_1101_0000_010: dlg = new _U64(NativeInterface.GetTpidrEl0);  break;
-                case 0b11_011_1101_0000_011: dlg = new _U64(NativeInterface.GetTpidr);     break;
-                case 0b11_011_1110_0000_000: dlg = new _U64(NativeInterface.GetCntfrqEl0); break;
-                case 0b11_011_1110_0000_001: dlg = new _U64(NativeInterface.GetCntpctEl0); break;
-                case 0b11_011_1110_0000_010: dlg = new _U64(NativeInterface.GetCntvctEl0); break;
->>>>>>> d941f4c0
+                case 0b11_011_1110_0000_010: info = typeof(NativeInterface).GetMethod(nameof(NativeInterface.GetCntvctEl0)); break;
 
                 default: throw new NotImplementedException($"Unknown MRS 0x{op.RawOpCode:X8} at 0x{op.Address:X16}.");
             }
