﻿using Microsoft.CodeAnalysis;
using Microsoft.CodeAnalysis.CSharp;
using Microsoft.CodeAnalysis.CSharp.Syntax;
using System.Collections.Generic;
using System.Linq;

namespace Ryujinx.Horizon.Generators.Hipc
{
    [Generator]
    class HipcGenerator : ISourceGenerator
    {
        private const string ArgVariablePrefix = "arg";
        private const string ResultVariableName = "result";
        private const string IsBufferMapAliasVariableName = "isBufferMapAlias";
        private const string InObjectsVariableName = "inObjects";
        private const string OutObjectsVariableName = "outObjects";
        private const string ResponseVariableName = "response";
        private const string OutRawDataVariableName = "outRawData";

        private const string TypeSystemReadOnlySpan = "System.ReadOnlySpan";
        private const string TypeSystemSpan = "System.Span";
        private const string TypeStructLayoutAttribute = "System.Runtime.InteropServices.StructLayoutAttribute";

        public const string CommandAttributeName = "CmifCommandAttribute";

        private const string TypeResult = "Ryujinx.Horizon.Common.Result";
        private const string TypeBufferAttribute = "Ryujinx.Horizon.Sdk.Sf.BufferAttribute";
        private const string TypeCopyHandleAttribute = "Ryujinx.Horizon.Sdk.Sf.CopyHandleAttribute";
        private const string TypeMoveHandleAttribute = "Ryujinx.Horizon.Sdk.Sf.MoveHandleAttribute";
        private const string TypeClientProcessIdAttribute = "Ryujinx.Horizon.Sdk.Sf.ClientProcessIdAttribute";
        private const string TypeCommandAttribute = "Ryujinx.Horizon.Sdk.Sf." + CommandAttributeName;
        private const string TypeIServiceObject = "Ryujinx.Horizon.Sdk.Sf.IServiceObject";

        private enum Modifier
        {
            None,
            Ref,
            Out,
            In
        }

        private struct OutParameter
        {
            public readonly string Name;
            public readonly string TypeName;
            public readonly int Index;
            public readonly CommandArgType Type;

            public OutParameter(string name, string typeName, int index, CommandArgType type)
            {
                Name = name;
                TypeName = typeName;
                Index = index;
                Type = type;
            }
        }

        public void Execute(GeneratorExecutionContext context)
        {
            HipcSyntaxReceiver syntaxReceiver = (HipcSyntaxReceiver)context.SyntaxReceiver;

            foreach (var commandInterface in syntaxReceiver.CommandInterfaces)
            {
                if (!NeedsIServiceObjectImplementation(context.Compilation, commandInterface.ClassDeclarationSyntax))
                {
                    continue;
                }

                CodeGenerator generator = new CodeGenerator();
                string className = commandInterface.ClassDeclarationSyntax.Identifier.ToString();

                generator.AppendLine("using Ryujinx.Horizon.Common;");
                generator.AppendLine("using Ryujinx.Horizon.Sdk.Sf;");
                generator.AppendLine("using Ryujinx.Horizon.Sdk.Sf.Cmif;");
                generator.AppendLine("using Ryujinx.Horizon.Sdk.Sf.Hipc;");
                generator.AppendLine("using System;");
                generator.AppendLine("using System.Collections.Generic;");
                generator.AppendLine("using System.Runtime.CompilerServices;");
                generator.AppendLine("using System.Runtime.InteropServices;");
                generator.AppendLine();
                generator.EnterScope($"namespace {GetNamespaceName(commandInterface.ClassDeclarationSyntax)}");
                generator.EnterScope($"partial class {className}");

                GenerateMethodTable(generator, context.Compilation, commandInterface);

                foreach (var method in commandInterface.CommandImplementations)
                {
                    generator.AppendLine();

                    GenerateMethod(generator, context.Compilation, method);
                }

                generator.LeaveScope();
                generator.LeaveScope();

                context.AddSource($"{className}.g.cs", generator.ToString());
            }
        }

        private static string GetNamespaceName(SyntaxNode syntaxNode)
        {
            while (syntaxNode != null && !(syntaxNode is NamespaceDeclarationSyntax))
            {
                syntaxNode = syntaxNode.Parent;
            }

            if (syntaxNode == null)
            {
                return string.Empty;
            }

            return ((NamespaceDeclarationSyntax)syntaxNode).Name.ToString();
        }

        private static void GenerateMethodTable(CodeGenerator generator, Compilation compilation, CommandInterface commandInterface)
        {
            generator.EnterScope($"public IReadOnlyDictionary<int, CommandHandler> GetCommandHandlers()");
            generator.EnterScope($"return new Dictionary<int, CommandHandler>()");

            foreach (var method in commandInterface.CommandImplementations)
            {
                foreach (var commandId in GetAttributeAguments(compilation, method, TypeCommandAttribute, 0))
                {
                    string[] args = new string[method.ParameterList.Parameters.Count];

                    if (args.Length == 0)
                    {
                        generator.AppendLine($"{{ {commandId}, new CommandHandler({method.Identifier.Text}, Array.Empty<CommandArg>()) }},");
                    }
                    else
                    {
                        int index = 0;

                        foreach (var parameter in method.ParameterList.Parameters)
                        {
                            string canonicalTypeName = GetCanonicalTypeNameWithGenericArguments(compilation, parameter.Type);
                            CommandArgType argType = GetCommandArgType(compilation, parameter);

                            string arg;

                            if (argType == CommandArgType.Buffer)
                            {
                                string bufferFlags = GetFirstAttributeAgument(compilation, parameter, TypeBufferAttribute, 0);
                                string bufferFixedSize = GetFirstAttributeAgument(compilation, parameter, TypeBufferAttribute, 1);

                                if (bufferFixedSize != null)
                                {
                                    arg = $"new CommandArg({bufferFlags}, {bufferFixedSize})";
                                }
                                else
                                {
                                    arg = $"new CommandArg({bufferFlags})";
                                }
                            }
                            else if (argType == CommandArgType.InArgument || argType == CommandArgType.OutArgument)
                            {
                                string alignment = GetTypeAlignmentExpression(compilation, parameter.Type);

                                arg = $"new CommandArg(CommandArgType.{argType}, Unsafe.SizeOf<{canonicalTypeName}>(), {alignment})";
                            }
                            else
                            {
                                arg = $"new CommandArg(CommandArgType.{argType})";
                            }

                            args[index++] = arg;
                        }

                        generator.AppendLine($"{{ {commandId}, new CommandHandler({method.Identifier.Text}, {string.Join(", ", args)}) }},");
                    }
<<<<<<< HEAD

                    if (args.Length == 0)
                    {
                        generator.AppendLine($"{{ {commandId}, new CommandHandler({method.Identifier.Text}, Array.Empty<CommandArg>()) }},");
                    }
                    else
                    {
                        generator.AppendLine($"{{ {commandId}, new CommandHandler({method.Identifier.Text}, {string.Join(", ", args)}) }},");
                    }
=======
>>>>>>> 93df366b
                }
            }

            generator.LeaveScope(";");
            generator.LeaveScope();
        }

        private static IEnumerable<string> GetAttributeAguments(Compilation compilation, SyntaxNode syntaxNode, string attributeName, int argIndex)
        {
            ISymbol symbol = compilation.GetSemanticModel(syntaxNode.SyntaxTree).GetDeclaredSymbol(syntaxNode);

            foreach (var attribute in symbol.GetAttributes())
            {
                if (attribute.AttributeClass.ToDisplayString() == attributeName && (uint)argIndex < (uint)attribute.ConstructorArguments.Length)
                {
                    yield return attribute.ConstructorArguments[argIndex].ToCSharpString();
                }
            }
        }

        private static string GetFirstAttributeAgument(Compilation compilation, SyntaxNode syntaxNode, string attributeName, int argIndex)
        {
            return GetAttributeAguments(compilation, syntaxNode, attributeName, argIndex).FirstOrDefault();
        }

        private static void GenerateMethod(CodeGenerator generator, Compilation compilation, MethodDeclarationSyntax method)
        {
            int inObjectsCount = 0;
            int outObjectsCount = 0;
            int buffersCount = 0;

            foreach (var parameter in method.ParameterList.Parameters)
            {
                if (IsObject(compilation, parameter))
                {
                    if (IsIn(parameter))
                    {
                        inObjectsCount++;
                    }
                    else
                    {
                        outObjectsCount++;
                    }
                }
                else if (IsBuffer(compilation, parameter))
                {
                    buffersCount++;
                }
            }

            generator.EnterScope($"private Result {method.Identifier.Text}(" +
                "ref ServiceDispatchContext context, " +
                "HipcCommandProcessor processor, " +
                "ServerMessageRuntimeMetadata runtimeMetadata, " +
                "ReadOnlySpan<byte> inRawData, " +
                "ref Span<CmifOutHeader> outHeader)");

            bool returnsResult = method.ReturnType != null && GetCanonicalTypeName(compilation, method.ReturnType) == TypeResult;

            if (returnsResult || buffersCount != 0 || inObjectsCount != 0)
            {
                generator.AppendLine($"Result {ResultVariableName};");

                if (buffersCount != 0)
                {
                    generator.AppendLine($"bool[] {IsBufferMapAliasVariableName} = new bool[{method.ParameterList.Parameters.Count}];");
                    generator.AppendLine();

                    generator.AppendLine($"{ResultVariableName} = processor.ProcessBuffers(ref context, {IsBufferMapAliasVariableName}, runtimeMetadata);");
                    generator.EnterScope($"if ({ResultVariableName}.IsFailure)");
                    generator.AppendLine($"return {ResultVariableName};");
                    generator.LeaveScope();
                }

                generator.AppendLine();
            }

            List<OutParameter> outParameters = new List<OutParameter>();

            string[] args = new string[method.ParameterList.Parameters.Count];

            if (inObjectsCount != 0)
            {
                generator.AppendLine($"var {InObjectsVariableName} = new IServiceObject[{inObjectsCount}];");
                generator.AppendLine();

                generator.AppendLine($"{ResultVariableName} = processor.GetInObjects(context.Processor, {InObjectsVariableName});");
                generator.EnterScope($"if ({ResultVariableName}.IsFailure)");
                generator.AppendLine($"return {ResultVariableName};");
                generator.LeaveScope();
                generator.AppendLine();
            }

            if (outObjectsCount != 0)
            {
                generator.AppendLine($"var {OutObjectsVariableName} = new IServiceObject[{outObjectsCount}];");
            }

            int index = 0;
            int inArgIndex = 0;
            int outArgIndex = 0;
            int inCopyHandleIndex = 0;
            int inMoveHandleIndex = 0;
            int inObjectIndex = 0;

            foreach (var parameter in method.ParameterList.Parameters)
            {
                string name = parameter.Identifier.Text;
                string argName = GetPrefixedArgName(name);
                string canonicalTypeName = GetCanonicalTypeNameWithGenericArguments(compilation, parameter.Type);
                CommandArgType argType = GetCommandArgType(compilation, parameter);
                Modifier modifier = GetModifier(parameter);
                bool isNonSpanBuffer = false;

                if (modifier == Modifier.Out)
                {
                    if (IsNonSpanOutBuffer(compilation, parameter))
                    {
                        generator.AppendLine($"using var {argName} = CommandSerialization.GetWritableRegion(processor.GetBufferRange({outArgIndex++}));");

                        argName = $"out {GenerateSpanCastElement0(canonicalTypeName, $"{argName}.Memory.Span")}";
                    }
                    else
                    {
                        outParameters.Add(new OutParameter(argName, canonicalTypeName, index, argType));

                        argName = $"out {canonicalTypeName} {argName}";
                    }
                }
                else
                {
                    string value = $"default({canonicalTypeName})";

                    switch (argType)
                    {
                        case CommandArgType.InArgument:
                            value = $"CommandSerialization.DeserializeArg<{canonicalTypeName}>(inRawData, processor.GetInArgOffset({inArgIndex++}))";
                            break;
                        case CommandArgType.InCopyHandle:
                            value = $"CommandSerialization.DeserializeCopyHandle(ref context, {inCopyHandleIndex++})";
                            break;
                        case CommandArgType.InMoveHandle:
                            value = $"CommandSerialization.DeserializeMoveHandle(ref context, {inMoveHandleIndex++})";
                            break;
                        case CommandArgType.ProcessId:
                            value = "CommandSerialization.DeserializeClientProcessId(ref context)";
                            break;
                        case CommandArgType.InObject:
                            value = $"{InObjectsVariableName}[{inObjectIndex++}]";
                            break;
                        case CommandArgType.Buffer:
                            if (IsReadOnlySpan(compilation, parameter))
                            {
                                string spanGenericTypeName = GetCanonicalTypeNameOfGenericArgument(compilation, parameter.Type, 0);
                                value = GenerateSpanCast(spanGenericTypeName, $"CommandSerialization.GetReadOnlySpan(processor.GetBufferRange({index}))");
                            }
                            else if (IsSpan(compilation, parameter))
                            {
                                value = $"CommandSerialization.GetWritableRegion(processor.GetBufferRange({index}))";
                            }
                            else
                            {
                                value = $"CommandSerialization.GetRef<{canonicalTypeName}>(processor.GetBufferRange({index}))";
                                isNonSpanBuffer = true;
                            }
                            break;
                    }

                    if (IsSpan(compilation, parameter))
                    {
                        generator.AppendLine($"using var {argName} = {value};");

                        string spanGenericTypeName = GetCanonicalTypeNameOfGenericArgument(compilation, parameter.Type, 0);
                        argName = GenerateSpanCast(spanGenericTypeName, $"{argName}.Memory.Span"); ;
                    }
                    else if (isNonSpanBuffer)
                    {
                        generator.AppendLine($"ref var {argName} = ref {value};");
                    }
                    else if (argType == CommandArgType.InObject)
                    {
                        generator.EnterScope($"if (!({value} is {canonicalTypeName} {argName}))");
                        generator.AppendLine("return SfResult.InvalidInObject;");
                        generator.LeaveScope();
                    }
                    else
                    {
                        generator.AppendLine($"var {argName} = {value};");
                    }
                }

                if (modifier == Modifier.Ref)
                {
                    argName = $"ref {argName}";
                }
                else if (modifier == Modifier.In)
                {
                    argName = $"in {argName}";
                }

                args[index++] = argName;
            }

            if (args.Length - outParameters.Count > 0)
            {
                generator.AppendLine();
            }

            if (returnsResult)
            {
                generator.AppendLine($"{ResultVariableName} = {method.Identifier.Text}({string.Join(", ", args)});");
                generator.AppendLine();

                generator.AppendLine($"Span<byte> {OutRawDataVariableName};");
                generator.AppendLine();

                generator.EnterScope($"if ({ResultVariableName}.IsFailure)");
                generator.AppendLine($"context.Processor.PrepareForErrorReply(ref context, out {OutRawDataVariableName}, runtimeMetadata);");
                generator.AppendLine($"CommandHandler.GetCmifOutHeaderPointer(ref outHeader, ref {OutRawDataVariableName});");
                generator.AppendLine($"return {ResultVariableName};");
                generator.LeaveScope();
            }
            else
            {
                generator.AppendLine($"{method.Identifier.Text}({string.Join(", ", args)});");

                generator.AppendLine();
                generator.AppendLine($"Span<byte> {OutRawDataVariableName};");
            }

            generator.AppendLine();

            generator.AppendLine($"var {ResponseVariableName} = context.Processor.PrepareForReply(ref context, out {OutRawDataVariableName}, runtimeMetadata);");
            generator.AppendLine($"CommandHandler.GetCmifOutHeaderPointer(ref outHeader, ref {OutRawDataVariableName});");
            generator.AppendLine();

            generator.EnterScope($"if ({OutRawDataVariableName}.Length < processor.OutRawDataSize)");
            generator.AppendLine("return SfResult.InvalidOutRawSize;");
            generator.LeaveScope();

            if (outParameters.Count != 0)
            {
                generator.AppendLine();

                int outCopyHandleIndex = 0;
                int outMoveHandleIndex = outObjectsCount;
                int outObjectIndex = 0;

                for (int outIndex = 0; outIndex < outParameters.Count; outIndex++)
                {
                    OutParameter outParameter = outParameters[outIndex];

                    switch (outParameter.Type)
                    {
                        case CommandArgType.OutArgument:
                            generator.AppendLine($"CommandSerialization.SerializeArg<{outParameter.TypeName}>({OutRawDataVariableName}, processor.GetOutArgOffset({outParameter.Index}), {outParameter.Name});");
                            break;
                        case CommandArgType.OutCopyHandle:
                            generator.AppendLine($"CommandSerialization.SerializeCopyHandle({ResponseVariableName}, {outCopyHandleIndex++}, {outParameter.Name});");
                            break;
                        case CommandArgType.OutMoveHandle:
                            generator.AppendLine($"CommandSerialization.SerializeMoveHandle({ResponseVariableName}, {outMoveHandleIndex++}, {outParameter.Name});");
                            break;
                        case CommandArgType.OutObject:
                            generator.AppendLine($"{OutObjectsVariableName}[{outObjectIndex++}] = {outParameter.Name};");
                            break;
                    }
                }
            }

            generator.AppendLine();

            if (outObjectsCount != 0 || buffersCount != 0)
            {
                if (outObjectsCount != 0)
                {
                    generator.AppendLine($"processor.SetOutObjects(ref context, {ResponseVariableName}, {OutObjectsVariableName});");
                }

                if (buffersCount != 0)
                {
                    generator.AppendLine($"processor.SetOutBuffers({ResponseVariableName}, {IsBufferMapAliasVariableName});");
                }

                generator.AppendLine();
            }

            generator.AppendLine("return Result.Success;");
            generator.LeaveScope();
        }

        private static string GetPrefixedArgName(string name)
        {
            return ArgVariablePrefix + name[0].ToString().ToUpperInvariant() + name.Substring(1);
        }

        private static string GetCanonicalTypeNameOfGenericArgument(Compilation compilation, SyntaxNode syntaxNode, int argIndex)
        {
            if (syntaxNode is GenericNameSyntax genericNameSyntax)
            {
                if ((uint)argIndex < (uint)genericNameSyntax.TypeArgumentList.Arguments.Count)
                {
                    return GetCanonicalTypeNameWithGenericArguments(compilation, genericNameSyntax.TypeArgumentList.Arguments[argIndex]);
                }
            }

            return GetCanonicalTypeName(compilation, syntaxNode);
        }

        private static string GetCanonicalTypeNameWithGenericArguments(Compilation compilation, SyntaxNode syntaxNode)
        {
            TypeInfo typeInfo = compilation.GetSemanticModel(syntaxNode.SyntaxTree).GetTypeInfo(syntaxNode);

            return typeInfo.Type.ToDisplayString();
        }

        private static string GetCanonicalTypeName(Compilation compilation, SyntaxNode syntaxNode)
        {
            TypeInfo typeInfo = compilation.GetSemanticModel(syntaxNode.SyntaxTree).GetTypeInfo(syntaxNode);
            string typeName = typeInfo.Type.ToDisplayString();

            int genericArgsStartIndex = typeName.IndexOf('<');
            if (genericArgsStartIndex >= 0)
            {
                return typeName.Substring(0, genericArgsStartIndex);
            }

            return typeName;
        }

        private static SpecialType GetSpecialTypeName(Compilation compilation, SyntaxNode syntaxNode)
        {
            TypeInfo typeInfo = compilation.GetSemanticModel(syntaxNode.SyntaxTree).GetTypeInfo(syntaxNode);

            return typeInfo.Type.SpecialType;
        }

        private static string GetTypeAlignmentExpression(Compilation compilation, SyntaxNode syntaxNode)
        {
            TypeInfo typeInfo = compilation.GetSemanticModel(syntaxNode.SyntaxTree).GetTypeInfo(syntaxNode);

            // Since there's no way to get the alignment for a arbitrary type here, let's assume that all
            // "special" types are primitive types aligned to their own length.
            // Otherwise, assume that the type is a custom struct, that either defines an explicit alignment
            // or has an alignment of 1 which is the lowest possible value.
            if (typeInfo.Type.SpecialType == SpecialType.None)
            {
                string pack = GetTypeFirstNamedAttributeAgument(compilation, syntaxNode, TypeStructLayoutAttribute, "Pack");

                return pack ?? "1";
            }
            else
            {
                return $"Unsafe.SizeOf<{typeInfo.Type.ToDisplayString()}>()";
            }
        }

        private static string GetTypeFirstNamedAttributeAgument(Compilation compilation, SyntaxNode syntaxNode, string attributeName, string argName)
        {
            ISymbol symbol = compilation.GetSemanticModel(syntaxNode.SyntaxTree).GetTypeInfo(syntaxNode).Type;

            foreach (var attribute in symbol.GetAttributes())
            {
                if (attribute.AttributeClass.ToDisplayString() == attributeName)
                {
                    foreach (var kv in attribute.NamedArguments)
                    {
                        if (kv.Key == argName)
                        {
                            return kv.Value.ToCSharpString();
                        }
                    }
                }
            }

            return null;
        }

        private static CommandArgType GetCommandArgType(Compilation compilation, ParameterSyntax parameter)
        {
            CommandArgType type = CommandArgType.Invalid;

            if (IsIn(parameter))
            {
                if (IsArgument(compilation, parameter))
                {
                    type = CommandArgType.InArgument;
                }
                else if (IsBuffer(compilation, parameter))
                {
                    type = CommandArgType.Buffer;
                }
                else if (IsCopyHandle(compilation, parameter))
                {
                    type = CommandArgType.InCopyHandle;
                }
                else if (IsMoveHandle(compilation, parameter))
                {
                    type = CommandArgType.InMoveHandle;
                }
                else if (IsObject(compilation, parameter))
                {
                    type = CommandArgType.InObject;
                }
                else if (IsProcessId(compilation, parameter))
                {
                    type = CommandArgType.ProcessId;
                }
            }
            else if (IsOut(parameter))
            {
                if (IsArgument(compilation, parameter))
                {
                    type = CommandArgType.OutArgument;
                }
                else if (IsNonSpanOutBuffer(compilation, parameter))
                {
                    type = CommandArgType.Buffer;
                }
                else if (IsCopyHandle(compilation, parameter))
                {
                    type = CommandArgType.OutCopyHandle;
                }
                else if (IsMoveHandle(compilation, parameter))
                {
                    type = CommandArgType.OutMoveHandle;
                }
                else if (IsObject(compilation, parameter))
                {
                    type = CommandArgType.OutObject;
                }
            }

            return type;
        }

        private static bool IsArgument(Compilation compilation,ParameterSyntax parameter)
        {
            return !IsBuffer(compilation, parameter) &&
                   !IsHandle(compilation, parameter) &&
                   !IsObject(compilation, parameter) &&
                   !IsProcessId(compilation, parameter) &&
                   IsUnmanagedType(compilation, parameter.Type);
        }

        private static bool IsBuffer(Compilation compilation, ParameterSyntax parameter)
        {
            return HasAttribute(compilation, parameter, TypeBufferAttribute) &&
                   IsValidTypeForBuffer(compilation, parameter);
        }

        private static bool IsNonSpanOutBuffer(Compilation compilation, ParameterSyntax parameter)
        {
            return HasAttribute(compilation, parameter, TypeBufferAttribute) &&
                   IsUnmanagedType(compilation, parameter.Type);
        }

        private static bool IsValidTypeForBuffer(Compilation compilation, ParameterSyntax parameter)
        {
            return IsReadOnlySpan(compilation, parameter) ||
                   IsSpan(compilation, parameter) ||
                   IsUnmanagedType(compilation, parameter.Type);
        }

        private static bool IsUnmanagedType(Compilation compilation, SyntaxNode syntaxNode)
        {
            TypeInfo typeInfo = compilation.GetSemanticModel(syntaxNode.SyntaxTree).GetTypeInfo(syntaxNode);

            return typeInfo.Type.IsUnmanagedType;
        }

        private static bool IsReadOnlySpan(Compilation compilation, ParameterSyntax parameter)
        {
            return GetCanonicalTypeName(compilation, parameter.Type) == TypeSystemReadOnlySpan;
        }

        private static bool IsSpan(Compilation compilation, ParameterSyntax parameter)
        {
            return GetCanonicalTypeName(compilation, parameter.Type) == TypeSystemSpan;
        }

        private static bool IsHandle(Compilation compilation, ParameterSyntax parameter)
        {
            return IsCopyHandle(compilation, parameter) || IsMoveHandle(compilation, parameter);
        }

        private static bool IsCopyHandle(Compilation compilation, ParameterSyntax parameter)
        {
            return HasAttribute(compilation, parameter, TypeCopyHandleAttribute) &&
                   GetSpecialTypeName(compilation, parameter.Type) == SpecialType.System_Int32;
        }

        private static bool IsMoveHandle(Compilation compilation, ParameterSyntax parameter)
        {
            return HasAttribute(compilation, parameter, TypeMoveHandleAttribute) &&
                   GetSpecialTypeName(compilation, parameter.Type) == SpecialType.System_Int32;
        }

        private static bool IsObject(Compilation compilation, ParameterSyntax parameter)
        {
            SyntaxNode syntaxNode = parameter.Type;
            TypeInfo typeInfo = compilation.GetSemanticModel(syntaxNode.SyntaxTree).GetTypeInfo(syntaxNode);

            return typeInfo.Type.ToDisplayString() == TypeIServiceObject ||
                   typeInfo.Type.AllInterfaces.Any(x => x.ToDisplayString() == TypeIServiceObject);
        }

        private static bool IsProcessId(Compilation compilation, ParameterSyntax parameter)
        {
            return HasAttribute(compilation, parameter, TypeClientProcessIdAttribute) &&
                   GetSpecialTypeName(compilation, parameter.Type) == SpecialType.System_UInt64;
        }

        private static bool IsIn(ParameterSyntax parameter)
        {
            return !IsOut(parameter);
        }

        private static bool IsOut(ParameterSyntax parameter)
        {
            return parameter.Modifiers.Any(SyntaxKind.OutKeyword);
        }

        private static Modifier GetModifier(ParameterSyntax parameter)
        {
            foreach (SyntaxToken syntaxToken in parameter.Modifiers)
            {
                if (syntaxToken.IsKind(SyntaxKind.RefKeyword))
                {
                    return Modifier.Ref;
                }
                else if (syntaxToken.IsKind(SyntaxKind.OutKeyword))
                {
                    return Modifier.Out;
                }
                else if (syntaxToken.IsKind(SyntaxKind.InKeyword))
                {
                    return Modifier.In;
                }
            }

            return Modifier.None;
        }

        private static string GenerateSpanCastElement0(string targetType, string input)
        {
            return $"{GenerateSpanCast(targetType, input)}[0]";
        }

        private static string GenerateSpanCast(string targetType, string input)
        {
            return $"MemoryMarshal.Cast<byte, {targetType}>({input})";
        }

        private static bool HasAttribute(Compilation compilation, ParameterSyntax parameterSyntax, string fullAttributeName)
        {
            foreach (var attributeList in parameterSyntax.AttributeLists)
            {
                foreach (var attribute in attributeList.Attributes)
                {
                    if (GetCanonicalTypeName(compilation, attribute) == fullAttributeName)
                    {
                        return true;
                    }
                }
            }

            return false;
        }

        private static bool NeedsIServiceObjectImplementation(Compilation compilation, ClassDeclarationSyntax classDeclarationSyntax)
        {
            ITypeSymbol type = compilation.GetSemanticModel(classDeclarationSyntax.SyntaxTree).GetDeclaredSymbol(classDeclarationSyntax);
            var serviceObjectInterface = type.AllInterfaces.FirstOrDefault(x => x.ToDisplayString() == TypeIServiceObject);
            var interfaceMember = serviceObjectInterface?.GetMembers().FirstOrDefault(x => x.Name == "GetCommandHandlers");

            // Return true only if the class implements IServiceObject but does not actually implement the method
            // that the interface defines, since this is the only case we want to handle, if the method already exists
            // we have nothing to do.
            return serviceObjectInterface != null && type.FindImplementationForInterfaceMember(interfaceMember) == null;
        }

        public void Initialize(GeneratorInitializationContext context)
        {
            context.RegisterForSyntaxNotifications(() => new HipcSyntaxReceiver());
        }
    }
}<|MERGE_RESOLUTION|>--- conflicted
+++ resolved
@@ -168,18 +168,6 @@
 
                         generator.AppendLine($"{{ {commandId}, new CommandHandler({method.Identifier.Text}, {string.Join(", ", args)}) }},");
                     }
-<<<<<<< HEAD
-
-                    if (args.Length == 0)
-                    {
-                        generator.AppendLine($"{{ {commandId}, new CommandHandler({method.Identifier.Text}, Array.Empty<CommandArg>()) }},");
-                    }
-                    else
-                    {
-                        generator.AppendLine($"{{ {commandId}, new CommandHandler({method.Identifier.Text}, {string.Join(", ", args)}) }},");
-                    }
-=======
->>>>>>> 93df366b
                 }
             }
 
