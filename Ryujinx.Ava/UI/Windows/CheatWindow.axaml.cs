--- conflicted
+++ resolved
@@ -31,11 +31,7 @@
         {
             LoadedCheats = new AvaloniaList<CheatsList>();
 
-<<<<<<< HEAD
-            Heading = string.Format(LocaleManager.Instance[LocaleKeys.CheatWindowHeading], titleName, gameBuildId);
-=======
-            Heading = LocaleManager.Instance.UpdateAndGetDynamicValue(LocaleKeys.CheatWindowHeading, titleName, titleId.ToUpper());
->>>>>>> e7cf4e6e
+            Heading = LocaleManager.Instance.UpdateAndGetDynamicValue(LocaleKeys.CheatWindowHeading, titleName, gameBuildId);
 
             InitializeComponent();
 
