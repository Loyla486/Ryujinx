--- conflicted
+++ resolved
@@ -333,7 +333,6 @@
             HotKeyManager.SetHotKey(ExitHotKey,        new KeyGesture(Key.Escape));
         }
 
-<<<<<<< HEAD
         public static void SaveConfig()
         {
             ConfigurationState.Instance.ToFileFormat().SaveConfig(Program.ConfigurationPath);
@@ -427,8 +426,6 @@
             ConfigurationState.Instance.Graphics.AspectRatio.Value = (int)aspectRatio + 1 > Enum.GetNames(typeof(AspectRatio)).Length - 1 ? AspectRatio.Fixed4x3 : aspectRatio + 1;
         }
 
-=======
->>>>>>> ee6e682a
         private void VolumeStatus_CheckedChanged(object sender, SplitButtonClickEventArgs e)
         {
             var volumeSplitButton = sender as ToggleSplitButton;
