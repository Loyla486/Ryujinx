using Avalonia.Collections;
using Avalonia.Controls;
using Avalonia.Controls.ApplicationLifetimes;
using Avalonia.Threading;
using LibHac.Common;
using LibHac.Fs;
using LibHac.Fs.Fsa;
using LibHac.FsSystem;
using LibHac.Ns;
using LibHac.Tools.FsSystem;
using LibHac.Tools.FsSystem.NcaUtils;
using Ryujinx.Ava.Common.Locale;
using Ryujinx.Ava.UI.Helpers;
using Ryujinx.Ava.UI.Models;
using Ryujinx.Common.Configuration;
using Ryujinx.Common.Logging;
using Ryujinx.Common.Utilities;
using Ryujinx.HLE.FileSystem;
using Ryujinx.HLE.HOS;
using Ryujinx.Ui.App.Common;
using System;
using System.Collections.Generic;
using System.IO;
using System.Linq;
using Path = System.IO.Path;
using SpanHelpers = LibHac.Common.SpanHelpers;

namespace Ryujinx.Ava.UI.ViewModels
{
    public class TitleUpdateViewModel : BaseModel
    {
        public TitleUpdateMetadata _titleUpdateWindowData;
        public readonly string     _titleUpdateJsonPath;
        private VirtualFileSystem  _virtualFileSystem { get; }
        private ulong              _titleId           { get; }
        private string             _titleName         { get; }

        private AvaloniaList<TitleUpdateModel> _titleUpdates = new();
        private AvaloniaList<object> _views = new();
        private object _selectedUpdate;
    
        private static readonly TitleUpdateMetadataJsonSerializerContext SerializerContext = new(JsonHelper.GetDefaultSerializerOptions());

        public AvaloniaList<TitleUpdateModel> TitleUpdates
        {
            get => _titleUpdates;
            set
            {
                _titleUpdates = value;
                OnPropertyChanged();
            }
        }

        public AvaloniaList<object> Views
        {
            get => _views;
            set
            {
                _views = value;
                OnPropertyChanged();
            }
        }

        public object SelectedUpdate
        {
            get => _selectedUpdate;
            set
            {
                _selectedUpdate = value;
                OnPropertyChanged();
            }
        }

        public TitleUpdateViewModel(VirtualFileSystem virtualFileSystem, ulong titleId, string titleName)
        {
            _virtualFileSystem = virtualFileSystem;

            _titleId   = titleId;
            _titleName = titleName;

            _titleUpdateJsonPath = Path.Combine(AppDataManager.GamesDirPath, titleId.ToString("x16"), "updates.json");

            try
            {
                _titleUpdateWindowData = JsonHelper.DeserializeFromFile(_titleUpdateJsonPath, SerializerContext.TitleUpdateMetadata);
            }
            catch
            {
                Logger.Warning?.Print(LogClass.Application, $"Failed to deserialize title update data for {_titleId} at {_titleUpdateJsonPath}");

                _titleUpdateWindowData = new TitleUpdateMetadata
                {
                    Selected = "",
                    Paths    = new List<string>()
                };

                Save();
            }

            LoadUpdates();
        }

        private void LoadUpdates()
        {
            foreach (string path in _titleUpdateWindowData.Paths)
            {
                AddUpdate(path);
            }

            TitleUpdateModel selected = TitleUpdates.FirstOrDefault(x => x.Path == _titleUpdateWindowData.Selected, null);

            SelectedUpdate = selected;

            // NOTE: Save the list again to remove leftovers.
            Save();
            SortUpdates();
        }

        public void SortUpdates()
        {
            var list = TitleUpdates.ToList();

            list.Sort((first, second) =>
            {
                if (string.IsNullOrEmpty(first.Control.DisplayVersionString.ToString()))
                {
                    return -1;
                }
                else if (string.IsNullOrEmpty(second.Control.DisplayVersionString.ToString()))
                {
                    return 1;
                }

                return Version.Parse(first.Control.DisplayVersionString.ToString()).CompareTo(Version.Parse(second.Control.DisplayVersionString.ToString())) * -1;
            });

            Views.Clear();
            Views.Add(new BaseModel());
            Views.AddRange(list);

            if (SelectedUpdate == null)
            {
                SelectedUpdate = Views[0];
            }
            else if (!TitleUpdates.Contains(SelectedUpdate))
            {
                if (Views.Count > 1)
                {
                    SelectedUpdate = Views[1];
                }
                else
                {
                    SelectedUpdate = Views[0];
                }
            }
        }

        private void AddUpdate(string path)
        {
            if (File.Exists(path) && TitleUpdates.All(x => x.Path != path))
            {
<<<<<<< HEAD
                using FileStream file = new(path, FileMode.Open, FileAccess.Read);
=======
                (Nca patchNca, Nca controlNca) = ApplicationLibrary.GetGameUpdateDataFromPartition(_virtualFileSystem, new PartitionFileSystem(file.AsStorage()), _titleId.ToString("x16"), 0);
>>>>>>> 1b41b285

                try
                {
                    (Nca patchNca, Nca controlNca) = ApplicationLoader.GetGameUpdateDataFromPartition(_virtualFileSystem, new PartitionFileSystem(file.AsStorage()), _titleId.ToString("x16"), 0);

                    if (controlNca != null && patchNca != null)
                    {
                        ApplicationControlProperty controlData = new();

                        using UniqueRef<IFile> nacpFile = new();

                        controlNca.OpenFileSystem(NcaSectionType.Data, IntegrityCheckLevel.None).OpenFile(ref nacpFile.Ref, "/control.nacp".ToU8Span(), OpenMode.Read).ThrowIfFailure();
                        nacpFile.Get.Read(out _, 0, SpanHelpers.AsByteSpan(ref controlData), ReadOption.None).ThrowIfFailure();

                        TitleUpdates.Add(new TitleUpdateModel(controlData, path));
                    }
                    else
                    {
                        Dispatcher.UIThread.Post(async () =>
                        {
                            await ContentDialogHelper.CreateErrorDialog(LocaleManager.Instance[LocaleKeys.DialogUpdateAddUpdateErrorMessage]);
                        });
                    }
                }
                catch (Exception ex)
                {
                    Dispatcher.UIThread.Post(async () =>
                    {
                        await ContentDialogHelper.CreateErrorDialog(LocaleManager.Instance.UpdateAndGetDynamicValue(LocaleKeys.DialogLoadNcaErrorMessage, ex.Message, path));
                    });
                }
            }
        }

        public void RemoveUpdate(TitleUpdateModel update)
        {
            TitleUpdates.Remove(update);

            SortUpdates();
        }

        public async void Add()
        {
            OpenFileDialog dialog = new()
            {
                Title         = LocaleManager.Instance[LocaleKeys.SelectUpdateDialogTitle],
                AllowMultiple = true
            };

            dialog.Filters.Add(new FileDialogFilter
            {
                Name       = "NSP",
                Extensions = { "nsp" }
            });

            if (Avalonia.Application.Current.ApplicationLifetime is IClassicDesktopStyleApplicationLifetime desktop)
            {
                string[] files = await dialog.ShowAsync(desktop.MainWindow);

                if (files != null)
                {
                    foreach (string file in files)
                    {
                        AddUpdate(file);
                    }
                }
            }

            SortUpdates();
        }

        public void Save()
        {
            _titleUpdateWindowData.Paths.Clear();
            _titleUpdateWindowData.Selected = "";

            foreach (TitleUpdateModel update in TitleUpdates)
            {
                _titleUpdateWindowData.Paths.Add(update.Path);

                if (update == SelectedUpdate)
                {
                    _titleUpdateWindowData.Selected = update.Path;
                }
            }

            JsonHelper.SerializeToFile(_titleUpdateJsonPath, _titleUpdateWindowData, SerializerContext.TitleUpdateMetadata);
        }
    }
}<|MERGE_RESOLUTION|>--- conflicted
+++ resolved
@@ -38,7 +38,7 @@
         private AvaloniaList<TitleUpdateModel> _titleUpdates = new();
         private AvaloniaList<object> _views = new();
         private object _selectedUpdate;
-    
+
         private static readonly TitleUpdateMetadataJsonSerializerContext SerializerContext = new(JsonHelper.GetDefaultSerializerOptions());
 
         public AvaloniaList<TitleUpdateModel> TitleUpdates
@@ -159,15 +159,11 @@
         {
             if (File.Exists(path) && TitleUpdates.All(x => x.Path != path))
             {
-<<<<<<< HEAD
                 using FileStream file = new(path, FileMode.Open, FileAccess.Read);
-=======
-                (Nca patchNca, Nca controlNca) = ApplicationLibrary.GetGameUpdateDataFromPartition(_virtualFileSystem, new PartitionFileSystem(file.AsStorage()), _titleId.ToString("x16"), 0);
->>>>>>> 1b41b285
 
                 try
                 {
-                    (Nca patchNca, Nca controlNca) = ApplicationLoader.GetGameUpdateDataFromPartition(_virtualFileSystem, new PartitionFileSystem(file.AsStorage()), _titleId.ToString("x16"), 0);
+                    (Nca patchNca, Nca controlNca) = ApplicationLibrary.GetGameUpdateDataFromPartition(_virtualFileSystem, new PartitionFileSystem(file.AsStorage()), _titleId.ToString("x16"), 0);
 
                     if (controlNca != null && patchNca != null)
                     {
