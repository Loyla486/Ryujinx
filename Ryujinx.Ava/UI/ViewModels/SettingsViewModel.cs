using Avalonia.Collections;
using Avalonia.Controls;
using Avalonia.Threading;
using DynamicData;
using LibHac.Tools.FsSystem;
using Ryujinx.Audio.Backends.OpenAL;
using Ryujinx.Audio.Backends.SDL2;
using Ryujinx.Audio.Backends.SoundIo;
using Ryujinx.Ava.Common.Locale;
using Ryujinx.Ava.UI.Helpers;
using Ryujinx.Ava.UI.Windows;
using Ryujinx.Common.Configuration;
using Ryujinx.Common.Configuration.Hid;
using Ryujinx.Common.GraphicsDriver;
using Ryujinx.Common.Logging;
using Ryujinx.Graphics.Vulkan;
using Ryujinx.HLE.FileSystem;
using Ryujinx.HLE.HOS.Services.Time.TimeZone;
using Ryujinx.Ui.Common.Configuration;
using Ryujinx.Ui.Common.Configuration.System;
using System;
using System.Collections.Generic;
using System.Collections.ObjectModel;
using System.Linq;
using TimeZone = Ryujinx.Ava.UI.Models.TimeZone;

namespace Ryujinx.Ava.UI.ViewModels
{
    public class SettingsViewModel : BaseModel
    {
        private readonly VirtualFileSystem _virtualFileSystem;
        private readonly ContentManager _contentManager;
        private TimeZoneContentManager _timeZoneContentManager;

        private readonly List<string> _validTzRegions;

        private float _customResolutionScale;
        private int _resolutionScale;
        private int _graphicsBackendMultithreadingIndex;
        private float _volume;
        private bool _isVulkanAvailable = true;
        private bool _directoryChanged;
        private List<string> _gpuIds = new();
        private KeyboardHotkeys _keyboardHotkeys;
        private int _graphicsBackendIndex;
        private string _customThemePath;

        public event Action CloseWindow;
        public event Action SaveSettingsEvent;

        public int ResolutionScale
        {
            get => _resolutionScale;
            set
            {
                _resolutionScale = value;

                OnPropertyChanged(nameof(CustomResolutionScale));
                OnPropertyChanged(nameof(IsCustomResolutionScaleActive));
            }
        }
        public int GraphicsBackendMultithreadingIndex
        {
            get => _graphicsBackendMultithreadingIndex;
            set
            {
                _graphicsBackendMultithreadingIndex = value;

                if (_graphicsBackendMultithreadingIndex != (int)ConfigurationState.Instance.Graphics.BackendThreading.Value)
                {
                    async void Action()
                    {
<<<<<<< HEAD
                        await ContentDialogHelper.CreateInfoDialog(
                            LocaleManager.Instance["DialogSettingsBackendThreadingWarningMessage"], 
                            "", 
                            "", 
                            LocaleManager.Instance["InputDialogOk"], 
                            LocaleManager.Instance["DialogSettingsBackendThreadingWarningTitle"]);
=======
                        Dispatcher.UIThread.Post(async () =>
                        {
                            await ContentDialogHelper.CreateInfoDialog(LocaleManager.Instance[LocaleKeys.DialogSettingsBackendThreadingWarningMessage],
                                                                       "",
                                                                       "",
                                                                       LocaleManager.Instance[LocaleKeys.InputDialogOk],
                                                                       LocaleManager.Instance[LocaleKeys.DialogSettingsBackendThreadingWarningTitle]);
                        });
>>>>>>> 02714a12
                    }

                    Dispatcher.UIThread.Post(Action);
                }

                OnPropertyChanged();
            }
        }

        public float CustomResolutionScale
        {
            get => _customResolutionScale;
            set
            {
                _customResolutionScale = MathF.Round(value, 1);

                OnPropertyChanged();
            }
        }

        public bool IsVulkanAvailable
        {
            get => _isVulkanAvailable;
            set
            {
                _isVulkanAvailable = value;

                OnPropertyChanged();
            }
        }

        public bool IsOpenGLAvailable => !OperatingSystem.IsMacOS();

        public bool DirectoryChanged
        {
            get => _directoryChanged;
            set
            {
                _directoryChanged = value;

                OnPropertyChanged();
            }
        }
        
        public bool IsMacOS
        {
            get => OperatingSystem.IsMacOS();
        }
        
        public bool EnableDiscordIntegration { get; set; }
        public bool CheckUpdatesOnStart { get; set; }
        public bool ShowConfirmExit { get; set; }
        public bool HideCursorOnIdle { get; set; }
        public bool EnableDockedMode { get; set; }
        public bool EnableKeyboard { get; set; }
        public bool EnableMouse { get; set; }
        public bool EnableVsync { get; set; }
        public bool EnablePptc { get; set; }
        public bool EnableInternetAccess { get; set; }
        public bool EnableFsIntegrityChecks { get; set; }
        public bool IgnoreMissingServices { get; set; }
        public bool ExpandDramSize { get; set; }
        public bool EnableShaderCache { get; set; }
        public bool EnableTextureRecompression { get; set; }
        public bool EnableMacroHLE { get; set; }
        public bool EnableFileLog { get; set; }
        public bool EnableStub { get; set; }
        public bool EnableInfo { get; set; }
        public bool EnableWarn { get; set; }
        public bool EnableError { get; set; }
        public bool EnableTrace { get; set; }
        public bool EnableGuest { get; set; }
        public bool EnableFsAccessLog { get; set; }
        public bool EnableDebug { get; set; }
        public bool IsOpenAlEnabled { get; set; }
        public bool IsSoundIoEnabled { get; set; }
        public bool IsSDL2Enabled { get; set; }
        public bool EnableCustomTheme { get; set; }
        public bool IsCustomResolutionScaleActive => _resolutionScale == 0;
        public bool IsVulkanSelected => GraphicsBackendIndex == 0;

        public string TimeZone { get; set; }
        public string ShaderDumpPath { get; set; }

        public string CustomThemePath
        {
            get
            {
                return _customThemePath;
            }
            set
            {
                _customThemePath = value;

                OnPropertyChanged();
            }
        }

        public int Language { get; set; }
        public int Region { get; set; }
        public int FsGlobalAccessLogMode { get; set; }
        public int AudioBackend { get; set; }
        public int MaxAnisotropy { get; set; }
        public int AspectRatio { get; set; }
        public int OpenglDebugLevel { get; set; }
        public int MemoryMode { get; set; }
        public int BaseStyleIndex { get; set; }
        public int GraphicsBackendIndex
        {
            get => _graphicsBackendIndex;
            set
            {
                _graphicsBackendIndex = value;
                OnPropertyChanged();
                OnPropertyChanged(nameof(IsVulkanSelected));
            }
        }

        public int PreferredGpuIndex { get; set; }

        public float Volume
        {
            get => _volume;
            set
            {
                _volume = value;

                ConfigurationState.Instance.System.AudioVolume.Value = _volume / 100;

                OnPropertyChanged();
            }
        }

        public DateTimeOffset DateOffset { get; set; }
        public TimeSpan TimeOffset { get; set; }
        public AvaloniaList<TimeZone> TimeZones { get; set; }
        public AvaloniaList<string> GameDirectories { get; set; }
        public ObservableCollection<ComboBoxItem> AvailableGpus { get; set; }

        public KeyboardHotkeys KeyboardHotkeys
        {
            get => _keyboardHotkeys;
            set
            {
                _keyboardHotkeys = value;

                OnPropertyChanged();
            }
        }
        
        public SettingsViewModel(VirtualFileSystem virtualFileSystem, ContentManager contentManager) : this()
        {
            _virtualFileSystem = virtualFileSystem;
            _contentManager = contentManager;
            if (Program.PreviewerDetached)
            {
                LoadTimeZones();
            }
        }

        public SettingsViewModel()
        {
            GameDirectories = new AvaloniaList<string>();
            TimeZones = new AvaloniaList<TimeZone>();
            AvailableGpus = new ObservableCollection<ComboBoxItem>();
            _validTzRegions = new List<string>();

            CheckSoundBackends();

            if (Program.PreviewerDetached)
            {
                LoadAvailableGpus();
                LoadCurrentConfiguration();
            }
        }

        public void CheckSoundBackends()
        {
            IsOpenAlEnabled = OpenALHardwareDeviceDriver.IsSupported;
            IsSoundIoEnabled = SoundIoHardwareDeviceDriver.IsSupported;
            IsSDL2Enabled = SDL2HardwareDeviceDriver.IsSupported;
        }

        private void LoadAvailableGpus()
        {
            _gpuIds = new List<string>();
            List<string> names = new();
            var devices = VulkanRenderer.GetPhysicalDevices();

            if (devices.Length == 0)
            {
                IsVulkanAvailable = false;
                GraphicsBackendIndex = 1;
            }
            else
            {
                foreach (var device in devices)
                {
                    _gpuIds.Add(device.Id);
                    names.Add($"{device.Name} {(device.IsDiscrete ? "(dGPU)" : "")}");
                }
            }

            AvailableGpus.Clear();
            AvailableGpus.AddRange(names.Select(x => new ComboBoxItem { Content = x }));
        }

        public void LoadTimeZones()
        {
            _timeZoneContentManager = new TimeZoneContentManager();

            _timeZoneContentManager.InitializeInstance(_virtualFileSystem, _contentManager, IntegrityCheckLevel.None);

            foreach ((int offset, string location, string abbr) in _timeZoneContentManager.ParseTzOffsets())
            {
                int hours = Math.DivRem(offset, 3600, out int seconds);
                int minutes = Math.Abs(seconds) / 60;

                string abbr2 = abbr.StartsWith('+') || abbr.StartsWith('-') ? string.Empty : abbr;

                TimeZones.Add(new TimeZone($"UTC{hours:+0#;-0#;+00}:{minutes:D2}", location, abbr2));

                _validTzRegions.Add(location);
            }
        }

        public void ValidateAndSetTimeZone(string location)
        {
            if (_validTzRegions.Contains(location))
            {
                TimeZone = location;
            }
        }

<<<<<<< HEAD
=======
        public async void BrowseTheme()
        {
            var dialog = new OpenFileDialog()
            {
                Title = LocaleManager.Instance[LocaleKeys.SettingsSelectThemeFileDialogTitle],
                AllowMultiple = false
            };

            dialog.Filters.Add(new FileDialogFilter() { Extensions = { "xaml" }, Name = LocaleManager.Instance[LocaleKeys.SettingsXamlThemeFile] });

            var file = await dialog.ShowAsync(_owner);

            if (file != null && file.Length > 0)
            {
                CustomThemePath = file[0];
                OnPropertyChanged(nameof(CustomThemePath));
            }
        }

>>>>>>> 02714a12
        public void LoadCurrentConfiguration()
        {
            ConfigurationState config = ConfigurationState.Instance;

            GameDirectories.Clear();
            GameDirectories.AddRange(config.Ui.GameDirs.Value);

            EnableDiscordIntegration = config.EnableDiscordIntegration;
            CheckUpdatesOnStart = config.CheckUpdatesOnStart;
            ShowConfirmExit = config.ShowConfirmExit;
            HideCursorOnIdle = config.HideCursorOnIdle;
            EnableDockedMode = config.System.EnableDockedMode;
            EnableKeyboard = config.Hid.EnableKeyboard;
            EnableMouse = config.Hid.EnableMouse;
            EnableVsync = config.Graphics.EnableVsync;
            EnablePptc = config.System.EnablePtc;
            EnableInternetAccess = config.System.EnableInternetAccess;
            EnableFsIntegrityChecks = config.System.EnableFsIntegrityChecks;
            IgnoreMissingServices = config.System.IgnoreMissingServices;
            ExpandDramSize = config.System.ExpandRam;
            EnableShaderCache = config.Graphics.EnableShaderCache;
            EnableTextureRecompression = config.Graphics.EnableTextureRecompression;
            EnableMacroHLE = config.Graphics.EnableMacroHLE;
            EnableFileLog = config.Logger.EnableFileLog;
            EnableStub = config.Logger.EnableStub;
            EnableInfo = config.Logger.EnableInfo;
            EnableWarn = config.Logger.EnableWarn;
            EnableError = config.Logger.EnableError;
            EnableTrace = config.Logger.EnableTrace;
            EnableGuest = config.Logger.EnableGuest;
            EnableDebug = config.Logger.EnableDebug;
            EnableFsAccessLog = config.Logger.EnableFsAccessLog;
            EnableCustomTheme = config.Ui.EnableCustomTheme;
            Volume = config.System.AudioVolume * 100;

            GraphicsBackendMultithreadingIndex = (int)config.Graphics.BackendThreading.Value;

            OpenglDebugLevel = (int)config.Logger.GraphicsDebugLevel.Value;

            TimeZone = config.System.TimeZone;
            ShaderDumpPath = config.Graphics.ShadersDumpPath;
            CustomThemePath = config.Ui.CustomThemePath;
            BaseStyleIndex = config.Ui.BaseStyle == "Light" ? 0 : 1;
            GraphicsBackendIndex = (int)config.Graphics.GraphicsBackend.Value;

            PreferredGpuIndex = _gpuIds.Contains(config.Graphics.PreferredGpu) ? _gpuIds.IndexOf(config.Graphics.PreferredGpu) : 0;

            Language = (int)config.System.Language.Value;
            Region = (int)config.System.Region.Value;
            FsGlobalAccessLogMode = config.System.FsGlobalAccessLogMode;
            AudioBackend = (int)config.System.AudioBackend.Value;
            MemoryMode = (int)config.System.MemoryManagerMode.Value;

            float anisotropy = config.Graphics.MaxAnisotropy;

            MaxAnisotropy = anisotropy == -1 ? 0 : (int)(MathF.Log2(anisotropy));
            AspectRatio = (int)config.Graphics.AspectRatio.Value;

            int resolution = config.Graphics.ResScale;

            ResolutionScale = resolution == -1 ? 0 : resolution;
            CustomResolutionScale = config.Graphics.ResScaleCustom;

            DateTime dateTimeOffset = DateTime.Now.AddSeconds(config.System.SystemTimeOffset);

            DateOffset = dateTimeOffset.Date;
            TimeOffset = dateTimeOffset.TimeOfDay;

            KeyboardHotkeys = config.Hid.Hotkeys.Value;
        }

        public void SaveSettings()
        {
            ConfigurationState config = ConfigurationState.Instance;

            if (_directoryChanged)
            {
                List<string> gameDirs = new List<string>(GameDirectories);
                config.Ui.GameDirs.Value = gameDirs;
            }

            if (_validTzRegions.Contains(TimeZone))
            {
                config.System.TimeZone.Value = TimeZone;
            }

            config.Logger.EnableError.Value = EnableError;
            config.Logger.EnableTrace.Value = EnableTrace;
            config.Logger.EnableWarn.Value = EnableWarn;
            config.Logger.EnableInfo.Value = EnableInfo;
            config.Logger.EnableStub.Value = EnableStub;
            config.Logger.EnableDebug.Value = EnableDebug;
            config.Logger.EnableGuest.Value = EnableGuest;
            config.Logger.EnableFsAccessLog.Value = EnableFsAccessLog;
            config.Logger.EnableFileLog.Value = EnableFileLog;
            config.Logger.GraphicsDebugLevel.Value = (GraphicsDebugLevel)OpenglDebugLevel;
            config.System.EnableDockedMode.Value = EnableDockedMode;
            config.EnableDiscordIntegration.Value = EnableDiscordIntegration;
            config.CheckUpdatesOnStart.Value = CheckUpdatesOnStart;
            config.ShowConfirmExit.Value = ShowConfirmExit;
            config.HideCursorOnIdle.Value = HideCursorOnIdle;
            config.Graphics.EnableVsync.Value = EnableVsync;
            config.Graphics.EnableShaderCache.Value = EnableShaderCache;
            config.Graphics.EnableTextureRecompression.Value = EnableTextureRecompression;
            config.Graphics.EnableMacroHLE.Value = EnableMacroHLE;
            config.Graphics.GraphicsBackend.Value = (GraphicsBackend)GraphicsBackendIndex;
            config.System.EnablePtc.Value = EnablePptc;
            config.System.EnableInternetAccess.Value = EnableInternetAccess;
            config.System.EnableFsIntegrityChecks.Value = EnableFsIntegrityChecks;
            config.System.IgnoreMissingServices.Value = IgnoreMissingServices;
            config.System.ExpandRam.Value = ExpandDramSize;
            config.Hid.EnableKeyboard.Value = EnableKeyboard;
            config.Hid.EnableMouse.Value = EnableMouse;
            config.Ui.CustomThemePath.Value = CustomThemePath;
            config.Ui.EnableCustomTheme.Value = EnableCustomTheme;
            config.Ui.BaseStyle.Value = BaseStyleIndex == 0 ? "Light" : "Dark";
            config.System.Language.Value = (Language)Language;
            config.System.Region.Value = (Region)Region;

            config.Graphics.PreferredGpu.Value = _gpuIds.ElementAtOrDefault(PreferredGpuIndex);

            if (ConfigurationState.Instance.Graphics.BackendThreading != (BackendThreading)GraphicsBackendMultithreadingIndex)
            {
                DriverUtilities.ToggleOGLThreading(GraphicsBackendMultithreadingIndex == (int)BackendThreading.Off);
            }

            config.Graphics.BackendThreading.Value = (BackendThreading)GraphicsBackendMultithreadingIndex;

            TimeSpan systemTimeOffset = DateOffset - DateTime.Now;

            config.System.SystemTimeOffset.Value = systemTimeOffset.Seconds;
            config.Graphics.ShadersDumpPath.Value = ShaderDumpPath;
            config.System.FsGlobalAccessLogMode.Value = FsGlobalAccessLogMode;
            config.System.MemoryManagerMode.Value = (MemoryManagerMode)MemoryMode;

            float anisotropy = MaxAnisotropy == 0 ? -1 : MathF.Pow(2, MaxAnisotropy);

            config.Graphics.MaxAnisotropy.Value = anisotropy;
            config.Graphics.AspectRatio.Value = (AspectRatio)AspectRatio;
            config.Graphics.ResScale.Value = ResolutionScale == 0 ? -1 : ResolutionScale;
            config.Graphics.ResScaleCustom.Value = CustomResolutionScale;
            config.System.AudioVolume.Value = Volume / 100;

            AudioBackend audioBackend = (AudioBackend)AudioBackend;
            if (audioBackend != config.System.AudioBackend.Value)
            {
                config.System.AudioBackend.Value = audioBackend;

                Logger.Info?.Print(LogClass.Application, $"AudioBackend toggled to: {audioBackend}");
            }

            config.Hid.Hotkeys.Value = KeyboardHotkeys;

            config.ToFileFormat().SaveConfig(Program.ConfigurationPath);

            MainWindow.UpdateGraphicsConfig();
            
            SaveSettingsEvent?.Invoke();

            _directoryChanged = false;
        }

        public void RevertIfNotSaved()
        {
            Program.ReloadConfig();
        }

        public void ApplyButton()
        {
            SaveSettings();
        }

        public void OkButton()
        {
            SaveSettings();
            CloseWindow?.Invoke();
        }

        public void CancelButton()
        {
            RevertIfNotSaved();
            CloseWindow?.Invoke();
        }
    }
}<|MERGE_RESOLUTION|>--- conflicted
+++ resolved
@@ -70,14 +70,6 @@
                 {
                     async void Action()
                     {
-<<<<<<< HEAD
-                        await ContentDialogHelper.CreateInfoDialog(
-                            LocaleManager.Instance["DialogSettingsBackendThreadingWarningMessage"], 
-                            "", 
-                            "", 
-                            LocaleManager.Instance["InputDialogOk"], 
-                            LocaleManager.Instance["DialogSettingsBackendThreadingWarningTitle"]);
-=======
                         Dispatcher.UIThread.Post(async () =>
                         {
                             await ContentDialogHelper.CreateInfoDialog(LocaleManager.Instance[LocaleKeys.DialogSettingsBackendThreadingWarningMessage],
@@ -86,7 +78,6 @@
                                                                        LocaleManager.Instance[LocaleKeys.InputDialogOk],
                                                                        LocaleManager.Instance[LocaleKeys.DialogSettingsBackendThreadingWarningTitle]);
                         });
->>>>>>> 02714a12
                     }
 
                     Dispatcher.UIThread.Post(Action);
@@ -321,28 +312,6 @@
             }
         }
 
-<<<<<<< HEAD
-=======
-        public async void BrowseTheme()
-        {
-            var dialog = new OpenFileDialog()
-            {
-                Title = LocaleManager.Instance[LocaleKeys.SettingsSelectThemeFileDialogTitle],
-                AllowMultiple = false
-            };
-
-            dialog.Filters.Add(new FileDialogFilter() { Extensions = { "xaml" }, Name = LocaleManager.Instance[LocaleKeys.SettingsXamlThemeFile] });
-
-            var file = await dialog.ShowAsync(_owner);
-
-            if (file != null && file.Length > 0)
-            {
-                CustomThemePath = file[0];
-                OnPropertyChanged(nameof(CustomThemePath));
-            }
-        }
-
->>>>>>> 02714a12
         public void LoadCurrentConfiguration()
         {
             ConfigurationState config = ConfigurationState.Instance;
