using Avalonia.Controls;
using Avalonia.Controls.ApplicationLifetimes;
using Avalonia.Input;
using Avalonia.Media;
using Avalonia.Threading;
using DynamicData;
using DynamicData.Binding;
using LibHac.Common;
using LibHac.Fs;
using LibHac.FsSystem;
using LibHac.Tools.Fs;
using Ryujinx.Ava.Common;
using Ryujinx.Ava.Common.Locale;
using Ryujinx.Ava.Input;
using Ryujinx.Ava.UI.Controls;
using Ryujinx.Ava.UI.Helpers;
using Ryujinx.Ava.UI.Models;
using Ryujinx.Ava.UI.Renderer;
using Ryujinx.Ava.UI.Windows;
using Ryujinx.Common;
using Ryujinx.Common.Configuration;
using Ryujinx.Common.Logging;
using Ryujinx.Cpu;
using Ryujinx.HLE;
using Ryujinx.HLE.FileSystem;
using Ryujinx.HLE.HOS;
using Ryujinx.HLE.HOS.Services.Account.Acc;
using Ryujinx.HLE.Ui;
using Ryujinx.Ui.App.Common;
using Ryujinx.Ui.Common;
using Ryujinx.Ui.Common.Configuration;
using Ryujinx.Ui.Common.Helper;
using SixLabors.ImageSharp.PixelFormats;
using System;
using System.Collections.Generic;
using System.Collections.ObjectModel;
using System.Globalization;
using System.IO;
using System.Threading;
using System.Threading.Tasks;
using Path = System.IO.Path;
using ShaderCacheLoadingState = Ryujinx.Graphics.Gpu.Shader.ShaderCacheState;
using UserId = LibHac.Fs.UserId;

namespace Ryujinx.Ava.UI.ViewModels
{
    public class MainWindowViewModel : BaseModel
    {
        private const int HotKeyPressDelayMs = 500;

        private ObservableCollection<ApplicationData> _applications;
        private string _aspectStatusText;

        private string _loadHeading;
        private string _cacheLoadStatus;
        private string _searchText;
        private Timer _searchTimer;
        private string _dockedStatusText;
        private string _fifoStatusText;
        private string _gameStatusText;
        private string _volumeStatusText;
        private string _gpuStatusText;
        private bool _isAmiiboRequested;
        private bool _isGameRunning;
        private bool _isFullScreen;
        private int _progressMaximum;
        private int _progressValue;
        private long _lastFullscreenToggle = Environment.TickCount64;
        private bool _showLoadProgress;
        private bool _showMenuAndStatusBar = true;
        private bool _showStatusSeparator;
        private Brush _progressBarForegroundColor;
        private Brush _progressBarBackgroundColor;
        private Brush _vsyncColor;
        private byte[] _selectedIcon;
        private bool _isAppletMenuActive;
        private int _statusBarProgressMaximum;
        private int _statusBarProgressValue;
        private bool _isPaused;
        private bool _showContent = true;
        private bool _isLoadingIndeterminate = true;
        private bool _showAll;
        private string _lastScannedAmiiboId;
        private bool _statusBarVisible;
        private ReadOnlyObservableCollection<ApplicationData> _appsObservableList;

        private string _showUiKey = "F4";
        private string _pauseKey = "F5";
        private string _screenshotKey = "F8";
        private float _volume;
        private string _backendText;

        private bool _canUpdate = true;
        private Cursor _cursor;
        private string _title;
        private string _currentEmulatedGamePath;
        private AutoResetEvent _rendererWaitEvent;
        private WindowState _windowState;
        private bool _isActive;

        public ApplicationData ListSelectedApplication;
        public ApplicationData GridSelectedApplication;

        public event Action ReloadGameList;

        private string TitleName { get; set; }
        internal AppHost AppHost { get; set; }

        public MainWindowViewModel()
        {
            Applications = new ObservableCollection<ApplicationData>();

            Applications.ToObservableChangeSet()
                .Filter(Filter)
                .Sort(GetComparer())
                .Bind(out _appsObservableList).AsObservableList();

            _rendererWaitEvent = new AutoResetEvent(false);

            if (Program.PreviewerDetached)
            {
                LoadConfigurableHotKeys();

                Volume = ConfigurationState.Instance.System.AudioVolume;
            }
        }

        public void Initialize(
            ContentManager contentManager,
            ApplicationLibrary applicationLibrary,
            VirtualFileSystem virtualFileSystem,
            AccountManager accountManager,
            Ryujinx.Input.HLE.InputManager inputManager,
            UserChannelPersistence userChannelPersistence,
            LibHacHorizonManager libHacHorizonManager,
            IHostUiHandler uiHandler,
            Action<bool> showLoading,
            Action<bool> switchToGameControl,
            Action<Control> setMainContent,
            TopLevel topLevel)
        {
            ContentManager = contentManager;
            ApplicationLibrary = applicationLibrary;
            VirtualFileSystem = virtualFileSystem;
            AccountManager = accountManager;
            InputManager = inputManager;
            UserChannelPersistence = userChannelPersistence;
            LibHacHorizonManager = libHacHorizonManager;
            UiHandler = uiHandler;

            ShowLoading = showLoading;
            SwitchToGameControl = switchToGameControl;
            SetMainContent = setMainContent;
            TopLevel = topLevel;
        }

#region Properties

        public string SearchText
        {
            get => _searchText;
            set
            {
                _searchText = value;

                _searchTimer?.Dispose();

                _searchTimer = new Timer(TimerCallback, null, 1000, 0);
            }
        }

        private void TimerCallback(object obj)
        {
            RefreshView();

            _searchTimer.Dispose();
            _searchTimer = null;
        }

        public bool CanUpdate
        {
            get => _canUpdate && EnableNonGameRunningControls && Modules.Updater.CanUpdate(false);
            set
            {
                _canUpdate = value;
                OnPropertyChanged();
            }
        }

        public Cursor Cursor
        {
            get => _cursor;
            set
            {
                _cursor = value;
                OnPropertyChanged();
            }
        }

        public ReadOnlyObservableCollection<ApplicationData> AppsObservableList
        {
            get => _appsObservableList;
            set
            {
                _appsObservableList = value;

                OnPropertyChanged();
            }
        }

        public bool IsPaused
        {
            get => _isPaused;
            set
            {
                _isPaused = value;

                OnPropertyChanged();
            }
        }

        public long LastFullscreenToggle
        {
            get => _lastFullscreenToggle;
            set
            {
                _lastFullscreenToggle = value;

                OnPropertyChanged();
            }
        }

        public bool StatusBarVisible
        {
            get => _statusBarVisible && EnableNonGameRunningControls;
            set
            {
                _statusBarVisible = value;

                OnPropertyChanged();
            }
        }

        public bool EnableNonGameRunningControls => !IsGameRunning;

        public bool ShowFirmwareStatus => !ShowLoadProgress;

        public bool IsGameRunning
        {
            get => _isGameRunning;
            set
            {
                _isGameRunning = value;

                if (!value)
                {
                    ShowMenuAndStatusBar = false;
                }

                OnPropertyChanged();
                OnPropertyChanged(nameof(EnableNonGameRunningControls));
                OnPropertyChanged(nameof(StatusBarVisible));
                OnPropertyChanged(nameof(ShowFirmwareStatus));
            }
        }

        public bool IsAmiiboRequested
        {
            get => _isAmiiboRequested && _isGameRunning;
            set
            {
                _isAmiiboRequested = value;

                OnPropertyChanged();
            }
        }

        public bool ShowLoadProgress
        {
            get => _showLoadProgress;
            set
            {
                _showLoadProgress = value;

                OnPropertyChanged();
                OnPropertyChanged(nameof(ShowFirmwareStatus));
            }
        }

        public string GameStatusText
        {
            get => _gameStatusText;
            set
            {
                _gameStatusText = value;

                OnPropertyChanged();
            }
        }

        public bool IsFullScreen
        {
            get => _isFullScreen;
            set
            {
                _isFullScreen = value;

                OnPropertyChanged();
            }
        }

        public bool ShowAll
        {
            get => _showAll;
            set
            {
                _showAll = value;

                OnPropertyChanged();
            }
        }

        public string LastScannedAmiiboId
        {
            get => _lastScannedAmiiboId;
            set
            {
                _lastScannedAmiiboId = value;

                OnPropertyChanged();
            }
        }

        public ApplicationData SelectedApplication
        {
            get
            {
                return Glyph switch
                {
                    Glyph.List => ListSelectedApplication,
                    Glyph.Grid => GridSelectedApplication,
                    _ => null,
                };
            }
        }

        public bool EnabledUserSaveDirectory => !Utilities.IsZeros(SelectedApplication.ControlHolder.ByteSpan) && SelectedApplication.ControlHolder.Value.UserAccountSaveDataSize > 0;

        public bool EnabledDeviceSaveDirectory => !Utilities.IsZeros(SelectedApplication.ControlHolder.ByteSpan) && SelectedApplication.ControlHolder.Value.DeviceSaveDataSize > 0;

        public bool EnabledBcatSaveDirectory => !Utilities.IsZeros(SelectedApplication.ControlHolder.ByteSpan) && SelectedApplication.ControlHolder.Value.BcatDeliveryCacheStorageSize > 0;

        public string LoadHeading
        {
            get => _loadHeading;
            set
            {
                _loadHeading = value;

                OnPropertyChanged();
            }
        }

        public string CacheLoadStatus
        {
            get => _cacheLoadStatus;
            set
            {
                _cacheLoadStatus = value;

                OnPropertyChanged();
            }
        }

        public Brush ProgressBarBackgroundColor
        {
            get => _progressBarBackgroundColor;
            set
            {
                _progressBarBackgroundColor = value;

                OnPropertyChanged();
            }
        }

        public Brush ProgressBarForegroundColor
        {
            get => _progressBarForegroundColor;
            set
            {
                _progressBarForegroundColor = value;

                OnPropertyChanged();
            }
        }

        public Brush VsyncColor
        {
            get => _vsyncColor;
            set
            {
                _vsyncColor = value;

                OnPropertyChanged();
            }
        }

        public byte[] SelectedIcon
        {
            get => _selectedIcon;
            set
            {
                _selectedIcon = value;

                OnPropertyChanged();
            }
        }

        public int ProgressMaximum
        {
            get => _progressMaximum;
            set
            {
                _progressMaximum = value;

                OnPropertyChanged();
            }
        }

        public int ProgressValue
        {
            get => _progressValue;
            set
            {
                _progressValue = value;

                OnPropertyChanged();
            }
        }

        public int StatusBarProgressMaximum
        {
            get => _statusBarProgressMaximum;
            set
            {
                _statusBarProgressMaximum = value;

                OnPropertyChanged();
            }
        }

        public int StatusBarProgressValue
        {
            get => _statusBarProgressValue;
            set
            {
                _statusBarProgressValue = value;

                OnPropertyChanged();
            }
        }

        public string FifoStatusText
        {
            get => _fifoStatusText;
            set
            {
                _fifoStatusText = value;

                OnPropertyChanged();
            }
        }

        public string GpuNameText
        {
            get => _gpuStatusText;
            set
            {
                _gpuStatusText = value;

                OnPropertyChanged();
            }
        }

        public string BackendText
        {
            get => _backendText;
            set
            {
                _backendText = value;

                OnPropertyChanged();
            }
        }

        public string DockedStatusText
        {
            get => _dockedStatusText;
            set
            {
                _dockedStatusText = value;

                OnPropertyChanged();
            }
        }

        public string AspectRatioStatusText
        {
            get => _aspectStatusText;
            set
            {
                _aspectStatusText = value;

                OnPropertyChanged();
            }
        }

        public string VolumeStatusText
        {
            get => _volumeStatusText;
            set
            {
                _volumeStatusText = value;

                OnPropertyChanged();
            }
        }

        public bool VolumeMuted => _volume == 0;

        public float Volume
        {
            get => _volume;
            set
            {
                _volume = value;

                if (_isGameRunning)
                {
                    AppHost.Device.SetVolume(_volume);
                }

                OnPropertyChanged(nameof(VolumeStatusText));
                OnPropertyChanged(nameof(VolumeMuted));
                OnPropertyChanged();
            }
        }

        public bool ShowStatusSeparator
        {
            get => _showStatusSeparator;
            set
            {
                _showStatusSeparator = value;

                OnPropertyChanged();
            }
        }

        public bool ShowMenuAndStatusBar
        {
            get => _showMenuAndStatusBar;
            set
            {
                _showMenuAndStatusBar = value;

                OnPropertyChanged();
            }
        }

        public bool IsLoadingIndeterminate
        {
            get => _isLoadingIndeterminate;
            set
            {
                _isLoadingIndeterminate = value;

                OnPropertyChanged();
            }
        }

        public bool IsActive
        {
            get => _isActive;
            set
            {
                _isActive = value;

                OnPropertyChanged();
            }
        }


        public bool ShowContent
        {
            get => _showContent;
            set
            {
                _showContent = value;

                OnPropertyChanged();
            }
        }

        public bool IsAppletMenuActive
        {
            get => _isAppletMenuActive && EnableNonGameRunningControls;
            set
            {
                _isAppletMenuActive = value;

                OnPropertyChanged();
            }
        }

        public WindowState WindowState
        {
            get => _windowState;
            internal set
            {
                _windowState = value;

                OnPropertyChanged();
            }
        }

        public bool IsGrid => Glyph == Glyph.Grid;
        public bool IsList => Glyph == Glyph.List;

        internal void Sort(bool isAscending)
        {
            IsAscending = isAscending;

            RefreshView();
        }

        internal void Sort(ApplicationSort sort)
        {
            SortMode = sort;

            RefreshView();
        }

        public bool StartGamesInFullscreen
        {
            get => ConfigurationState.Instance.Ui.StartFullscreen;
            set
            {
                ConfigurationState.Instance.Ui.StartFullscreen.Value = value;

                ConfigurationState.Instance.ToFileFormat().SaveConfig(Program.ConfigurationPath);

                OnPropertyChanged();
            }
        }

        public bool ShowConsole
        {
            get => ConfigurationState.Instance.Ui.ShowConsole;
            set
            {
                ConfigurationState.Instance.Ui.ShowConsole.Value = value;

                ConfigurationState.Instance.ToFileFormat().SaveConfig(Program.ConfigurationPath);

                OnPropertyChanged();
            }
        }

        public string Title
        {
            get => _title;
            set
            {
                _title = value;

                OnPropertyChanged();
            }
        }

        public bool ShowConsoleVisible
        {
            get => ConsoleHelper.SetConsoleWindowStateSupported;
        }

        public bool ManageFileTypesVisible
        {
            get => FileAssociationHelper.IsTypeAssociationSupported;
        }

        public ObservableCollection<ApplicationData> Applications
        {
            get => _applications;
            set
            {
                _applications = value;

                OnPropertyChanged();
            }
        }

        public Glyph Glyph
        {
            get => (Glyph)ConfigurationState.Instance.Ui.GameListViewMode.Value;
            set
            {
                ConfigurationState.Instance.Ui.GameListViewMode.Value = (int)value;

                OnPropertyChanged();
                OnPropertyChanged(nameof(IsGrid));
                OnPropertyChanged(nameof(IsList));

                ConfigurationState.Instance.ToFileFormat().SaveConfig(Program.ConfigurationPath);
            }
        }

        public bool ShowNames
        {
            get => ConfigurationState.Instance.Ui.ShowNames && ConfigurationState.Instance.Ui.GridSize > 1; set
            {
                ConfigurationState.Instance.Ui.ShowNames.Value = value;

                OnPropertyChanged();
                OnPropertyChanged(nameof(GridSizeScale));
                OnPropertyChanged(nameof(GridItemSelectorSize));

                ConfigurationState.Instance.ToFileFormat().SaveConfig(Program.ConfigurationPath);
            }
        }

        internal ApplicationSort SortMode
        {
            get => (ApplicationSort)ConfigurationState.Instance.Ui.ApplicationSort.Value;
            private set
            {
                ConfigurationState.Instance.Ui.ApplicationSort.Value = (int)value;

                OnPropertyChanged();
                OnPropertyChanged(nameof(SortName));

                ConfigurationState.Instance.ToFileFormat().SaveConfig(Program.ConfigurationPath);
            }
        }

        public int ListItemSelectorSize
        {
            get
            {
                return ConfigurationState.Instance.Ui.GridSize.Value switch
                {
                    1 => 78,
                    2 => 100,
                    3 => 120,
                    4 => 140,
                    _ => 16,
                };
            }
        }

        public int GridItemSelectorSize
        {
            get
            {
                return ConfigurationState.Instance.Ui.GridSize.Value switch
                {
                    1 => 120,
                    2 => ShowNames ? 210 : 150,
                    3 => ShowNames ? 240 : 180,
                    4 => ShowNames ? 280 : 220,
                    _ => 16,
                };
            }
        }

        public int GridSizeScale
        {
            get => ConfigurationState.Instance.Ui.GridSize;
            set
            {
                ConfigurationState.Instance.Ui.GridSize.Value = value;

                if (value < 2)
                {
                    ShowNames = false;
                }

                OnPropertyChanged();
                OnPropertyChanged(nameof(IsGridSmall));
                OnPropertyChanged(nameof(IsGridMedium));
                OnPropertyChanged(nameof(IsGridLarge));
                OnPropertyChanged(nameof(IsGridHuge));
                OnPropertyChanged(nameof(ListItemSelectorSize));
                OnPropertyChanged(nameof(GridItemSelectorSize));
                OnPropertyChanged(nameof(ShowNames));

                ConfigurationState.Instance.ToFileFormat().SaveConfig(Program.ConfigurationPath);
            }
        }

        public string SortName
        {
            get
            {
                return SortMode switch
                {
                    ApplicationSort.Title => LocaleManager.Instance[LocaleKeys.GameListHeaderApplication],
                    ApplicationSort.Developer => LocaleManager.Instance[LocaleKeys.GameListHeaderDeveloper],
                    ApplicationSort.LastPlayed => LocaleManager.Instance[LocaleKeys.GameListHeaderLastPlayed],
                    ApplicationSort.TotalTimePlayed => LocaleManager.Instance[LocaleKeys.GameListHeaderTimePlayed],
                    ApplicationSort.FileType => LocaleManager.Instance[LocaleKeys.GameListHeaderFileExtension],
                    ApplicationSort.FileSize => LocaleManager.Instance[LocaleKeys.GameListHeaderFileSize],
                    ApplicationSort.Path => LocaleManager.Instance[LocaleKeys.GameListHeaderPath],
                    ApplicationSort.Favorite => LocaleManager.Instance[LocaleKeys.CommonFavorite],
                    _ => string.Empty,
                };
            }
        }

        public bool IsAscending
        {
            get => ConfigurationState.Instance.Ui.IsAscendingOrder;
            private set
            {
                ConfigurationState.Instance.Ui.IsAscendingOrder.Value = value;

                OnPropertyChanged();
                OnPropertyChanged(nameof(SortMode));
                OnPropertyChanged(nameof(SortName));

                ConfigurationState.Instance.ToFileFormat().SaveConfig(Program.ConfigurationPath);
            }
        }

        public KeyGesture ShowUiKey
        {
            get => KeyGesture.Parse(_showUiKey);
            set
            {
                _showUiKey = value.ToString();

                OnPropertyChanged();
            }
        }

        public KeyGesture ScreenshotKey
        {
            get => KeyGesture.Parse(_screenshotKey);
            set
            {
                _screenshotKey = value.ToString();

                OnPropertyChanged();
            }
        }

        public KeyGesture PauseKey
        {
            get => KeyGesture.Parse(_pauseKey); set
            {
                _pauseKey = value.ToString();

                OnPropertyChanged();
            }
        }

        public ContentManager ContentManager { get; private set; }
        public ApplicationLibrary ApplicationLibrary { get; private set; }
        public VirtualFileSystem VirtualFileSystem { get; private set; }
        public AccountManager AccountManager { get; private set; }
        public Ryujinx.Input.HLE.InputManager InputManager { get; private set; }
        public UserChannelPersistence UserChannelPersistence { get; private set; }
        public Action<bool> ShowLoading { get; private set; }
        public Action<bool> SwitchToGameControl { get; private set; }
        public Action<Control> SetMainContent { get; private set; }
        public TopLevel TopLevel { get; private set; }
        public RendererHost RendererHostControl { get; private set; }
        public bool IsClosing { get; set; }
        public LibHacHorizonManager LibHacHorizonManager { get; internal set; }
        public IHostUiHandler UiHandler { get; internal set; }
        public bool IsSortedByFavorite => SortMode == ApplicationSort.Favorite;
        public bool IsSortedByTitle => SortMode == ApplicationSort.Title;
        public bool IsSortedByDeveloper => SortMode == ApplicationSort.Developer;
        public bool IsSortedByLastPlayed => SortMode == ApplicationSort.LastPlayed;
        public bool IsSortedByTimePlayed => SortMode == ApplicationSort.TotalTimePlayed;
        public bool IsSortedByType => SortMode == ApplicationSort.FileType;
        public bool IsSortedBySize => SortMode == ApplicationSort.FileSize;
        public bool IsSortedByPath => SortMode == ApplicationSort.Path;
        public bool IsGridSmall => ConfigurationState.Instance.Ui.GridSize == 1;
        public bool IsGridMedium => ConfigurationState.Instance.Ui.GridSize == 2;
        public bool IsGridLarge => ConfigurationState.Instance.Ui.GridSize == 3;
        public bool IsGridHuge => ConfigurationState.Instance.Ui.GridSize == 4;

#endregion

#region PrivateMethods

        private IComparer<ApplicationData> GetComparer()
        {
            return SortMode switch
            {
                ApplicationSort.LastPlayed      => new Models.Generic.LastPlayedSortComparer(IsAscending),
                ApplicationSort.FileSize        => IsAscending  ? SortExpressionComparer<ApplicationData>.Ascending(app => app.FileSizeBytes)
                                                                : SortExpressionComparer<ApplicationData>.Descending(app => app.FileSizeBytes),
                ApplicationSort.TotalTimePlayed => IsAscending  ? SortExpressionComparer<ApplicationData>.Ascending(app => app.TimePlayedNum)
                                                                : SortExpressionComparer<ApplicationData>.Descending(app => app.TimePlayedNum),
                ApplicationSort.Title           => IsAscending  ? SortExpressionComparer<ApplicationData>.Ascending(app => app.TitleName)
                                                                : SortExpressionComparer<ApplicationData>.Descending(app => app.TitleName),
                ApplicationSort.Favorite        => !IsAscending ? SortExpressionComparer<ApplicationData>.Ascending(app => app.Favorite)
                                                                : SortExpressionComparer<ApplicationData>.Descending(app => app.Favorite),
                ApplicationSort.Developer       => IsAscending  ? SortExpressionComparer<ApplicationData>.Ascending(app => app.Developer)
                                                                : SortExpressionComparer<ApplicationData>.Descending(app => app.Developer),
                ApplicationSort.FileType        => IsAscending  ? SortExpressionComparer<ApplicationData>.Ascending(app => app.FileExtension)
                                                                : SortExpressionComparer<ApplicationData>.Descending(app => app.FileExtension),
                ApplicationSort.Path            => IsAscending  ? SortExpressionComparer<ApplicationData>.Ascending(app => app.Path)
                                                                : SortExpressionComparer<ApplicationData>.Descending(app => app.Path),
                _ => null,
            };
        }

        private void RefreshView()
        {
            RefreshGrid();
        }

        private void RefreshGrid()
        {
            Applications.ToObservableChangeSet()
                .Filter(Filter)
                .Sort(GetComparer())
                .Bind(out _appsObservableList).AsObservableList();

            OnPropertyChanged(nameof(AppsObservableList));
        }

        private bool Filter(object arg)
        {
            if (arg is ApplicationData app)
            {
                return string.IsNullOrWhiteSpace(_searchText) || app.TitleName.ToLower().Contains(_searchText.ToLower());
            }

            return false;
        }

        private async Task HandleFirmwareInstallation(string filename)
        {
            try
            {
                SystemVersion firmwareVersion = ContentManager.VerifyFirmwarePackage(filename);

                if (firmwareVersion == null)
                {
                    await ContentDialogHelper.CreateErrorDialog(LocaleManager.Instance.UpdateAndGetDynamicValue(LocaleKeys.DialogFirmwareInstallerFirmwareNotFoundErrorMessage, filename));

                    return;
                }

                string dialogTitle = LocaleManager.Instance.UpdateAndGetDynamicValue(LocaleKeys.DialogFirmwareInstallerFirmwareInstallTitle, firmwareVersion.VersionString);
                string dialogMessage = LocaleManager.Instance.UpdateAndGetDynamicValue(LocaleKeys.DialogFirmwareInstallerFirmwareInstallMessage, firmwareVersion.VersionString);

                SystemVersion currentVersion = ContentManager.GetCurrentFirmwareVersion();
                if (currentVersion != null)
                {
                    dialogMessage += LocaleManager.Instance.UpdateAndGetDynamicValue(LocaleKeys.DialogFirmwareInstallerFirmwareInstallSubMessage, currentVersion.VersionString);
                }

                dialogMessage += LocaleManager.Instance[LocaleKeys.DialogFirmwareInstallerFirmwareInstallConfirmMessage];

                UserResult result = await ContentDialogHelper.CreateConfirmationDialog(
                    dialogTitle,
                    dialogMessage,
                    LocaleManager.Instance[LocaleKeys.InputDialogYes],
                    LocaleManager.Instance[LocaleKeys.InputDialogNo],
                    LocaleManager.Instance[LocaleKeys.RyujinxConfirm]);

                UpdateWaitWindow waitingDialog = ContentDialogHelper.CreateWaitingDialog(dialogTitle, LocaleManager.Instance[LocaleKeys.DialogFirmwareInstallerFirmwareInstallWaitMessage]);

                if (result == UserResult.Yes)
                {
                    Logger.Info?.Print(LogClass.Application, $"Installing firmware {firmwareVersion.VersionString}");

                    Thread thread = new(() =>
                    {
                        Dispatcher.UIThread.InvokeAsync(delegate
                        {
                            waitingDialog.Show();
                        });

                        try
                        {
                            ContentManager.InstallFirmware(filename);

                            Dispatcher.UIThread.InvokeAsync(async delegate
                            {
                                waitingDialog.Close();

                                string message = LocaleManager.Instance.UpdateAndGetDynamicValue(LocaleKeys.DialogFirmwareInstallerFirmwareInstallSuccessMessage, firmwareVersion.VersionString);

                                await ContentDialogHelper.CreateInfoDialog(dialogTitle, message, LocaleManager.Instance[LocaleKeys.InputDialogOk], "", LocaleManager.Instance[LocaleKeys.RyujinxInfo]);

                                Logger.Info?.Print(LogClass.Application, message);

                                // Purge Applet Cache.

                                DirectoryInfo miiEditorCacheFolder = new DirectoryInfo(Path.Combine(AppDataManager.GamesDirPath, "0100000000001009", "cache"));

                                if (miiEditorCacheFolder.Exists)
                                {
                                    miiEditorCacheFolder.Delete(true);
                                }
                            });
                        }
                        catch (Exception ex)
                        {
                            Dispatcher.UIThread.InvokeAsync(async () =>
                            {
                                waitingDialog.Close();

                                await ContentDialogHelper.CreateErrorDialog(ex.Message);
                            });
                        }
                        finally
                        {
                            RefreshFirmwareStatus();
                        }
                    }) { Name = "GUI.FirmwareInstallerThread" };

                    thread.Start();
                }
            }
            catch (LibHac.Common.Keys.MissingKeyException ex)
            {
                if (Avalonia.Application.Current.ApplicationLifetime is IClassicDesktopStyleApplicationLifetime desktop)
                {
                    Logger.Error?.Print(LogClass.Application, ex.ToString());

                    async void Action() => await UserErrorDialog.ShowUserErrorDialog(UserError.NoKeys, (desktop.MainWindow as MainWindow));

                    Dispatcher.UIThread.Post(Action);
                }
            }
            catch (Exception ex)
            {
                await ContentDialogHelper.CreateErrorDialog(ex.Message);
            }
        }

        private void ProgressHandler<T>(T state, int current, int total) where T : Enum
        {
            Dispatcher.UIThread.Post((() =>
            {
                ProgressMaximum = total;
                ProgressValue = current;

                switch (state)
                {
                    case LoadState ptcState:
                        CacheLoadStatus = $"{current} / {total}";
                        switch (ptcState)
                        {
                            case LoadState.Unloaded:
                            case LoadState.Loading:
                                LoadHeading = LocaleManager.Instance[LocaleKeys.CompilingPPTC];
                                IsLoadingIndeterminate = false;
                                break;
                            case LoadState.Loaded:
                                LoadHeading = LocaleManager.Instance.UpdateAndGetDynamicValue(LocaleKeys.LoadingHeading, TitleName);
                                IsLoadingIndeterminate = true;
                                CacheLoadStatus = "";
                                break;
                        }
                        break;
                    case ShaderCacheLoadingState shaderCacheState:
                        CacheLoadStatus = $"{current} / {total}";
                        switch (shaderCacheState)
                        {
                            case ShaderCacheLoadingState.Start:
                            case ShaderCacheLoadingState.Loading:
                                LoadHeading = LocaleManager.Instance[LocaleKeys.CompilingShaders];
                                IsLoadingIndeterminate = false;
                                break;
                            case ShaderCacheLoadingState.Loaded:
                                LoadHeading = LocaleManager.Instance.UpdateAndGetDynamicValue(LocaleKeys.LoadingHeading, TitleName);
                                IsLoadingIndeterminate = true;
                                CacheLoadStatus = "";
                                break;
                        }
                        break;
                    default:
                        throw new ArgumentException($"Unknown Progress Handler type {typeof(T)}");
                }
            }));
        }

        private async void ExtractLogo()
        {
            if (SelectedApplication != null)
            {
                await ApplicationHelper.ExtractSection(NcaSectionType.Logo, SelectedApplication.Path, SelectedApplication.TitleName);
            }
        }

        private async void ExtractRomFs()
        {
            if (SelectedApplication != null)
            {
                await ApplicationHelper.ExtractSection(NcaSectionType.Data, SelectedApplication.Path, SelectedApplication.TitleName);
            }
        }

        private async void ExtractExeFs()
        {
            if (SelectedApplication != null)
            {
                await ApplicationHelper.ExtractSection(NcaSectionType.Code, SelectedApplication.Path, SelectedApplication.TitleName);
            }
        }

        private void PrepareLoadScreen()
        {
            using MemoryStream stream = new(SelectedIcon);
            using var gameIconBmp = SixLabors.ImageSharp.Image.Load<Bgra32>(stream);

            var dominantColor = IconColorPicker.GetFilteredColor(gameIconBmp).ToPixel<Bgra32>();

            const float colorMultiple = 0.5f;

            Color progressFgColor = Color.FromRgb(dominantColor.R, dominantColor.G, dominantColor.B);
            Color progressBgColor = Color.FromRgb(
                (byte)(dominantColor.R * colorMultiple),
                (byte)(dominantColor.G * colorMultiple),
                (byte)(dominantColor.B * colorMultiple));

            ProgressBarForegroundColor = new SolidColorBrush(progressFgColor);
            ProgressBarBackgroundColor = new SolidColorBrush(progressBgColor);
        }

        private void InitializeGame()
        {
            RendererHostControl.WindowCreated += RendererHost_Created;

            AppHost.StatusUpdatedEvent += Update_StatusBar;
            AppHost.AppExit += AppHost_AppExit;

            _rendererWaitEvent.WaitOne();

            AppHost?.Start();

            AppHost?.DisposeContext();
        }

        private void HandleRelaunch()
        {
            if (UserChannelPersistence.PreviousIndex != -1 && UserChannelPersistence.ShouldRestart)
            {
                UserChannelPersistence.ShouldRestart = false;

                Dispatcher.UIThread.Post(() =>
                {
                    LoadApplication(_currentEmulatedGamePath);
                });
            }
            else
            {
                // Otherwise, clear state.
                UserChannelPersistence = new UserChannelPersistence();
                _currentEmulatedGamePath = null;
            }
        }

        private void Update_StatusBar(object sender, StatusUpdatedEventArgs args)
        {
            if (ShowMenuAndStatusBar && !ShowLoadProgress)
            {
                Dispatcher.UIThread.InvokeAsync(() =>
                {
                    Avalonia.Application.Current.Styles.TryGetResource(args.VSyncEnabled
                        ? "VsyncEnabled"
                        : "VsyncDisabled", out object color);

                    if (color is not null)
                    {
                        VsyncColor = new SolidColorBrush((Color)color);
                    }

                    DockedStatusText = args.DockedMode;
                    AspectRatioStatusText = args.AspectRatio;
                    GameStatusText = args.GameStatus;
                    VolumeStatusText = args.VolumeStatus;
                    FifoStatusText = args.FifoStatus;
                    GpuNameText = args.GpuName;
                    BackendText = args.GpuBackend;

                    ShowStatusSeparator = true;
                });
            }
        }

        private void RendererHost_Created(object sender, EventArgs e)
        {
            ShowLoading(false);

            _rendererWaitEvent.Set();
        }

#endregion

#region PublicMethods

        public void SetUIProgressHandlers(Switch emulationContext)
        {
            if (emulationContext.Application.DiskCacheLoadState != null)
            {
                emulationContext.Application.DiskCacheLoadState.StateChanged -= ProgressHandler;
                emulationContext.Application.DiskCacheLoadState.StateChanged += ProgressHandler;
            }

            emulationContext.Gpu.ShaderCacheStateChanged -= ProgressHandler;
            emulationContext.Gpu.ShaderCacheStateChanged += ProgressHandler;
        }

        public void LoadConfigurableHotKeys()
        {
            if (AvaloniaKeyboardMappingHelper.TryGetAvaKey((Ryujinx.Input.Key)ConfigurationState.Instance.Hid.Hotkeys.Value.ShowUi, out var showUiKey))
            {
                ShowUiKey = new KeyGesture(showUiKey);
            }

            if (AvaloniaKeyboardMappingHelper.TryGetAvaKey((Ryujinx.Input.Key)ConfigurationState.Instance.Hid.Hotkeys.Value.Screenshot, out var screenshotKey))
            {
                ScreenshotKey = new KeyGesture(screenshotKey);
            }

            if (AvaloniaKeyboardMappingHelper.TryGetAvaKey((Ryujinx.Input.Key)ConfigurationState.Instance.Hid.Hotkeys.Value.Pause, out var pauseKey))
            {
                PauseKey = new KeyGesture(pauseKey);
            }
        }

        public void TakeScreenshot()
        {
            AppHost.ScreenshotRequested = true;
        }

        public void HideUi()
        {
            ShowMenuAndStatusBar = false;
        }

        public void SetListMode()
        {
            Glyph = Glyph.List;
        }

        public void SetGridMode()
        {
            Glyph = Glyph.Grid;
        }

        public async void InstallFirmwareFromFile()
        {
            if (Avalonia.Application.Current.ApplicationLifetime is IClassicDesktopStyleApplicationLifetime desktop)
            {
                OpenFileDialog dialog = new() { AllowMultiple = false };
                dialog.Filters.Add(new FileDialogFilter { Name = LocaleManager.Instance[LocaleKeys.FileDialogAllTypes], Extensions = { "xci", "zip" } });
                dialog.Filters.Add(new FileDialogFilter { Name = "XCI",                                                 Extensions = { "xci" } });
                dialog.Filters.Add(new FileDialogFilter { Name = "ZIP",                                                 Extensions = { "zip" } });

                string[] file = await dialog.ShowAsync(desktop.MainWindow);

                if (file != null && file.Length > 0)
                {
                    await HandleFirmwareInstallation(file[0]);
                }
            }
        }

        public async void InstallFirmwareFromFolder()
        {
            if (Avalonia.Application.Current.ApplicationLifetime is IClassicDesktopStyleApplicationLifetime desktop)
            {
                OpenFolderDialog dialog = new();

                string folder = await dialog.ShowAsync(desktop.MainWindow);

                if (!string.IsNullOrEmpty(folder))
                {
                    await HandleFirmwareInstallation(folder);
                }
            }
        }

        public static void OpenRyujinxFolder()
        {
            OpenHelper.OpenFolder(AppDataManager.BaseDirPath);
        }

        public static void OpenLogsFolder()
        {
            string logPath = Path.Combine(ReleaseInformation.GetBaseApplicationDirectory(), "Logs");

            new DirectoryInfo(logPath).Create();

            OpenHelper.OpenFolder(logPath);
        }

        public void ToggleDockMode()
        {
            if (IsGameRunning)
            {
                ConfigurationState.Instance.System.EnableDockedMode.Value = !ConfigurationState.Instance.System.EnableDockedMode.Value;
            }
        }

        public async void ExitCurrentState()
        {
            if (WindowState == WindowState.FullScreen)
            {
                ToggleFullscreen();
            }
            else if (IsGameRunning)
            {
                await Task.Delay(100);

                AppHost?.ShowExitPrompt();
            }
        }

        public void ChangeLanguage(object languageCode)
        {
            LocaleManager.Instance.LoadLanguage((string)languageCode);

            if (Program.PreviewerDetached)
            {
                ConfigurationState.Instance.Ui.LanguageCode.Value = (string)languageCode;
                ConfigurationState.Instance.ToFileFormat().SaveConfig(Program.ConfigurationPath);
            }
        }

        public async void ManageProfiles()
        {
            await NavigationDialogHost.Show(AccountManager, ContentManager, VirtualFileSystem, LibHacHorizonManager.RyujinxClient);
        }

        public void OpenPtcDirectory()
        {
            ApplicationData selection = SelectedApplication;
            if (selection != null)
            {
                string ptcDir = Path.Combine(AppDataManager.GamesDirPath, selection.TitleId, "cache", "cpu");
                string mainPath = Path.Combine(ptcDir, "0");
                string backupPath = Path.Combine(ptcDir, "1");

                if (!Directory.Exists(ptcDir))
                {
                    Directory.CreateDirectory(ptcDir);
                    Directory.CreateDirectory(mainPath);
                    Directory.CreateDirectory(backupPath);
                }

                OpenHelper.OpenFolder(ptcDir);
            }
        }

        public async void PurgePtcCache()
        {
            ApplicationData selection = SelectedApplication;
            if (selection != null)
            {
                DirectoryInfo mainDir = new(Path.Combine(AppDataManager.GamesDirPath, selection.TitleId, "cache", "cpu", "0"));
                DirectoryInfo backupDir = new(Path.Combine(AppDataManager.GamesDirPath, selection.TitleId, "cache", "cpu", "1"));

                // FIXME: Found a way to reproduce the bold effect on the title name (fork?).
                UserResult result = await ContentDialogHelper.CreateConfirmationDialog(LocaleManager.Instance[LocaleKeys.DialogWarning],
                                                                                       LocaleManager.Instance.UpdateAndGetDynamicValue(LocaleKeys.DialogPPTCDeletionMessage, selection.TitleName),
                                                                                       LocaleManager.Instance[LocaleKeys.InputDialogYes],
                                                                                       LocaleManager.Instance[LocaleKeys.InputDialogNo],
                                                                                       LocaleManager.Instance[LocaleKeys.RyujinxConfirm]);

                List<FileInfo> cacheFiles = new();

                if (mainDir.Exists)
                {
                    cacheFiles.AddRange(mainDir.EnumerateFiles("*.cache"));
                }

                if (backupDir.Exists)
                {
                    cacheFiles.AddRange(backupDir.EnumerateFiles("*.cache"));
                }

                if (cacheFiles.Count > 0 && result == UserResult.Yes)
                {
                    foreach (FileInfo file in cacheFiles)
                    {
                        try
                        {
                            file.Delete();
                        }
                        catch (Exception e)
                        {
                            await ContentDialogHelper.CreateErrorDialog(LocaleManager.Instance.UpdateAndGetDynamicValue(LocaleKeys.DialogPPTCDeletionErrorMessage, file.Name, e));
                        }
                    }
                }
            }
        }

        public void OpenShaderCacheDirectory()
        {
            ApplicationData selection = SelectedApplication;
            if (selection != null)
            {
                string shaderCacheDir = Path.Combine(AppDataManager.GamesDirPath, selection.TitleId, "cache", "shader");

                if (!Directory.Exists(shaderCacheDir))
                {
                    Directory.CreateDirectory(shaderCacheDir);
                }

                OpenHelper.OpenFolder(shaderCacheDir);
            }
        }

        public void SimulateWakeUpMessage()
        {
            AppHost.Device.System.SimulateWakeUpMessage();
        }

        public async void PurgeShaderCache()
        {
            ApplicationData selection = SelectedApplication;
            if (selection != null)
            {
                DirectoryInfo shaderCacheDir = new(Path.Combine(AppDataManager.GamesDirPath, selection.TitleId, "cache", "shader"));

                // FIXME: Found a way to reproduce the bold effect on the title name (fork?).
                UserResult result = await ContentDialogHelper.CreateConfirmationDialog(LocaleManager.Instance[LocaleKeys.DialogWarning],
                                                                                       LocaleManager.Instance.UpdateAndGetDynamicValue(LocaleKeys.DialogShaderDeletionMessage, selection.TitleName),
                                                                                       LocaleManager.Instance[LocaleKeys.InputDialogYes],
                                                                                       LocaleManager.Instance[LocaleKeys.InputDialogNo],
                                                                                       LocaleManager.Instance[LocaleKeys.RyujinxConfirm]);

                List<DirectoryInfo> oldCacheDirectories = new();
                List<FileInfo> newCacheFiles = new();

                if (shaderCacheDir.Exists)
                {
                    oldCacheDirectories.AddRange(shaderCacheDir.EnumerateDirectories("*"));
                    newCacheFiles.AddRange(shaderCacheDir.GetFiles("*.toc"));
                    newCacheFiles.AddRange(shaderCacheDir.GetFiles("*.data"));
                }

                if ((oldCacheDirectories.Count > 0 || newCacheFiles.Count > 0) && result == UserResult.Yes)
                {
                    foreach (DirectoryInfo directory in oldCacheDirectories)
                    {
                        try
                        {
                            directory.Delete(true);
                        }
                        catch (Exception e)
                        {
                            await ContentDialogHelper.CreateErrorDialog(LocaleManager.Instance.UpdateAndGetDynamicValue(LocaleKeys.DialogPPTCDeletionErrorMessage, directory.Name, e));
                        }
                    }
                }

                foreach (FileInfo file in newCacheFiles)
                {
                    try
                    {
                        file.Delete();
                    }
                    catch (Exception e)
                    {
                        await ContentDialogHelper.CreateErrorDialog(LocaleManager.Instance.UpdateAndGetDynamicValue(LocaleKeys.ShaderCachePurgeError, file.Name, e));
                    }
                }
            }
        }

        public void ToggleFavorite()
        {
            ApplicationData selection = SelectedApplication;
            if (selection != null)
            {
                selection.Favorite = !selection.Favorite;

                ApplicationLibrary.LoadAndSaveMetaData(selection.TitleId, appMetadata =>
                {
                    appMetadata.Favorite = selection.Favorite;
                });

                RefreshView();
            }
        }

        public void OpenUserSaveDirectory()
        {
            OpenSaveDirectory(SaveDataType.Account, userId: new UserId((ulong)AccountManager.LastOpenedUser.UserId.High, (ulong)AccountManager.LastOpenedUser.UserId.Low));
        }

        public void OpenDeviceSaveDirectory()
        {
            OpenSaveDirectory(SaveDataType.Device, userId: default);
        }

        public void OpenBcatSaveDirectory()
        {
            OpenSaveDirectory(SaveDataType.Bcat, userId: default);
        }

        private void OpenSaveDirectory(SaveDataType saveDataType, UserId userId)
        {
            if (SelectedApplication != null)
            {
                if (!ulong.TryParse(SelectedApplication.TitleId, NumberStyles.HexNumber, CultureInfo.InvariantCulture, out ulong titleIdNumber))
                {
                    Dispatcher.UIThread.InvokeAsync(async () =>
                    {
                        await ContentDialogHelper.CreateErrorDialog(LocaleManager.Instance[LocaleKeys.DialogRyujinxErrorMessage], LocaleManager.Instance[LocaleKeys.DialogInvalidTitleIdErrorMessage]);
                    });

                    return;
                }

                var saveDataFilter = SaveDataFilter.Make(titleIdNumber, saveDataType, userId, saveDataId: default, index: default);

                ApplicationHelper.OpenSaveDir(in saveDataFilter, titleIdNumber, SelectedApplication.ControlHolder, SelectedApplication.TitleName);
            }
        }

        public void OpenModsDirectory()
        {
            if (SelectedApplication != null)
            {
                string modsBasePath  = VirtualFileSystem.ModLoader.GetModsBasePath();
                string titleModsPath = VirtualFileSystem.ModLoader.GetTitleDir(modsBasePath, SelectedApplication.TitleId);

                OpenHelper.OpenFolder(titleModsPath);
            }
        }

        public void OpenSdModsDirectory()
        {
            if (SelectedApplication != null)
            {
                string sdModsBasePath = VirtualFileSystem.ModLoader.GetSdModsBasePath();
                string titleModsPath  = VirtualFileSystem.ModLoader.GetTitleDir(sdModsBasePath, SelectedApplication.TitleId);

                OpenHelper.OpenFolder(titleModsPath);
            }
        }

        public async void OpenTitleUpdateManager()
        {
            if (SelectedApplication != null)
            {
                await TitleUpdateWindow.Show(VirtualFileSystem, ulong.Parse(SelectedApplication.TitleId, NumberStyles.HexNumber), SelectedApplication.TitleName);
            }
        }

        public async void OpenDownloadableContentManager()
        {
            if (SelectedApplication != null)
            {
                await new DownloadableContentManagerWindow(VirtualFileSystem, ulong.Parse(SelectedApplication.TitleId, NumberStyles.HexNumber), SelectedApplication.TitleName).ShowDialog(TopLevel as Window);
            }
        }

        public async void OpenCheatManager()
        {
            if (SelectedApplication != null)
            {
<<<<<<< HEAD
                if (Avalonia.Application.Current.ApplicationLifetime is IClassicDesktopStyleApplicationLifetime desktop)
                {
                    await new CheatWindow(VirtualFileSystem, selection.TitleId, selection.TitleName,
                        ApplicationHelper.GetBuildId(selection.Path)).ShowDialog(desktop.MainWindow);
                }
=======
                await new CheatWindow(VirtualFileSystem, SelectedApplication.TitleId, SelectedApplication.TitleName).ShowDialog(TopLevel as Window);
>>>>>>> e7cf4e6e
            }
        }

        public async void LoadApplications()
        {
            await Dispatcher.UIThread.InvokeAsync(() =>
            {
                Applications.Clear();

                StatusBarVisible         = true;
                StatusBarProgressMaximum = 0;
                StatusBarProgressValue   = 0;

                LocaleManager.Instance.UpdateAndGetDynamicValue(LocaleKeys.StatusBarGamesLoaded, 0, 0);
            });

            ReloadGameList?.Invoke();
        }

        public async void OpenFile()
        {
            if (Avalonia.Application.Current.ApplicationLifetime is IClassicDesktopStyleApplicationLifetime desktop)
            {
                OpenFileDialog dialog = new()
                {
                    Title = LocaleManager.Instance[LocaleKeys.OpenFileDialogTitle]
                };

                dialog.Filters.Add(new FileDialogFilter
                {
                    Name = LocaleManager.Instance[LocaleKeys.AllSupportedFormats],
                    Extensions =
                    {
                        "nsp",
                        "pfs0",
                        "xci",
                        "nca",
                        "nro",
                        "nso"
                    }
                });

                dialog.Filters.Add(new FileDialogFilter { Name = "NSP",  Extensions = { "nsp" } });
                dialog.Filters.Add(new FileDialogFilter { Name = "PFS0", Extensions = { "pfs0" } });
                dialog.Filters.Add(new FileDialogFilter { Name = "XCI",  Extensions = { "xci" } });
                dialog.Filters.Add(new FileDialogFilter { Name = "NCA",  Extensions = { "nca" } });
                dialog.Filters.Add(new FileDialogFilter { Name = "NRO",  Extensions = { "nro" } });
                dialog.Filters.Add(new FileDialogFilter { Name = "NSO",  Extensions = { "nso" } });

                string[] files = await dialog.ShowAsync(desktop.MainWindow);

                if (files != null && files.Length > 0)
                {
                    LoadApplication(files[0]);
                }
            }
        }

        public async void OpenFolder()
        {
            if (Avalonia.Application.Current.ApplicationLifetime is IClassicDesktopStyleApplicationLifetime desktop)
            {
                OpenFolderDialog dialog = new()
                {
                    Title = LocaleManager.Instance[LocaleKeys.OpenFolderDialogTitle]
                };

                string folder = await dialog.ShowAsync(desktop.MainWindow);

                if (!string.IsNullOrWhiteSpace(folder) && Directory.Exists(folder))
                {
                    LoadApplication(folder);
                }
            }
        }

        public async void LoadApplication(string path, bool startFullscreen = false, string titleName = "")
        {
            if (AppHost != null)
            {
                await ContentDialogHelper.CreateInfoDialog(
                    LocaleManager.Instance[LocaleKeys.DialogLoadAppGameAlreadyLoadedMessage],
                    LocaleManager.Instance[LocaleKeys.DialogLoadAppGameAlreadyLoadedSubMessage],
                    LocaleManager.Instance[LocaleKeys.InputDialogOk],
                    "",
                    LocaleManager.Instance[LocaleKeys.RyujinxInfo]);

                return;
            }

#if RELEASE
            await PerformanceCheck();
#endif

            Logger.RestartTime();

            if (SelectedIcon == null)
            {
                SelectedIcon = ApplicationLibrary.GetApplicationIcon(path);
            }

            PrepareLoadScreen();

            RendererHostControl = new RendererHost();

            AppHost = new AppHost(
                RendererHostControl,
                InputManager,
                path,
                VirtualFileSystem,
                ContentManager,
                AccountManager,
                UserChannelPersistence,
                this,
                TopLevel);

            async void Action()
            {
                if (!await AppHost.LoadGuestApplication())
                {
                    AppHost.DisposeContext();
                    AppHost = null;

                    return;
                }

                CanUpdate = false;

                LoadHeading = TitleName = titleName;

                if (string.IsNullOrWhiteSpace(titleName))
                {
                    LoadHeading = LocaleManager.Instance.UpdateAndGetDynamicValue(LocaleKeys.LoadingHeading, AppHost.Device.Application.TitleName);
                    TitleName   = AppHost.Device.Application.TitleName;
                }

                SwitchToRenderer(startFullscreen);

                _currentEmulatedGamePath = path;

                Thread gameThread = new(InitializeGame) { Name = "GUI.WindowThread" };
                gameThread.Start();
            }

            Dispatcher.UIThread.Post(Action);
        }

        public void SwitchToRenderer(bool startFullscreen)
        {
            Dispatcher.UIThread.Post(() =>
            {
                SwitchToGameControl(startFullscreen);

                SetMainContent(RendererHostControl);

                RendererHostControl.Focus();
            });
        }

        public void UpdateGameMetadata(string titleId)
        {
            ApplicationLibrary.LoadAndSaveMetaData(titleId, appMetadata =>
            {
                if (DateTime.TryParse(appMetadata.LastPlayed, out DateTime lastPlayedDateTime))
                {
                    double sessionTimePlayed = DateTime.UtcNow.Subtract(lastPlayedDateTime).TotalSeconds;

                    appMetadata.TimePlayed += Math.Round(sessionTimePlayed, MidpointRounding.AwayFromZero);
                }
            });
        }

        public void RefreshFirmwareStatus()
        {
            SystemVersion version = null;
            try
            {
                version = ContentManager.GetCurrentFirmwareVersion();
            }
            catch (Exception) { }

            bool hasApplet = false;

            if (version != null)
            {
                LocaleManager.Instance.UpdateAndGetDynamicValue(LocaleKeys.StatusBarSystemVersion, version.VersionString);

                hasApplet = version.Major > 3;
            }
            else
            {
                LocaleManager.Instance.UpdateAndGetDynamicValue(LocaleKeys.StatusBarSystemVersion, "0.0");
            }

            IsAppletMenuActive = hasApplet;
        }

        public void AppHost_AppExit(object sender, EventArgs e)
        {
            if (IsClosing)
            {
                return;
            }

            IsGameRunning = false;

            Dispatcher.UIThread.InvokeAsync(() =>
            {
                ShowMenuAndStatusBar = true;
                ShowContent = true;
                ShowLoadProgress = false;
                IsLoadingIndeterminate = false;
                CanUpdate = true;
                Cursor = Cursor.Default;

                SetMainContent(null);

                AppHost = null;

                HandleRelaunch();
            });

            RendererHostControl.WindowCreated -= RendererHost_Created;
            RendererHostControl = null;

            SelectedIcon = null;

            Dispatcher.UIThread.InvokeAsync(() =>
            {
                Title = $"Ryujinx {Program.Version}";
            });
        }

        public void ToggleFullscreen()
        {
            if (Environment.TickCount64 - LastFullscreenToggle < HotKeyPressDelayMs)
            {
                return;
            }

            LastFullscreenToggle = Environment.TickCount64;

            if (WindowState == WindowState.FullScreen)
            {
                WindowState = WindowState.Normal;

                if (IsGameRunning)
                {
                    ShowMenuAndStatusBar = true;
                }
            }
            else
            {
                WindowState = WindowState.FullScreen;

                if (IsGameRunning)
                {
                    ShowMenuAndStatusBar = false;
                }
            }

            IsFullScreen = WindowState == WindowState.FullScreen;
        }

        public static void SaveConfig()
        {
            ConfigurationState.Instance.ToFileFormat().SaveConfig(Program.ConfigurationPath);
        }

        public static async Task PerformanceCheck()
        {
            if (ConfigurationState.Instance.Logger.EnableTrace.Value)
            {
                string mainMessage = LocaleManager.Instance[LocaleKeys.DialogPerformanceCheckLoggingEnabledMessage];
                string secondaryMessage = LocaleManager.Instance[LocaleKeys.DialogPerformanceCheckLoggingEnabledConfirmMessage];

                UserResult result = await ContentDialogHelper.CreateConfirmationDialog(
                    mainMessage,
                    secondaryMessage,
                    LocaleManager.Instance[LocaleKeys.InputDialogYes],
                    LocaleManager.Instance[LocaleKeys.InputDialogNo],
                    LocaleManager.Instance[LocaleKeys.RyujinxConfirm]);

                if (result == UserResult.Yes)
                {
                    ConfigurationState.Instance.Logger.EnableTrace.Value = false;

                    SaveConfig();
                }
            }

            if (!string.IsNullOrWhiteSpace(ConfigurationState.Instance.Graphics.ShadersDumpPath.Value))
            {
                string mainMessage = LocaleManager.Instance[LocaleKeys.DialogPerformanceCheckShaderDumpEnabledMessage];
                string secondaryMessage = LocaleManager.Instance[LocaleKeys.DialogPerformanceCheckShaderDumpEnabledConfirmMessage];

                UserResult result = await ContentDialogHelper.CreateConfirmationDialog(
                    mainMessage,
                    secondaryMessage,
                    LocaleManager.Instance[LocaleKeys.InputDialogYes],
                    LocaleManager.Instance[LocaleKeys.InputDialogNo],
                    LocaleManager.Instance[LocaleKeys.RyujinxConfirm]);

                if (result == UserResult.Yes)
                {
                    ConfigurationState.Instance.Graphics.ShadersDumpPath.Value = "";

                    SaveConfig();
                }
            }
        }

#endregion
    }
}<|MERGE_RESOLUTION|>--- conflicted
+++ resolved
@@ -1573,15 +1573,8 @@
         {
             if (SelectedApplication != null)
             {
-<<<<<<< HEAD
-                if (Avalonia.Application.Current.ApplicationLifetime is IClassicDesktopStyleApplicationLifetime desktop)
-                {
-                    await new CheatWindow(VirtualFileSystem, selection.TitleId, selection.TitleName,
-                        ApplicationHelper.GetBuildId(selection.Path)).ShowDialog(desktop.MainWindow);
-                }
-=======
-                await new CheatWindow(VirtualFileSystem, SelectedApplication.TitleId, SelectedApplication.TitleName).ShowDialog(TopLevel as Window);
->>>>>>> e7cf4e6e
+                await new CheatWindow(VirtualFileSystem, SelectedApplication.TitleId, SelectedApplication.TitleName, 
+                ApplicationHelper.GetBuildId(selection.Path)).ShowDialog(TopLevel as Window);
             }
         }
 
