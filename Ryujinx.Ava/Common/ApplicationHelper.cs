using Avalonia.Controls;
using Avalonia.Controls.Notifications;
using Avalonia.Threading;
using LibHac;
using LibHac.Account;
using LibHac.Common;
using LibHac.Fs;
using LibHac.Fs.Fsa;
using LibHac.Fs.Shim;
using LibHac.FsSystem;
using LibHac.Ns;
using LibHac.Tools.Fs;
using LibHac.Tools.FsSystem;
using LibHac.Tools.FsSystem.NcaUtils;
using Ryujinx.Ava.Common.Locale;
using Ryujinx.Ava.UI.Helpers;
using Ryujinx.Ava.UI.Windows;
using Ryujinx.Common.Logging;
using Ryujinx.HLE.FileSystem;
using Ryujinx.HLE.HOS;
using Ryujinx.HLE.HOS.Services.Account.Acc;
using Ryujinx.Ui.Common.Helper;
using System;
using System.Buffers;
using System.IO;
using System.Threading;
using System.Threading.Tasks;
using Path = System.IO.Path;

namespace Ryujinx.Ava.Common
{
    internal static class ApplicationHelper
    {
        private static HorizonClient _horizonClient;
        private static AccountManager _accountManager;
        private static VirtualFileSystem _virtualFileSystem;
        private static StyleableWindow _owner;

        public static void Initialize(VirtualFileSystem virtualFileSystem, AccountManager accountManager, HorizonClient horizonClient, StyleableWindow owner)
        {
            _owner = owner;
            _virtualFileSystem = virtualFileSystem;
            _horizonClient = horizonClient;
            _accountManager = accountManager;
        }

        private static bool TryFindSaveData(string titleName, ulong titleId, BlitStruct<ApplicationControlProperty> controlHolder, in SaveDataFilter filter, out ulong saveDataId)
        {
            saveDataId = default;

            Result result = _horizonClient.Fs.FindSaveDataWithFilter(out SaveDataInfo saveDataInfo, SaveDataSpaceId.User, in filter);
            if (ResultFs.TargetNotFound.Includes(result))
            {
                ref ApplicationControlProperty control = ref controlHolder.Value;

                Logger.Info?.Print(LogClass.Application, $"Creating save directory for Title: {titleName} [{titleId:x16}]");

                if (Utilities.IsZeros(controlHolder.ByteSpan))
                {
                    // If the current application doesn't have a loaded control property, create a dummy one
                    // and set the savedata sizes so a user savedata will be created.
                    control = ref new BlitStruct<ApplicationControlProperty>(1).Value;

                    // The set sizes don't actually matter as long as they're non-zero because we use directory savedata.
                    control.UserAccountSaveDataSize = 0x4000;
                    control.UserAccountSaveDataJournalSize = 0x4000;

                    Logger.Warning?.Print(LogClass.Application, "No control file was found for this game. Using a dummy one instead. This may cause inaccuracies in some games.");
                }

                Uid user = new((ulong)_accountManager.LastOpenedUser.UserId.High, (ulong)_accountManager.LastOpenedUser.UserId.Low);

                result = _horizonClient.Fs.EnsureApplicationSaveData(out _, new LibHac.Ncm.ApplicationId(titleId), in control, in user);
                if (result.IsFailure())
                {
                    Dispatcher.UIThread.InvokeAsync(async () =>
                    {
<<<<<<< HEAD
                        await ContentDialogHelper.CreateErrorDialog(string.Format(LocaleManager.Instance[LocaleKeys.DialogMessageCreateSaveErrorMessage], result.ToStringWithName()));
=======
                        await ContentDialogHelper.CreateErrorDialog(LocaleManager.Instance.UpdateAndGetDynamicValue(LocaleKeys.DialogMessageCreateSaveErrorMessage, result.ToStringWithName()));
>>>>>>> 8474d527
                    });

                    return false;
                }

                // Try to find the savedata again after creating it
                result = _horizonClient.Fs.FindSaveDataWithFilter(out saveDataInfo, SaveDataSpaceId.User, in filter);
            }

            if (result.IsSuccess())
            {
                saveDataId = saveDataInfo.SaveDataId;

                return true;
            }

            Dispatcher.UIThread.InvokeAsync(async () =>
            {
<<<<<<< HEAD
                await ContentDialogHelper.CreateErrorDialog(string.Format(LocaleManager.Instance[LocaleKeys.DialogMessageCreateSaveErrorMessage], result.ToStringWithName()));
=======
                await ContentDialogHelper.CreateErrorDialog(LocaleManager.Instance.UpdateAndGetDynamicValue(LocaleKeys.DialogMessageFindSaveErrorMessage, result.ToStringWithName()));
>>>>>>> 8474d527
            });

            return false;
        }

        public static void OpenSaveDir(in SaveDataFilter saveDataFilter, ulong titleId, BlitStruct<ApplicationControlProperty> controlData, string titleName)
        {
            if (!TryFindSaveData(titleName, titleId, controlData, in saveDataFilter, out ulong saveDataId))
            {
                return;
            }

            OpenSaveDir(saveDataId);
        }

        public static void OpenSaveDir(ulong saveDataId)
        {
            string saveRootPath = Path.Combine(_virtualFileSystem.GetNandPath(), $"user/save/{saveDataId:x16}");

            if (!Directory.Exists(saveRootPath))
            {
                // Inconsistent state. Create the directory
                Directory.CreateDirectory(saveRootPath);
            }

            string committedPath = Path.Combine(saveRootPath, "0");
            string workingPath = Path.Combine(saveRootPath, "1");

            // If the committed directory exists, that path will be loaded the next time the savedata is mounted
            if (Directory.Exists(committedPath))
            {
                OpenHelper.OpenFolder(committedPath);
            }
            else
            {
                // If the working directory exists and the committed directory doesn't,
                // the working directory will be loaded the next time the savedata is mounted
                if (!Directory.Exists(workingPath))
                {
                    Directory.CreateDirectory(workingPath);
                }

                OpenHelper.OpenFolder(workingPath);
            }
        }

        public static async Task ExtractSection(NcaSectionType ncaSectionType, string titleFilePath, string titleName, int programIndex = 0)
        {
            OpenFolderDialog folderDialog = new()
            {
                Title = LocaleManager.Instance[LocaleKeys.FolderDialogExtractTitle]
            };

            string destination       = await folderDialog.ShowAsync(_owner);
            var    cancellationToken = new CancellationTokenSource();

            if (!string.IsNullOrWhiteSpace(destination))
            {
                Thread extractorThread = new(() =>
                {
                    Dispatcher.UIThread.Post(async () =>
                    {
                        UserResult result = await ContentDialogHelper.CreateConfirmationDialog(
                            LocaleManager.Instance.UpdateAndGetDynamicValue(LocaleKeys.DialogNcaExtractionMessage, ncaSectionType, Path.GetFileName(titleFilePath)),
                            "",
                            "",
                            LocaleManager.Instance[LocaleKeys.InputDialogCancel],
                            LocaleManager.Instance[LocaleKeys.DialogNcaExtractionTitle]);

                        if (result == UserResult.Cancel)
                        {
                            cancellationToken.Cancel();
                        }
                    });
                    
                    using FileStream file = new(titleFilePath, FileMode.Open, FileAccess.Read);

                    Nca mainNca  = null;
                    Nca patchNca = null;

                    string extension = Path.GetExtension(titleFilePath).ToLower();
                    if (extension == ".nsp" || extension == ".pfs0" || extension == ".xci")
                    {
                        PartitionFileSystem pfs;

                        if (extension == ".xci")
                        {
                            pfs = new Xci(_virtualFileSystem.KeySet, file.AsStorage()).OpenPartition(XciPartitionType.Secure);
                        }
                        else
                        {
                            pfs = new PartitionFileSystem(file.AsStorage());
                        }

                        foreach (DirectoryEntryEx fileEntry in pfs.EnumerateEntries("/", "*.nca"))
                        {
                            using var ncaFile = new UniqueRef<IFile>();

                            pfs.OpenFile(ref ncaFile.Ref(), fileEntry.FullPath.ToU8Span(), OpenMode.Read).ThrowIfFailure();

                            Nca nca = new(_virtualFileSystem.KeySet, ncaFile.Get.AsStorage());
                            if (nca.Header.ContentType == NcaContentType.Program)
                            {
                                int dataIndex = Nca.GetSectionIndexFromType(NcaSectionType.Data, NcaContentType.Program);
                                if (nca.Header.GetFsHeader(dataIndex).IsPatchSection())
                                {
                                    patchNca = nca;
                                }
                                else
                                {
                                    mainNca = nca;
                                }
                            }
                        }
                    }
                    else if (extension == ".nca")
                    {
                        mainNca = new Nca(_virtualFileSystem.KeySet, file.AsStorage());
                    }

                    if (mainNca == null)
                    {
                        Logger.Error?.Print(LogClass.Application, "Extraction failure. The main NCA was not present in the selected file");

                        Dispatcher.UIThread.InvokeAsync(async () =>
                        {
                            await ContentDialogHelper.CreateErrorDialog(LocaleManager.Instance[LocaleKeys.DialogNcaExtractionMainNcaNotFoundErrorMessage]);
                        });

                        return;
                    }

                    (Nca updatePatchNca, _) = ApplicationLoader.GetGameUpdateData(_virtualFileSystem, mainNca.Header.TitleId.ToString("x16"), programIndex, out _);
                    if (updatePatchNca != null)
                    {
                        patchNca = updatePatchNca;
                    }

                    int index = Nca.GetSectionIndexFromType(ncaSectionType, mainNca.Header.ContentType);

                    try
                    {
                        IFileSystem ncaFileSystem = patchNca != null
                            ? mainNca.OpenFileSystemWithPatch(patchNca, index, IntegrityCheckLevel.ErrorOnInvalid)
                            : mainNca.OpenFileSystem(index, IntegrityCheckLevel.ErrorOnInvalid);

                        FileSystemClient fsClient = _horizonClient.Fs;

                        string source = DateTime.Now.ToFileTime().ToString()[10..];
                        string output = DateTime.Now.ToFileTime().ToString()[10..];

                        using var uniqueSourceFs = new UniqueRef<IFileSystem>(ncaFileSystem);
                        using var uniqueOutputFs = new UniqueRef<IFileSystem>(new LocalFileSystem(destination));

                        fsClient.Register(source.ToU8Span(), ref uniqueSourceFs.Ref());
                        fsClient.Register(output.ToU8Span(), ref uniqueOutputFs.Ref());

                        (Result? resultCode, bool canceled) = CopyDirectory(fsClient, $"{source}:/", $"{output}:/", cancellationToken.Token);

                        if (!canceled)
                        {
                            if (resultCode.Value.IsFailure())
                            {
                                Logger.Error?.Print(LogClass.Application, $"LibHac returned error code: {resultCode.Value.ErrorCode}");

                                Dispatcher.UIThread.InvokeAsync(async () =>
                                {
                                    await ContentDialogHelper.CreateErrorDialog(LocaleManager.Instance[LocaleKeys.DialogNcaExtractionCheckLogErrorMessage]);
                                });
                            }
                            else if (resultCode.Value.IsSuccess())
                            {
                                NotificationHelper.Show(
                                    LocaleManager.Instance[LocaleKeys.DialogNcaExtractionTitle],
                                    $"{titleName}\n\n{LocaleManager.Instance[LocaleKeys.DialogNcaExtractionSuccessMessage]}",
                                    NotificationType.Information);
                            }
                        }

                        fsClient.Unmount(source.ToU8Span());
                        fsClient.Unmount(output.ToU8Span());
                    }
                    catch (ArgumentException ex)
                    {
                        Logger.Error?.Print(LogClass.Application, $"{ex.Message}");

                        Dispatcher.UIThread.InvokeAsync(async () =>
                        {
                            await ContentDialogHelper.CreateErrorDialog(ex.Message);
                        });
                    }
                });

                extractorThread.Name = "GUI.NcaSectionExtractorThread";
                extractorThread.IsBackground = true;
                extractorThread.Start();
            }
        }

        public static (Result? result, bool canceled) CopyDirectory(FileSystemClient fs, string sourcePath, string destPath, CancellationToken token)
        {
            Result rc = fs.OpenDirectory(out DirectoryHandle sourceHandle, sourcePath.ToU8Span(), OpenDirectoryMode.All);
            if (rc.IsFailure())
            {
                return (rc, false);
            }

            using (sourceHandle)
            {
                foreach (DirectoryEntryEx entry in fs.EnumerateEntries(sourcePath, "*", SearchOptions.Default))
                {
                    if (token.IsCancellationRequested)
                    {
                        return (null, true);
                    }

                    string subSrcPath = PathTools.Normalize(PathTools.Combine(sourcePath, entry.Name));
                    string subDstPath = PathTools.Normalize(PathTools.Combine(destPath, entry.Name));

                    if (entry.Type == DirectoryEntryType.Directory)
                    {
                        fs.EnsureDirectoryExists(subDstPath);

                        (Result? result, bool canceled) = CopyDirectory(fs, subSrcPath, subDstPath, token);
                        if (canceled || result.Value.IsFailure())
                        {
                            return (result, canceled);
                        }
                    }

                    if (entry.Type == DirectoryEntryType.File)
                    {
                        fs.CreateOrOverwriteFile(subDstPath, entry.Size);

                        rc = CopyFile(fs, subSrcPath, subDstPath);
                        if (rc.IsFailure())
                        {
                            return (rc, false);
                        }
                    }
                }
            }

            return (Result.Success, false);
        }

        public static Result CopyFile(FileSystemClient fs, string sourcePath, string destPath)
        {
            Result rc = fs.OpenFile(out FileHandle sourceHandle, sourcePath.ToU8Span(), OpenMode.Read);
            if (rc.IsFailure())
            {
                return rc;
            }

            using (sourceHandle)
            {
                rc = fs.OpenFile(out FileHandle destHandle, destPath.ToU8Span(), OpenMode.Write | OpenMode.AllowAppend);
                if (rc.IsFailure())
                {
                    return rc;
                }

                using (destHandle)
                {
                    const int MaxBufferSize = 1024 * 1024;

                    rc = fs.GetFileSize(out long fileSize, sourceHandle);
                    if (rc.IsFailure())
                    {
                        return rc;
                    }

                    int bufferSize = (int)Math.Min(MaxBufferSize, fileSize);

                    byte[] buffer = ArrayPool<byte>.Shared.Rent(bufferSize);
                    try
                    {
                        for (long offset = 0; offset < fileSize; offset += bufferSize)
                        {
                            int toRead = (int)Math.Min(fileSize - offset, bufferSize);
                            Span<byte> buf = buffer.AsSpan(0, toRead);

                            rc = fs.ReadFile(out long _, sourceHandle, offset, buf);
                            if (rc.IsFailure())
                            {
                                return rc;
                            }

                            rc = fs.WriteFile(destHandle, offset, buf, WriteOption.None);
                            if (rc.IsFailure())
                            {
                                return rc;
                            }
                        }
                    }
                    finally
                    {
                        ArrayPool<byte>.Shared.Return(buffer);
                    }

                    rc = fs.FlushFile(destHandle);
                    if (rc.IsFailure())
                    {
                        return rc;
                    }
                }
            }

            return Result.Success;
        }
    }
}<|MERGE_RESOLUTION|>--- conflicted
+++ resolved
@@ -75,11 +75,7 @@
                 {
                     Dispatcher.UIThread.InvokeAsync(async () =>
                     {
-<<<<<<< HEAD
-                        await ContentDialogHelper.CreateErrorDialog(string.Format(LocaleManager.Instance[LocaleKeys.DialogMessageCreateSaveErrorMessage], result.ToStringWithName()));
-=======
                         await ContentDialogHelper.CreateErrorDialog(LocaleManager.Instance.UpdateAndGetDynamicValue(LocaleKeys.DialogMessageCreateSaveErrorMessage, result.ToStringWithName()));
->>>>>>> 8474d527
                     });
 
                     return false;
@@ -98,11 +94,7 @@
 
             Dispatcher.UIThread.InvokeAsync(async () =>
             {
-<<<<<<< HEAD
-                await ContentDialogHelper.CreateErrorDialog(string.Format(LocaleManager.Instance[LocaleKeys.DialogMessageCreateSaveErrorMessage], result.ToStringWithName()));
-=======
                 await ContentDialogHelper.CreateErrorDialog(LocaleManager.Instance.UpdateAndGetDynamicValue(LocaleKeys.DialogMessageFindSaveErrorMessage, result.ToStringWithName()));
->>>>>>> 8474d527
             });
 
             return false;
