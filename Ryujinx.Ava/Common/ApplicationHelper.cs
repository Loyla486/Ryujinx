using Avalonia.Controls;
using Avalonia.Controls.Notifications;
using Avalonia.Threading;
using LibHac;
using LibHac.Account;
using LibHac.Common;
using LibHac.Fs;
using LibHac.Fs.Fsa;
using LibHac.Fs.Shim;
using LibHac.FsSystem;
using LibHac.Loader;
using LibHac.Ns;
using LibHac.Tools.Fs;
using LibHac.Tools.FsSystem;
using LibHac.Tools.FsSystem.NcaUtils;
using Ryujinx.Ava.Common.Locale;
using Ryujinx.Ava.UI.Helpers;
using Ryujinx.Ava.UI.Windows;
using Ryujinx.Common.Logging;
using Ryujinx.HLE.FileSystem;
using Ryujinx.HLE.HOS;
using Ryujinx.HLE.HOS.Services.Account.Acc;
using Ryujinx.Ui.Common.Helper;
using System;
using System.Buffers;
using System.IO;
using System.Threading;
using System.Threading.Tasks;
using Path = System.IO.Path;

namespace Ryujinx.Ava.Common
{
    internal static class ApplicationHelper
    {
        private static HorizonClient _horizonClient;
        private static AccountManager _accountManager;
        private static VirtualFileSystem _virtualFileSystem;
        private static StyleableWindow _owner;

        public static void Initialize(VirtualFileSystem virtualFileSystem, AccountManager accountManager, HorizonClient horizonClient, StyleableWindow owner)
        {
            _owner = owner;
            _virtualFileSystem = virtualFileSystem;
            _horizonClient = horizonClient;
            _accountManager = accountManager;
        }

        private static bool TryFindSaveData(string titleName, ulong titleId, BlitStruct<ApplicationControlProperty> controlHolder, in SaveDataFilter filter, out ulong saveDataId)
        {
            saveDataId = default;

            Result result = _horizonClient.Fs.FindSaveDataWithFilter(out SaveDataInfo saveDataInfo, SaveDataSpaceId.User, in filter);
            if (ResultFs.TargetNotFound.Includes(result))
            {
                ref ApplicationControlProperty control = ref controlHolder.Value;

                Logger.Info?.Print(LogClass.Application, $"Creating save directory for Title: {titleName} [{titleId:x16}]");

                if (Utilities.IsZeros(controlHolder.ByteSpan))
                {
                    // If the current application doesn't have a loaded control property, create a dummy one
                    // and set the savedata sizes so a user savedata will be created.
                    control = ref new BlitStruct<ApplicationControlProperty>(1).Value;

                    // The set sizes don't actually matter as long as they're non-zero because we use directory savedata.
                    control.UserAccountSaveDataSize = 0x4000;
                    control.UserAccountSaveDataJournalSize = 0x4000;

                    Logger.Warning?.Print(LogClass.Application, "No control file was found for this game. Using a dummy one instead. This may cause inaccuracies in some games.");
                }

                Uid user = new((ulong)_accountManager.LastOpenedUser.UserId.High, (ulong)_accountManager.LastOpenedUser.UserId.Low);

                result = _horizonClient.Fs.EnsureApplicationSaveData(out _, new LibHac.Ncm.ApplicationId(titleId), in control, in user);
                if (result.IsFailure())
                {
                    Dispatcher.UIThread.InvokeAsync(async () =>
                    {
                        await ContentDialogHelper.CreateErrorDialog(LocaleManager.Instance.UpdateAndGetDynamicValue(LocaleKeys.DialogMessageCreateSaveErrorMessage, result.ToStringWithName()));
                    });

                    return false;
                }

                // Try to find the savedata again after creating it
                result = _horizonClient.Fs.FindSaveDataWithFilter(out saveDataInfo, SaveDataSpaceId.User, in filter);
            }

            if (result.IsSuccess())
            {
                saveDataId = saveDataInfo.SaveDataId;

                return true;
            }

            Dispatcher.UIThread.InvokeAsync(async () =>
            {
                await ContentDialogHelper.CreateErrorDialog(LocaleManager.Instance.UpdateAndGetDynamicValue(LocaleKeys.DialogMessageFindSaveErrorMessage, result.ToStringWithName()));
            });

            return false;
        }

        public static void OpenSaveDir(in SaveDataFilter saveDataFilter, ulong titleId, BlitStruct<ApplicationControlProperty> controlData, string titleName)
        {
            if (!TryFindSaveData(titleName, titleId, controlData, in saveDataFilter, out ulong saveDataId))
            {
                return;
            }

            OpenSaveDir(saveDataId);
        }

        public static void OpenSaveDir(ulong saveDataId)
        {
            string saveRootPath = Path.Combine(_virtualFileSystem.GetNandPath(), $"user/save/{saveDataId:x16}");

            if (!Directory.Exists(saveRootPath))
            {
                // Inconsistent state. Create the directory
                Directory.CreateDirectory(saveRootPath);
            }

            string committedPath = Path.Combine(saveRootPath, "0");
            string workingPath = Path.Combine(saveRootPath, "1");

            // If the committed directory exists, that path will be loaded the next time the savedata is mounted
            if (Directory.Exists(committedPath))
            {
                OpenHelper.OpenFolder(committedPath);
            }
            else
            {
                // If the working directory exists and the committed directory doesn't,
                // the working directory will be loaded the next time the savedata is mounted
                if (!Directory.Exists(workingPath))
                {
                    Directory.CreateDirectory(workingPath);
                }

                OpenHelper.OpenFolder(workingPath);
            }
        }

<<<<<<< HEAD
        public static string GetBuildId(string titleFilePath)
        {
            using FileStream file = new(titleFilePath, FileMode.Open, FileAccess.Read);
            
            Nca mainNca = null;
            Nca patchNca = null;

            string extension = Path.GetExtension(titleFilePath).ToLower();

            if (extension is ".nsp" or ".xci")
            {
                PartitionFileSystem pfs;

                if (extension == ".xci")
                {
                    Xci xci = new(_virtualFileSystem.KeySet, file.AsStorage());

                    pfs = xci.OpenPartition(XciPartitionType.Secure);
                }
                else
                {
                    pfs = new PartitionFileSystem(file.AsStorage());
                }

                foreach (DirectoryEntryEx fileEntry in pfs.EnumerateEntries("/", "*.nca"))
                {
                    using var ncaFile = new UniqueRef<IFile>();

                    pfs.OpenFile(ref ncaFile.Ref(), fileEntry.FullPath.ToU8Span(), OpenMode.Read).ThrowIfFailure();

                    Nca nca = new(_virtualFileSystem.KeySet, ncaFile.Get.AsStorage());

                    if (nca.Header.ContentType != NcaContentType.Program)
                    {
                        continue;
                    }

                    int dataIndex = Nca.GetSectionIndexFromType(NcaSectionType.Data, NcaContentType.Program);
                            
                    if (nca.Header.GetFsHeader(dataIndex).IsPatchSection())
                    {
                        patchNca = nca;
                    }
                    else
                    {
                        mainNca = nca;
                    }
                }
            }
            else if (extension == ".nca")
            {
                mainNca = new Nca(_virtualFileSystem.KeySet, file.AsStorage());
            }

            if (mainNca == null)
            {
                Logger.Error?.Print(LogClass.Application,
                    "Extraction failure. The main NCA was not present in the selected file");
                
                return string.Empty;
            }
            
            (Nca updatePatchNca, _) = ApplicationLoader.GetGameUpdateData(_virtualFileSystem,
                mainNca.Header.TitleId.ToString("x16"), 0, out _);
                
            if (updatePatchNca != null)
            {
                patchNca = updatePatchNca;
            }
            
            IFileSystem codeFs = null;
                
            if (patchNca == null)
            {
                if (mainNca.CanOpenSection(NcaSectionType.Code))
                {
                    codeFs = mainNca.OpenFileSystem(NcaSectionType.Code, IntegrityCheckLevel.None);
                }
            }
            else
            {
                if (patchNca.CanOpenSection(NcaSectionType.Code))
                {
                    codeFs = mainNca.OpenFileSystemWithPatch(patchNca, NcaSectionType.Code, IntegrityCheckLevel.None);
                }
            }
                
            if (codeFs == null)
            {
                Logger.Error?.Print(LogClass.Loader, "No ExeFS found in NCA");

                return string.Empty;
            }

            const string mainExeFs = "main";
                
            if (!codeFs.FileExists($"/{mainExeFs}"))
            {
                Logger.Error?.Print(LogClass.Loader, "No main binary ExeFS found in ExeFS");

                return string.Empty;
            }
                
            using var nsoFile = new UniqueRef<IFile>();
            
            codeFs.OpenFile(ref nsoFile.Ref(), $"/{mainExeFs}".ToU8Span(), OpenMode.Read).ThrowIfFailure();
                
            NsoReader reader = new NsoReader();
            reader.Initialize(nsoFile.Release().AsStorage().AsFile(OpenMode.Read)).ThrowIfFailure();

            const int buildIdSize = 16;

            return BitConverter.ToString(reader.Header.ModuleId.ItemsRo.ToArray()).Replace("-", "").ToUpper()[..buildIdSize];
        }
        public static async Task ExtractSection(NcaSectionType ncaSectionType, string titleFilePath,
            int programIndex = 0)
=======
        public static async Task ExtractSection(NcaSectionType ncaSectionType, string titleFilePath, string titleName, int programIndex = 0)
>>>>>>> e7cf4e6e
        {
            OpenFolderDialog folderDialog = new()
            {
                Title = LocaleManager.Instance[LocaleKeys.FolderDialogExtractTitle]
            };

            string destination       = await folderDialog.ShowAsync(_owner);
            var    cancellationToken = new CancellationTokenSource();

            if (!string.IsNullOrWhiteSpace(destination))
            {
                Thread extractorThread = new(() =>
                {
                    Dispatcher.UIThread.Post(async () =>
                    {
                        UserResult result = await ContentDialogHelper.CreateConfirmationDialog(
                            LocaleManager.Instance.UpdateAndGetDynamicValue(LocaleKeys.DialogNcaExtractionMessage, ncaSectionType, Path.GetFileName(titleFilePath)),
                            "",
                            "",
                            LocaleManager.Instance[LocaleKeys.InputDialogCancel],
                            LocaleManager.Instance[LocaleKeys.DialogNcaExtractionTitle]);

                        if (result == UserResult.Cancel)
                        {
                            cancellationToken.Cancel();
                        }
                    });
                    
                    using FileStream file = new(titleFilePath, FileMode.Open, FileAccess.Read);

                    Nca mainNca  = null;
                    Nca patchNca = null;

                    string extension = Path.GetExtension(titleFilePath).ToLower();
                    if (extension == ".nsp" || extension == ".pfs0" || extension == ".xci")
                    {
                        PartitionFileSystem pfs;

                        if (extension == ".xci")
                        {
                            pfs = new Xci(_virtualFileSystem.KeySet, file.AsStorage()).OpenPartition(XciPartitionType.Secure);
                        }
                        else
                        {
                            pfs = new PartitionFileSystem(file.AsStorage());
                        }

                        foreach (DirectoryEntryEx fileEntry in pfs.EnumerateEntries("/", "*.nca"))
                        {
                            using var ncaFile = new UniqueRef<IFile>();

                            pfs.OpenFile(ref ncaFile.Ref(), fileEntry.FullPath.ToU8Span(), OpenMode.Read).ThrowIfFailure();

                            Nca nca = new(_virtualFileSystem.KeySet, ncaFile.Get.AsStorage());
                            if (nca.Header.ContentType == NcaContentType.Program)
                            {
                                int dataIndex = Nca.GetSectionIndexFromType(NcaSectionType.Data, NcaContentType.Program);
                                if (nca.Header.GetFsHeader(dataIndex).IsPatchSection())
                                {
                                    patchNca = nca;
                                }
                                else
                                {
                                    mainNca = nca;
                                }
                            }
                        }
                    }
                    else if (extension == ".nca")
                    {
                        mainNca = new Nca(_virtualFileSystem.KeySet, file.AsStorage());
                    }

                    if (mainNca == null)
                    {
                        Logger.Error?.Print(LogClass.Application, "Extraction failure. The main NCA was not present in the selected file");

                        Dispatcher.UIThread.InvokeAsync(async () =>
                        {
                            await ContentDialogHelper.CreateErrorDialog(LocaleManager.Instance[LocaleKeys.DialogNcaExtractionMainNcaNotFoundErrorMessage]);
                        });

                        return;
                    }

                    (Nca updatePatchNca, _) = ApplicationLoader.GetGameUpdateData(_virtualFileSystem, mainNca.Header.TitleId.ToString("x16"), programIndex, out _);
                    if (updatePatchNca != null)
                    {
                        patchNca = updatePatchNca;
                    }

                    int index = Nca.GetSectionIndexFromType(ncaSectionType, mainNca.Header.ContentType);

                    try
                    {
                        IFileSystem ncaFileSystem = patchNca != null
                            ? mainNca.OpenFileSystemWithPatch(patchNca, index, IntegrityCheckLevel.ErrorOnInvalid)
                            : mainNca.OpenFileSystem(index, IntegrityCheckLevel.ErrorOnInvalid);

                        FileSystemClient fsClient = _horizonClient.Fs;

                        string source = DateTime.Now.ToFileTime().ToString()[10..];
                        string output = DateTime.Now.ToFileTime().ToString()[10..];

                        using var uniqueSourceFs = new UniqueRef<IFileSystem>(ncaFileSystem);
                        using var uniqueOutputFs = new UniqueRef<IFileSystem>(new LocalFileSystem(destination));

                        fsClient.Register(source.ToU8Span(), ref uniqueSourceFs.Ref());
                        fsClient.Register(output.ToU8Span(), ref uniqueOutputFs.Ref());

                        (Result? resultCode, bool canceled) = CopyDirectory(fsClient, $"{source}:/", $"{output}:/", cancellationToken.Token);

                        if (!canceled)
                        {
                            if (resultCode.Value.IsFailure())
                            {
                                Logger.Error?.Print(LogClass.Application, $"LibHac returned error code: {resultCode.Value.ErrorCode}");

                                Dispatcher.UIThread.InvokeAsync(async () =>
                                {
                                    await ContentDialogHelper.CreateErrorDialog(LocaleManager.Instance[LocaleKeys.DialogNcaExtractionCheckLogErrorMessage]);
                                });
                            }
                            else if (resultCode.Value.IsSuccess())
                            {
                                NotificationHelper.Show(
                                    LocaleManager.Instance[LocaleKeys.DialogNcaExtractionTitle],
                                    $"{titleName}\n\n{LocaleManager.Instance[LocaleKeys.DialogNcaExtractionSuccessMessage]}",
                                    NotificationType.Information);
                            }
                        }

                        fsClient.Unmount(source.ToU8Span());
                        fsClient.Unmount(output.ToU8Span());
                    }
                    catch (ArgumentException ex)
                    {
                        Logger.Error?.Print(LogClass.Application, $"{ex.Message}");

                        Dispatcher.UIThread.InvokeAsync(async () =>
                        {
                            await ContentDialogHelper.CreateErrorDialog(ex.Message);
                        });
                    }
                });

                extractorThread.Name = "GUI.NcaSectionExtractorThread";
                extractorThread.IsBackground = true;
                extractorThread.Start();
            }
        }

        public static (Result? result, bool canceled) CopyDirectory(FileSystemClient fs, string sourcePath, string destPath, CancellationToken token)
        {
            Result rc = fs.OpenDirectory(out DirectoryHandle sourceHandle, sourcePath.ToU8Span(), OpenDirectoryMode.All);
            if (rc.IsFailure())
            {
                return (rc, false);
            }

            using (sourceHandle)
            {
                foreach (DirectoryEntryEx entry in fs.EnumerateEntries(sourcePath, "*", SearchOptions.Default))
                {
                    if (token.IsCancellationRequested)
                    {
                        return (null, true);
                    }

                    string subSrcPath = PathTools.Normalize(PathTools.Combine(sourcePath, entry.Name));
                    string subDstPath = PathTools.Normalize(PathTools.Combine(destPath, entry.Name));

                    if (entry.Type == DirectoryEntryType.Directory)
                    {
                        fs.EnsureDirectoryExists(subDstPath);

                        (Result? result, bool canceled) = CopyDirectory(fs, subSrcPath, subDstPath, token);
                        if (canceled || result.Value.IsFailure())
                        {
                            return (result, canceled);
                        }
                    }

                    if (entry.Type == DirectoryEntryType.File)
                    {
                        fs.CreateOrOverwriteFile(subDstPath, entry.Size);

                        rc = CopyFile(fs, subSrcPath, subDstPath);
                        if (rc.IsFailure())
                        {
                            return (rc, false);
                        }
                    }
                }
            }

            return (Result.Success, false);
        }

        public static Result CopyFile(FileSystemClient fs, string sourcePath, string destPath)
        {
            Result rc = fs.OpenFile(out FileHandle sourceHandle, sourcePath.ToU8Span(), OpenMode.Read);
            if (rc.IsFailure())
            {
                return rc;
            }

            using (sourceHandle)
            {
                rc = fs.OpenFile(out FileHandle destHandle, destPath.ToU8Span(), OpenMode.Write | OpenMode.AllowAppend);
                if (rc.IsFailure())
                {
                    return rc;
                }

                using (destHandle)
                {
                    const int MaxBufferSize = 1024 * 1024;

                    rc = fs.GetFileSize(out long fileSize, sourceHandle);
                    if (rc.IsFailure())
                    {
                        return rc;
                    }

                    int bufferSize = (int)Math.Min(MaxBufferSize, fileSize);

                    byte[] buffer = ArrayPool<byte>.Shared.Rent(bufferSize);
                    try
                    {
                        for (long offset = 0; offset < fileSize; offset += bufferSize)
                        {
                            int toRead = (int)Math.Min(fileSize - offset, bufferSize);
                            Span<byte> buf = buffer.AsSpan(0, toRead);

                            rc = fs.ReadFile(out long _, sourceHandle, offset, buf);
                            if (rc.IsFailure())
                            {
                                return rc;
                            }

                            rc = fs.WriteFile(destHandle, offset, buf, WriteOption.None);
                            if (rc.IsFailure())
                            {
                                return rc;
                            }
                        }
                    }
                    finally
                    {
                        ArrayPool<byte>.Shared.Return(buffer);
                    }

                    rc = fs.FlushFile(destHandle);
                    if (rc.IsFailure())
                    {
                        return rc;
                    }
                }
            }

            return Result.Success;
        }
    }
}<|MERGE_RESOLUTION|>--- conflicted
+++ resolved
@@ -142,7 +142,6 @@
             }
         }
 
-<<<<<<< HEAD
         public static string GetBuildId(string titleFilePath)
         {
             using FileStream file = new(titleFilePath, FileMode.Open, FileAccess.Read);
@@ -257,11 +256,8 @@
 
             return BitConverter.ToString(reader.Header.ModuleId.ItemsRo.ToArray()).Replace("-", "").ToUpper()[..buildIdSize];
         }
-        public static async Task ExtractSection(NcaSectionType ncaSectionType, string titleFilePath,
-            int programIndex = 0)
-=======
+
         public static async Task ExtractSection(NcaSectionType ncaSectionType, string titleFilePath, string titleName, int programIndex = 0)
->>>>>>> e7cf4e6e
         {
             OpenFolderDialog folderDialog = new()
             {
