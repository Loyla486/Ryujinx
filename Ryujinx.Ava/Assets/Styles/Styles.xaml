﻿<Styles
    xmlns="https://github.com/avaloniaui"
    xmlns:x="http://schemas.microsoft.com/winfx/2006/xaml"
    xmlns:sys="clr-namespace:System;assembly=netstandard"
    xmlns:ui="clr-namespace:FluentAvalonia.UI.Controls;assembly=FluentAvalonia">
    <Design.PreviewWith>
        <Border Height="2000" Padding="20">
            <StackPanel Spacing="5">
                <TextBlock Text="Code Font Family" />
                <Grid RowDefinitions="*,Auto">
                    <Menu Grid.Row="1" Width="100">
                        <MenuItem Header="File">
                            <MenuItem Header="Test 1" />
                            <MenuItem Header="Test 2" />
                            <MenuItem Header="Test 3">
                                <MenuItem.Icon>
                                    <CheckBox Margin="0" IsChecked="{Binding Checkbox, Mode=TwoWay}" />
                                </MenuItem.Icon>
                            </MenuItem>
                        </MenuItem>
                    </Menu>
                    <StackPanel Orientation="Horizontal">
                        <ToggleButton
                            Name="btnAdd"
                            Height="28"
                            HorizontalAlignment="Right"
                            Content="Addy" />
                        <Button
                            Name="btnRem"
                            HorizontalAlignment="Right"
                            Content="Add" />
                        <TextBox
                            Width="100"
                            VerticalAlignment="Center"
                            Text="Rrrrr"
                            UseFloatingWatermark="True"
                            Watermark="Hello" />
                        <CheckBox>Test Check</CheckBox>
                    </StackPanel>
                </Grid>
                <ui:NumberBox Value="1" />
            </StackPanel>
        </Border>
    </Design.PreviewWith>
    <Style Selector="Border.small">
        <Setter Property="Width" Value="100" />
    </Style>
    <Style Selector="Border.normal">
        <Setter Property="Width" Value="130" />
    </Style>
    <Style Selector="Border.large">
        <Setter Property="Width" Value="160" />
    </Style>
    <Style Selector="Border.huge">
        <Setter Property="Width" Value="200" />
    </Style>
    <Style Selector="Image.small">
        <Setter Property="Width" Value="50" />
    </Style>
    <Style Selector="Image.normal">
        <Setter Property="Width" Value="80" />
    </Style>
    <Style Selector="Image.large">
        <Setter Property="Width" Value="100" />
    </Style>
    <Style Selector="Image.huge">
        <Setter Property="Width" Value="120" />
    </Style>
    <Style Selector="#TitleBarHost &gt; Image">
        <Setter Property="Margin" Value="10" />
    </Style>
    <Style Selector="#TitleBarHost &gt; Label">
        <Setter Property="Margin" Value="5" />
        <Setter Property="FontSize" Value="14" />
    </Style>
    <Style Selector="Button.SystemCaption">
        <Setter Property="MinWidth" Value="10" />
    </Style>
    <Style Selector="DataGridColumnHeader">
        <Setter Property="Foreground" Value="{DynamicResource ThemeForegroundBrush}" />
        <Setter Property="HorizontalContentAlignment" Value="Center" />
        <Setter Property="BorderThickness" Value="1" />
        <Setter Property="VerticalContentAlignment" Value="Center" />
        <Setter Property="Background" Value="{DynamicResource ThemeControlBorderColor}" />
        <Setter Property="SeparatorBrush" Value="{DynamicResource ThemeControlBorderColor}" />
        <Setter Property="Padding" Value="5" />
        <Setter Property="Background" Value="{DynamicResource ThemeContentBackgroundColor}" />
        <Setter Property="Template">
            <ControlTemplate>
                <Grid Background="{TemplateBinding Background}" ColumnDefinitions="*,Auto">
                    <Grid
                        Margin="{TemplateBinding Padding}"
                        HorizontalAlignment="{TemplateBinding HorizontalContentAlignment}"
                        VerticalAlignment="{TemplateBinding VerticalContentAlignment}"
                        ColumnDefinitions="*,Auto">
                        <ContentPresenter Content="{TemplateBinding Content}" />
                        <Path
                            Name="SortIcon"
                            Grid.Column="1"
                            Width="8"
                            Margin="4,0,0,0"
                            HorizontalAlignment="Left"
                            VerticalAlignment="Center"
                            Data="F1 M -5.215,6.099L 5.215,6.099L 0,0L -5.215,6.099 Z "
                            Fill="{TemplateBinding Foreground}"
                            Stretch="Uniform" />
                    </Grid>
                    <Rectangle
                        Name="VerticalSeparator"
                        Grid.Column="1"
                        Width="1"
                        VerticalAlignment="Stretch"
                        Fill="{TemplateBinding SeparatorBrush}"
                        IsVisible="{TemplateBinding AreSeparatorsVisible}" />
                </Grid>
            </ControlTemplate>
        </Setter>
    </Style>
    <Style Selector="DataGrid">
        <Setter Property="RowBackground" Value="{DynamicResource ThemeAccentBrush4}" />
        <Setter Property="AlternatingRowBackground" Value="#00FFFFFF" />
        <Setter Property="Background" Value="{DynamicResource ThemeBackgroundBrush}" />
        <Setter Property="BorderBrush" Value="{DynamicResource ThemeBorderLowColor}" />
        <Setter Property="BorderThickness" Value="{DynamicResource ThemeBorderThickness}" />
    </Style>
    <Style Selector="DataGridRow:selected:focus /template/ Rectangle#BackgroundRectangle">
        <Setter Property="Fill" Value="{DynamicResource SystemAccentColor}" />
        <Setter Property="Opacity" Value="{DynamicResource DataGridRowSelectedBackgroundOpacity}" />
    </Style>
    <Style Selector="DataGridRow:pointerover /template/ Rectangle#BackgroundRectangle">
        <Setter Property="Fill" Value="{DynamicResource SystemListLowColor}" />
    </Style>
    <Style Selector="DataGridRow:selected /template/ Rectangle#BackgroundRectangle">
        <Setter Property="Fill" Value="{DynamicResource SystemAccentColor}" />
        <Setter Property="Opacity" Value="{DynamicResource DataGridRowSelectedUnfocusedBackgroundOpacity}" />
    </Style>
    <Style Selector="DataGridRow:selected:pointerover /template/ Rectangle#BackgroundRectangle">
        <Setter Property="Fill" Value="{DynamicResource SystemAccentColor}" />
        <Setter Property="Opacity" Value="{DynamicResource DataGridRowSelectedHoveredUnfocusedBackgroundOpacity}" />
    </Style>
    <Style Selector="DataGridRow:selected:pointerover:focus /template/ Rectangle#BackgroundRectangle">
        <Setter Property="Fill" Value="{DynamicResource SystemAccentColor}" />
        <Setter Property="Opacity" Value="{DynamicResource DataGridRowSelectedHoveredBackgroundOpacity}" />
    </Style>
    <Style Selector="DataGridCell">
        <Setter Property="HorizontalAlignment" Value="Center" />
        <Setter Property="HorizontalContentAlignment" Value="Center" />
    </Style>
    <Style Selector="DataGridCell.Left">
        <Setter Property="HorizontalAlignment" Value="Left" />
    </Style>
    <Style Selector="CheckBox">
        <Setter Property="BorderThickness" Value="1" />
    </Style>

    <Style Selector="MenuItem">
        <Setter Property="Height" Value="{DynamicResource MenuItemHeight}" />
        <Setter Property="Padding" Value="{DynamicResource MenuItemPadding}" />
    </Style>
    <Style Selector="MenuItem:selected /template/ Border#root">
        <Setter Property="Background" Value="{DynamicResource ThemeControlBorderColor}" />
        <Setter Property="BorderBrush" Value="{DynamicResource ThemeControlBorderColor}" />
    </Style>
    <Style Selector="TabItem > ScrollViewer">
        <Setter Property="Background" Value="{DynamicResource ThemeBackgroundColor}" />
        <Setter Property="Margin" Value="0,-5,0,0" />
    </Style>
    <Style Selector="TabItem > ScrollViewer > Border">
        <Setter Property="BorderThickness" Value="0,1,0,0" />
        <Setter Property="Background" Value="{DynamicResource ThemeBackgroundColor}" />
        <Setter Property="BorderBrush" Value="{DynamicResource HighlightBrush}" />
    </Style>
    <Style Selector="Button">
        <Setter Property="MinWidth" Value="80" />
    </Style>
    <Style Selector="ToggleButton">
        <Setter Property="Padding" Value="0,-5,0,0" />
    </Style>
    <Style Selector="TabItem">
        <Setter Property="FontSize" Value="14" />
        <Setter Property="BorderThickness" Value="0,0,1,0" />
        <Setter Property="BorderBrush" Value="{DynamicResource ThemeButtonForegroundColor}" />
        <Setter Property="Background" Value="{DynamicResource HighlightColor}" />
    </Style>
    <Style Selector="TabItem:pointerover">
        <Setter Property="Foreground" Value="{DynamicResource ThemeButtonForegroundColor}" />
    </Style>
    <Style Selector="TabItem:selected">
        <Setter Property="Background" Value="{DynamicResource HighlightColor}" />
        <Setter Property="Foreground" Value="{DynamicResource ThemeBackgroundColor}" />
    </Style>
    <Style Selector="TextBlock">
        <Setter Property="Margin" Value="{DynamicResource TextMargin}" />
        <Setter Property="FontSize" Value="{DynamicResource FontSize}" />
        <Setter Property="VerticalAlignment" Value="Center" />
    </Style>
    <Style Selector="Separator">
        <Setter Property="Background" Value="{DynamicResource ThemeControlBorderColor}" />
        <Setter Property="Foreground" Value="{DynamicResource ThemeControlBorderColor}" />
        <Setter Property="MinHeight" Value="1" />
    </Style>
    <Style Selector=":is(Button).DateTimeFlyoutButtonStyle">
        <Setter Property="Background" Value="{DynamicResource HighlightColor}" />
        <Setter Property="Foreground" Value="{DynamicResource ThemeBackgroundColor}" />
    </Style>
    <Style Selector="DatePickerPresenter">
        <Setter Property="BorderThickness" Value="1" />
        <Setter Property="BorderBrush" Value="{DynamicResource ThemeButtonForegroundColor}" />
    </Style>
    <Style Selector="DataGridCell">
        <Setter Property="FontSize" Value="14" />
    </Style>
    <Style Selector="CheckBox TextBlock">
        <Setter Property="Margin" Value="0,5,0,0" />
    </Style>
    <Style Selector="ContextMenu">
        <Setter Property="BorderBrush" Value="{DynamicResource MenuFlyoutPresenterBorderBrush}" />
        <Setter Property="BorderThickness" Value="{DynamicResource MenuFlyoutPresenterBorderThemeThickness}" />
    </Style>
    <Style Selector="TextBox.NumberBoxTextBoxStyle">
        <Setter Property="Foreground" Value="{DynamicResource ThemeForegroundColor}" />
    </Style>
    <Styles.Resources>
        <SolidColorBrush x:Key="ThemeAccentColorBrush" Color="{DynamicResource SystemAccentColor}" />
        <StaticResource x:Key="ListViewItemBackgroundSelected" ResourceKey="ThemeAccentColorBrush" />
        <StaticResource x:Key="ListViewItemBackgroundPressed" ResourceKey="SystemAccentColorDark1" />
        <StaticResource x:Key="ListViewItemBackgroundPointerOver" ResourceKey="SystemAccentColorDark2" />
        <StaticResource x:Key="ListViewItemBackgroundSelectedPressed" ResourceKey="ThemeAccentColorBrush" />
        <StaticResource x:Key="ListViewItemBackgroundSelectedPointerOver" ResourceKey="SystemAccentColorDark2" />
        <SolidColorBrush
            x:Key="DataGridGridLinesBrush"
            Opacity="0.4"
            Color="{DynamicResource SystemBaseMediumLowColor}" />
        <SolidColorBrush x:Key="DataGridSelectionBackgroundBrush" Color="{DynamicResource DataGridSelectionColor}" />
<<<<<<< HEAD
        <SolidColorBrush x:Key="MenuFlyoutPresenterBorderBrush"
                         Color="{DynamicResource MenuFlyoutPresenterBorderColor}" />
        <SolidColorBrush x:Key="FlyoutBorderThemeBrush"
                         Color="{DynamicResource MenuFlyoutPresenterBorderColor}" />
=======
        <SolidColorBrush x:Key="MenuFlyoutPresenterBorderBrush" Color="{DynamicResource MenuFlyoutPresenterBorderColor}" />
        <SolidColorBrush x:Key="ThemeAccentColorBrush" Color="{DynamicResource SystemAccentColor}" />
>>>>>>> b46b63e0
        <SolidColorBrush x:Key="ListBoxBackground" Color="{DynamicResource ThemeContentBackgroundColor}" />
        <SolidColorBrush x:Key="ThemeForegroundBrush" Color="{DynamicResource ThemeForegroundColor}" />
        <SolidColorBrush x:Key="ThemeAccentBrush4" Color="{DynamicResource ThemeAccentColor4}" />
        <SolidColorBrush x:Key="SplitButtonBackgroundChecked" Color="#00E81123" />
        <SolidColorBrush x:Key="SplitButtonBackgroundCheckedPointerOver" Color="#00E81123" />
        <SolidColorBrush x:Key="SplitButtonBackgroundCheckedPressed" Color="#00E81123" />
        <SolidColorBrush x:Key="SplitButtonBackgroundCheckedDisabled" Color="#00E81123" />
        <Thickness x:Key="PageMargin">40 0 40 0</Thickness>
        <Thickness x:Key="Margin">0 5 0 5</Thickness>
        <Thickness x:Key="MenuItemPadding">5 0 5 0</Thickness>
        <Color x:Key="MenuFlyoutPresenterBorderColor">#00000000</Color>
        <Color x:Key="SystemAccentColor">#FF00C3E3</Color>
        <Color x:Key="SystemAccentColorDark1">#FF00C3E3</Color>
        <Color x:Key="SystemAccentColorDark2">#FF00C3E3</Color>
        <Color x:Key="SystemAccentColorDark3">#FF00C3E3</Color>
        <Color x:Key="SystemAccentColorLight1">#FF00C3E3</Color>
        <Color x:Key="SystemAccentColorLight2">#FF00C3E3</Color>
        <Color x:Key="SystemAccentColorLight3">#FF00C3E3</Color>
        <Color x:Key="DataGridSelectionColor">#FF00FABB</Color>
        <Color x:Key="ThemeContentBackgroundColor">#FF2D2D2D</Color>
        <Color x:Key="ThemeControlBorderColor">#FF505050</Color>
        <sys:Double x:Key="ScrollBarThickness">15</sys:Double>
        <sys:Double x:Key="FontSizeSmall">8</sys:Double>
        <sys:Double x:Key="FontSizeNormal">10</sys:Double>
        <sys:Double x:Key="FontSize">12</sys:Double>
        <sys:Double x:Key="FontSizeLarge">15</sys:Double>
        <sys:Double x:Key="ControlContentThemeFontSize">13</sys:Double>
        <x:Double x:Key="MenuItemHeight">26</x:Double>
        <x:Double x:Key="TabItemMinHeight">28</x:Double>
    </Styles.Resources>
</Styles><|MERGE_RESOLUTION|>--- conflicted
+++ resolved
@@ -232,15 +232,9 @@
             Opacity="0.4"
             Color="{DynamicResource SystemBaseMediumLowColor}" />
         <SolidColorBrush x:Key="DataGridSelectionBackgroundBrush" Color="{DynamicResource DataGridSelectionColor}" />
-<<<<<<< HEAD
-        <SolidColorBrush x:Key="MenuFlyoutPresenterBorderBrush"
-                         Color="{DynamicResource MenuFlyoutPresenterBorderColor}" />
-        <SolidColorBrush x:Key="FlyoutBorderThemeBrush"
-                         Color="{DynamicResource MenuFlyoutPresenterBorderColor}" />
-=======
         <SolidColorBrush x:Key="MenuFlyoutPresenterBorderBrush" Color="{DynamicResource MenuFlyoutPresenterBorderColor}" />
+        <SolidColorBrush x:Key="FlyoutBorderThemeBrush" Color="{DynamicResource MenuFlyoutPresenterBorderColor}" />
         <SolidColorBrush x:Key="ThemeAccentColorBrush" Color="{DynamicResource SystemAccentColor}" />
->>>>>>> b46b63e0
         <SolidColorBrush x:Key="ListBoxBackground" Color="{DynamicResource ThemeContentBackgroundColor}" />
         <SolidColorBrush x:Key="ThemeForegroundBrush" Color="{DynamicResource ThemeForegroundColor}" />
         <SolidColorBrush x:Key="ThemeAccentBrush4" Color="{DynamicResource ThemeAccentColor4}" />
