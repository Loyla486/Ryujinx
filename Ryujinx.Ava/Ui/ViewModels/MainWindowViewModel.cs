using ARMeilleure.Translation.PTC;
using Avalonia;
using Avalonia.Controls;
using Avalonia.Input;
using Avalonia.Media;
using Avalonia.Threading;
using DynamicData;
using DynamicData.Binding;
using LibHac.Fs;
using LibHac.FsSystem;
using LibHac.Ncm;
using Ryujinx.Ava.Common;
using Ryujinx.Ava.Common.Locale;
using Ryujinx.Ava.Input;
using Ryujinx.Ava.Ui.Controls;
using Ryujinx.Ava.Ui.Windows;
using Ryujinx.Common;
using Ryujinx.Common.Configuration;
using Ryujinx.Common.Logging;
using Ryujinx.HLE;
using Ryujinx.HLE.FileSystem;
using Ryujinx.Modules;
using Ryujinx.Ui.App.Common;
using Ryujinx.Ui.Common;
using Ryujinx.Ui.Common.Configuration;
using Ryujinx.Ui.Common.Helper;
using System;
using System.Collections.Generic;
using System.Collections.ObjectModel;
using System.Globalization;
using System.IO;
using System.Threading;
using System.Threading.Tasks;
using Path = System.IO.Path;
using ShaderCacheLoadingState = Ryujinx.Graphics.Gpu.Shader.ShaderCacheState;

namespace Ryujinx.Ava.Ui.ViewModels
{
    internal class MainWindowViewModel : BaseModel
    {
        private readonly MainWindow _owner;
        private ObservableCollection<ApplicationData> _applications;
        private string _aspectStatusText;

        private string _loadHeading;
        private string _cacheLoadStatus;
        private string _searchText;
        private string _dockedStatusText;
        private string _fifoStatusText;
        private string _gameStatusText;
        private string _gpuStatusText;
        private bool _isAmiiboRequested;
        private bool _isGameRunning;
        private bool _isLoading;
        private int _progressMaximum;
        private int _progressValue;
        private bool _showLoadProgress;
        private bool _showMenuAndStatusBar = true;
        private bool _showStatusSeparator;
        private Brush _progressBarForegroundColor;
        private Brush _progressBarBackgroundColor;
        private Brush _vsyncColor;
        private byte[] _selectedIcon;
        private bool _isAppletMenuActive;
        private int _statusBarProgressMaximum;
        private int _statusBarProgressValue;
        private bool _isPaused;
        private bool _showContent = true;
        private bool _isLoadingIndeterminate = true;
        private bool _showAll;
        private string _lastScannedAmiiboId;
        private ReadOnlyObservableCollection<ApplicationData> _appsObservableList;

        public string TitleName { get; internal set; }

        public MainWindowViewModel(MainWindow owner) : this()
        {
            _owner = owner;
        }

        public MainWindowViewModel()
        {
            Applications = new ObservableCollection<ApplicationData>();

            Applications.ToObservableChangeSet()
                .Filter(Filter)
                .Sort(GetComparer())
                .Bind(out _appsObservableList).AsObservableList();

            if (Program.PreviewerDetached)
            {
                LoadConfigurableHotKeys();

                Volume = ConfigurationState.Instance.System.AudioVolume;
            }
        }

        public void Initialize()
        {
            _owner.ApplicationLibrary.ApplicationCountUpdated += ApplicationLibrary_ApplicationCountUpdated;
            _owner.ApplicationLibrary.ApplicationAdded += ApplicationLibrary_ApplicationAdded;

            Ptc.PtcStateChanged -= ProgressHandler;
            Ptc.PtcStateChanged += ProgressHandler;
        }

        public string SearchText
        {
            get => _searchText;
            set
            {
                _searchText = value;

                RefreshView();
            }
        }

        public ReadOnlyObservableCollection<ApplicationData> AppsObservableList
        {
            get => _appsObservableList;
            set
            {
                _appsObservableList = value;

                OnPropertyChanged();
            }
        }

        public bool IsPaused
        {
            get => _isPaused;
            set
            {
                _isPaused = value;

                OnPropertyChanged();
            }
        }

        public bool EnableNonGameRunningControls => !IsGameRunning;

        public bool ShowFirmwareStatus => !ShowLoadProgress;

        public bool IsGameRunning
        {
            get => _isGameRunning;
            set
            {
                _isGameRunning = value;

                if (!value)
                {
                    ShowMenuAndStatusBar = false;
                }

                OnPropertyChanged();
                OnPropertyChanged(nameof(EnableNonGameRunningControls));
                OnPropertyChanged(nameof(ShowFirmwareStatus));
            }
        }

        public bool IsAmiiboRequested
        {
            get => _isAmiiboRequested && _isGameRunning;
            set
            {
                _isAmiiboRequested = value;

                OnPropertyChanged();
            }
        }

        public bool ShowLoadProgress
        {
            get => _showLoadProgress;
            set
            {
                _showLoadProgress = value;

                OnPropertyChanged();
                OnPropertyChanged(nameof(ShowFirmwareStatus));
            }
        }

        public string GameStatusText
        {
            get => _gameStatusText;
            set
            {
                _gameStatusText = value;

                OnPropertyChanged();
            }
        }

        private string _showUikey = "F4";
        private string _pauseKey = "F5";
        private string _screenshotkey = "F8";
        private float _volume;

        public ApplicationData SelectedApplication
        {
            get
            {
                switch (Glyph)
                {
                    case Glyph.List:
                        return _owner.GameList.SelectedApplication;
                    case Glyph.Grid:
                        return _owner.GameGrid.SelectedApplication;
                    default:
                        return null;
                }
            }
        }

        public string LoadHeading
        {
            get => _loadHeading;
            set
            {
                _loadHeading = value;

                OnPropertyChanged();
            }
        }

        public string CacheLoadStatus
        {
            get => _cacheLoadStatus;
            set
            {
                _cacheLoadStatus = value;

                OnPropertyChanged();
            }
        }

        public Brush ProgressBarBackgroundColor
        {
            get => _progressBarBackgroundColor;
            set
            {
                _progressBarBackgroundColor = value;

                OnPropertyChanged();
            }
        }

        public Brush ProgressBarForegroundColor
        {
            get => _progressBarForegroundColor;
            set
            {
                _progressBarForegroundColor = value;

                OnPropertyChanged();
            }
        }

        public Brush VsyncColor
        {
            get => _vsyncColor;
            set
            {
                _vsyncColor = value;

                OnPropertyChanged();
            }
        }

        public byte[] SelectedIcon
        {
            get => _selectedIcon;
            set
            {
                _selectedIcon = value;

                OnPropertyChanged();
            }
        }

        public int ProgressMaximum
        {
            get => _progressMaximum;
            set
            {
                _progressMaximum = value;

                OnPropertyChanged();
            }
        }

        public int ProgressValue
        {
            get => _progressValue;
            set
            {
                _progressValue = value;

                OnPropertyChanged();
            }
        }

        public int StatusBarProgressMaximum
        {
            get => _statusBarProgressMaximum;
            set
            {
                _statusBarProgressMaximum = value;

                OnPropertyChanged();
            }
        }

        public int StatusBarProgressValue
        {
            get => _statusBarProgressValue;
            set
            {
                _statusBarProgressValue = value;

                OnPropertyChanged();
            }
        }

        public string FifoStatusText
        {
            get => _fifoStatusText;
            set
            {
                _fifoStatusText = value;

                OnPropertyChanged();
            }
        }

        public string GpuStatusText
        {
            get => _gpuStatusText;
            set
            {
                _gpuStatusText = value;

                OnPropertyChanged();
            }
        }

        public string DockedStatusText
        {
            get => _dockedStatusText;
            set
            {
                _dockedStatusText = value;

                OnPropertyChanged();
            }
        }

        public string AspectRatioStatusText
        {
            get => _aspectStatusText;
            set
            {
                _aspectStatusText = value;

                OnPropertyChanged();
            }
        }

        public string VolumeStatusText
        {
            get
            {
                string icon = Volume == 0 ? "🔇" : "🔊";

                return $"{icon} {(int)(Volume * 100)}%";
            }
        }

        public bool VolumeMuted => _volume == 0;

        public float Volume
        {
            get => _volume;
            set
            {
                _volume = value;

                if (_isGameRunning)
                {
                    _owner.AppHost.Device.SetVolume(_volume);
                }
                OnPropertyChanged(nameof(VolumeStatusText));
                OnPropertyChanged(nameof(VolumeMuted));
                OnPropertyChanged();
            }
        }

        public bool ShowStatusSeparator
        {
            get => _showStatusSeparator;
            set
            {
                _showStatusSeparator = value;

                OnPropertyChanged();
            }
        }

        public Thickness GridItemPadding => ShowNames ? new Thickness() : new Thickness(5);

        public bool ShowMenuAndStatusBar
        {
            get => _showMenuAndStatusBar;
            set
            {
                _showMenuAndStatusBar = value;

                OnPropertyChanged();
            }
        }

        public bool IsLoadingIndeterminate
        {
            get => _isLoadingIndeterminate;
            set
            {
                _isLoadingIndeterminate = value;

                OnPropertyChanged();
            }
        }

        public bool ShowContent
        {
            get => _showContent;
            set
            {
                _showContent = value;

                OnPropertyChanged();
            }
        }

        public bool IsAppletMenuActive
        {
            get => _isAppletMenuActive && EnableNonGameRunningControls;
            set
            {
                _isAppletMenuActive = value;

                OnPropertyChanged();
            }
        }

        public bool IsGrid => Glyph == Glyph.Grid;
        public bool IsList => Glyph == Glyph.List;

        internal void Sort(bool isAscending)
        {
            IsAscending = isAscending;
            RefreshView();
        }

        internal void Sort(ApplicationSort sort)
        {
            SortMode = sort;
            RefreshView();
        }

        private IComparer<ApplicationData> GetComparer()
        {
            switch (SortMode)
            {
                case ApplicationSort.LastPlayed:
                    return new Models.Generic.LastPlayedSortComparer(IsAscending);
                case ApplicationSort.FileSize:
                    return new Models.Generic.FileSizeSortComparer(IsAscending);
                case ApplicationSort.TotalTimePlayed:
                    return new Models.Generic.TimePlayedSortComparer(IsAscending);
                case ApplicationSort.Title:
                    return IsAscending ? SortExpressionComparer<ApplicationData>.Ascending(app => app.TitleName) : SortExpressionComparer<ApplicationData>.Descending(app => app.TitleName);
                case ApplicationSort.Favorite:
                    return !IsAscending ? SortExpressionComparer<ApplicationData>.Ascending(app => app.Favorite) : SortExpressionComparer<ApplicationData>.Descending(app => app.Favorite);
                case ApplicationSort.Developer:
                    return IsAscending ? SortExpressionComparer<ApplicationData>.Ascending(app => app.Developer) : SortExpressionComparer<ApplicationData>.Descending(app => app.Developer);
                case ApplicationSort.FileType:
                    return IsAscending ? SortExpressionComparer<ApplicationData>.Ascending(app => app.FileExtension) : SortExpressionComparer<ApplicationData>.Descending(app => app.FileExtension);
                case ApplicationSort.Path:
                    return IsAscending ? SortExpressionComparer<ApplicationData>.Ascending(app => app.Path) : SortExpressionComparer<ApplicationData>.Descending(app => app.Path);
                default:
                    return null;
            }
        }

        private void RefreshView()
        {
            RefreshGrid();
        }

        private void RefreshGrid()
        {
            Applications.ToObservableChangeSet()
                .Filter(Filter)
                .Sort(GetComparer())
                .Bind(out _appsObservableList).AsObservableList();

            OnPropertyChanged(nameof(AppsObservableList));
        }

        public bool StartGamesInFullscreen
        {
            get => ConfigurationState.Instance.Ui.StartFullscreen;
            set
            {
                ConfigurationState.Instance.Ui.StartFullscreen.Value = value;

                ConfigurationState.Instance.ToFileFormat().SaveConfig(Program.ConfigurationPath);

                OnPropertyChanged();
            }
        }

        public bool ShowConsole
        {
            get => ConfigurationState.Instance.Ui.ShowConsole;
            set
            {
                ConfigurationState.Instance.Ui.ShowConsole.Value = value;

                ConfigurationState.Instance.ToFileFormat().SaveConfig(Program.ConfigurationPath);

                OnPropertyChanged();
            }
        }

        public bool ShowConsoleVisible
        {
            get => ConsoleHelper.SetConsoleWindowStateSupported;
        }

        public ObservableCollection<ApplicationData> Applications
        {
            get => _applications;
            set
            {
                _applications = value;

                OnPropertyChanged();
            }
        }

        public Glyph Glyph
        {
            get => (Glyph)ConfigurationState.Instance.Ui.GameListViewMode.Value;
            set
            {
                ConfigurationState.Instance.Ui.GameListViewMode.Value = (int)value;

                OnPropertyChanged();
                OnPropertyChanged(nameof(IsGrid));
                OnPropertyChanged(nameof(IsList));

                ConfigurationState.Instance.ToFileFormat().SaveConfig(Program.ConfigurationPath);
            }
        }

        public bool ShowNames
        {
            get => ConfigurationState.Instance.Ui.ShowNames && ConfigurationState.Instance.Ui.GridSize > 1; set
            {
                ConfigurationState.Instance.Ui.ShowNames.Value = value;

                OnPropertyChanged();
                OnPropertyChanged(nameof(GridItemPadding));
                OnPropertyChanged(nameof(GridSizeScale));

                ConfigurationState.Instance.ToFileFormat().SaveConfig(Program.ConfigurationPath);
            }
        }

        internal ApplicationSort SortMode
        {
            get => (ApplicationSort)ConfigurationState.Instance.Ui.ApplicationSort.Value;
            private set
            {
                ConfigurationState.Instance.Ui.ApplicationSort.Value = (int)value;

                OnPropertyChanged();
                OnPropertyChanged(nameof(SortName));

                ConfigurationState.Instance.ToFileFormat().SaveConfig(Program.ConfigurationPath);
            }
        }

        public bool IsSortedByFavorite => SortMode == ApplicationSort.Favorite;
        public bool IsSortedByTitle => SortMode == ApplicationSort.Title;
        public bool IsSortedByDeveloper => SortMode == ApplicationSort.Developer;
        public bool IsSortedByLastPlayed => SortMode == ApplicationSort.LastPlayed;
        public bool IsSortedByTimePlayed => SortMode == ApplicationSort.TotalTimePlayed;
        public bool IsSortedByType => SortMode == ApplicationSort.FileType;
        public bool IsSortedBySize => SortMode == ApplicationSort.FileSize;
        public bool IsSortedByPath => SortMode == ApplicationSort.Path;

        public string SortName
        {
            get
            {
                switch (SortMode)
                {
                    case ApplicationSort.Title:
                        return LocaleManager.Instance["GameListHeaderApplication"];
                    case ApplicationSort.Developer:
                        return LocaleManager.Instance["GameListHeaderDeveloper"];
                    case ApplicationSort.LastPlayed:
                        return LocaleManager.Instance["GameListHeaderLastPlayed"];
                    case ApplicationSort.TotalTimePlayed:
                        return LocaleManager.Instance["GameListHeaderTimePlayed"];
                    case ApplicationSort.FileType:
                        return LocaleManager.Instance["GameListHeaderFileExtension"];
                    case ApplicationSort.FileSize:
                        return LocaleManager.Instance["GameListHeaderFileSize"];
                    case ApplicationSort.Path:
                        return LocaleManager.Instance["GameListHeaderPath"];
                    case ApplicationSort.Favorite:
                        return LocaleManager.Instance["CommonFavorite"];
                }

                return string.Empty;
            }
        }

        public bool IsAscending
        {
            get => ConfigurationState.Instance.Ui.IsAscendingOrder;
            private set
            {
                ConfigurationState.Instance.Ui.IsAscendingOrder.Value = value;

                OnPropertyChanged();
                OnPropertyChanged(nameof(SortMode));
                OnPropertyChanged(nameof(SortName));

                ConfigurationState.Instance.ToFileFormat().SaveConfig(Program.ConfigurationPath);
            }
        }

        public KeyGesture ShowUiKey
        {
            get => KeyGesture.Parse(_showUikey); set
            {
                _showUikey = value.ToString();
                OnPropertyChanged();
            }
        }

        public KeyGesture ScreenshotKey
        {
            get => KeyGesture.Parse(_screenshotkey); set
            {
                _screenshotkey = value.ToString();
                OnPropertyChanged();
            }
        }

        public KeyGesture PauseKey
        {
            get => KeyGesture.Parse(_pauseKey); set
            {
                _pauseKey = value.ToString();
                OnPropertyChanged();
            }
        }

        public bool IsGridSmall => ConfigurationState.Instance.Ui.GridSize == 1;
        public bool IsGridMedium => ConfigurationState.Instance.Ui.GridSize == 2;
        public bool IsGridLarge => ConfigurationState.Instance.Ui.GridSize == 3;
        public bool IsGridHuge => ConfigurationState.Instance.Ui.GridSize == 4;

        public int GridSizeScale
        {
            get => ConfigurationState.Instance.Ui.GridSize;
            set
            {
                ConfigurationState.Instance.Ui.GridSize.Value = value;

                if (value < 2)
                {
                    ShowNames = false;
                }

                OnPropertyChanged();
                OnPropertyChanged(nameof(IsGridSmall));
                OnPropertyChanged(nameof(IsGridMedium));
                OnPropertyChanged(nameof(IsGridLarge));
                OnPropertyChanged(nameof(IsGridHuge));
                OnPropertyChanged(nameof(ShowNames));
                OnPropertyChanged(nameof(GridItemPadding));

                ConfigurationState.Instance.ToFileFormat().SaveConfig(Program.ConfigurationPath);
            }
        }

        public async void OpenAmiiboWindow()
        {
            if (!_isAmiiboRequested)
            {
                return;
            }

            if (_owner.AppHost.Device.System.SearchingForAmiibo(out int deviceId))
            {
                string titleId = _owner.AppHost.Device.Application.TitleIdText.ToUpper();
                AmiiboWindow window = new(_showAll, _lastScannedAmiiboId, titleId);

                await window.ShowDialog(_owner);

                if (window.IsScanned)
                {
                    _showAll = window.ViewModel.ShowAllAmiibo;
                    _lastScannedAmiiboId = window.ScannedAmiibo.GetId();

                    _owner.AppHost.Device.System.ScanAmiibo(deviceId, _lastScannedAmiiboId, window.ViewModel.UseRandomUuid);
                }
            }
        }

        public void HandleShaderProgress(Switch emulationContext)
        {
            emulationContext.Gpu.ShaderCacheStateChanged -= ProgressHandler;
            emulationContext.Gpu.ShaderCacheStateChanged += ProgressHandler;
        }

        private bool Filter(object arg)
        {
            if (arg is ApplicationData app)
            {
                return string.IsNullOrWhiteSpace(_searchText) || app.TitleName.ToLower().Contains(_searchText.ToLower());
            }

            return false;
        }

        private void ApplicationLibrary_ApplicationAdded(object sender, ApplicationAddedEventArgs e)
        {
            AddApplication(e.AppData);
        }

        private void ApplicationLibrary_ApplicationCountUpdated(object sender, ApplicationCountUpdatedEventArgs e)
        {
            StatusBarProgressValue = e.NumAppsLoaded;
            StatusBarProgressMaximum = e.NumAppsFound;
            LocaleManager.Instance.UpdateDynamicValue("StatusBarGamesLoaded", StatusBarProgressValue, StatusBarProgressMaximum);

            Dispatcher.UIThread.Post(() =>
            {
                if (e.NumAppsFound == 0)
                {
                    _owner.LoadProgressBar.IsVisible = false;
                }
            });
        }

        public void AddApplication(ApplicationData applicationData)
        {
            Dispatcher.UIThread.InvokeAsync(() =>
            {
                Applications.Add(applicationData);
            });
        }

        public async void LoadApplications()
        {
            await Dispatcher.UIThread.InvokeAsync(() =>
            {
                Applications.Clear();
                _owner.LoadProgressBar.IsVisible = true;
                StatusBarProgressMaximum = 0;
                StatusBarProgressValue = 0;
                LocaleManager.Instance.UpdateDynamicValue("StatusBarGamesLoaded", 0, 0);
            });

            ReloadGameList();
        }

        private void ReloadGameList()
        {
            if (_isLoading)
            {
                return;
            }

            _isLoading = true;

            Thread thread = new(() =>
            {
                _owner.ApplicationLibrary.LoadApplications(ConfigurationState.Instance.Ui.GameDirs.Value, ConfigurationState.Instance.System.Language);

                _isLoading = false;
            })
            { Name = "GUI.AppListLoadThread", Priority = ThreadPriority.AboveNormal };

            thread.Start();
        }

        public async void OpenFile()
        {
            OpenFileDialog dialog = new()
            {
                Title = LocaleManager.Instance["OpenFileDialogTitle"]
            };

            dialog.Filters.Add(new FileDialogFilter
            {
                Name = LocaleManager.Instance["AllSupportedFormats"],
                Extensions =
                {
                    "nsp",
                    "pfs0",
                    "xci",
                    "nca",
                    "nro",
                    "nso"
                }
            });

            dialog.Filters.Add(new FileDialogFilter { Name = "NSP", Extensions = { "nsp" } });
            dialog.Filters.Add(new FileDialogFilter { Name = "PFS0", Extensions = { "pfs0" } });
            dialog.Filters.Add(new FileDialogFilter { Name = "XCI", Extensions = { "xci" } });
            dialog.Filters.Add(new FileDialogFilter { Name = "NCA", Extensions = { "nca" } });
            dialog.Filters.Add(new FileDialogFilter { Name = "NRO", Extensions = { "nro" } });
            dialog.Filters.Add(new FileDialogFilter { Name = "NSO", Extensions = { "nso" } });

            string[] files = await dialog.ShowAsync(_owner);

            if (files != null && files.Length > 0)
            {
                _owner.LoadApplication(files[0]);
            }
        }

        public async void OpenFolder()
        {
            OpenFolderDialog dialog = new()
            {
                Title = LocaleManager.Instance["OpenFolderDialogTitle"]
            };

            string folder = await dialog.ShowAsync(_owner);

            if (!string.IsNullOrWhiteSpace(folder) && Directory.Exists(folder))
            {
                _owner.LoadApplication(folder);
            }
        }

        public void LoadConfigurableHotKeys()
        {
            if (AvaloniaMappingHelper.TryGetAvaKey((Ryujinx.Input.Key)ConfigurationState.Instance.Hid.Hotkeys.Value.ShowUi, out var showUiKey))
            {
                ShowUiKey = new KeyGesture(showUiKey, KeyModifiers.None);
            }
            if (AvaloniaMappingHelper.TryGetAvaKey((Ryujinx.Input.Key)ConfigurationState.Instance.Hid.Hotkeys.Value.Screenshot, out var screenshotKey))
            {
                ScreenshotKey = new KeyGesture(screenshotKey, KeyModifiers.None);
            }
            if (AvaloniaMappingHelper.TryGetAvaKey((Ryujinx.Input.Key)ConfigurationState.Instance.Hid.Hotkeys.Value.Pause, out var pauseKey))
            {
                PauseKey = new KeyGesture(pauseKey, KeyModifiers.None);
            }
        }

        public void TakeScreenshot()
        {
            _owner.AppHost.ScreenshotRequested = true;
        }

        public void HideUi()
        {
            ShowMenuAndStatusBar = false;
        }

        public void SetListMode()
        {
            Glyph = Glyph.List;
        }

        public void SetGridMode()
        {
            Glyph = Glyph.Grid;
        }

        public void OpenMiiApplet()
        {
            string contentPath = _owner.ContentManager.GetInstalledContentPath(0x0100000000001009, StorageId.BuiltInSystem, NcaContentType.Program);

            if (!string.IsNullOrWhiteSpace(contentPath))
            {
                _owner.LoadApplication(contentPath, false, "Mii Applet");
            }
        }

        public static void OpenRyujinxFolder()
        {
            OpenHelper.OpenFolder(AppDataManager.BaseDirPath);
        }

        public static void OpenLogsFolder()
        {
            string logPath = Path.Combine(ReleaseInformations.GetBaseApplicationDirectory(), "Logs");

            new DirectoryInfo(logPath).Create();

            OpenHelper.OpenFolder(logPath);
        }

        public void ToggleFullscreen()
        {
            WindowState state = _owner.WindowState;

            if (state == WindowState.FullScreen)
            {
                _owner.WindowState = WindowState.Normal;

                if (IsGameRunning)
                {
                    ShowMenuAndStatusBar = true;
                }
            }
            else
            {
                _owner.WindowState = WindowState.FullScreen;

                if (IsGameRunning)
                {
                    ShowMenuAndStatusBar = false;
                }
            }

            OnPropertyChanged(nameof(IsFullScreen));
        }

        public bool IsFullScreen => _owner.WindowState == WindowState.FullScreen;

        public void ToggleDockMode()
        {
            if (IsGameRunning)
            {
                ConfigurationState.Instance.System.EnableDockedMode.Value =
                    !ConfigurationState.Instance.System.EnableDockedMode.Value;
            }
        }

        public async void ExitCurrentState()
        {
            if (_owner.WindowState == WindowState.FullScreen)
            {
                ToggleFullscreen();
            }
            else if (IsGameRunning)
            {
                await Task.Delay(100);
                _owner.AppHost?.ShowExitPrompt();
            }
        }

        public async void OpenSettings()
        {
            _owner.SettingsWindow = new(_owner.VirtualFileSystem, _owner.ContentManager);

            await _owner.SettingsWindow.ShowDialog(_owner);
            LoadConfigurableHotKeys();
        }

        public async void ManageProfiles()
        {
            await NavigationDialogHost.Show(_owner.AccountManager, _owner.ContentManager, _owner.VirtualFileSystem);
        }

        public async void OpenAboutWindow()
        {
            AboutWindow window = new();

            await window.ShowDialog(_owner);
        }

        public void ChangeLanguage(object obj)
        {
            LocaleManager.Instance.LoadDefaultLanguage();
            LocaleManager.Instance.LoadLanguage((string)obj);
        }

        private void ProgressHandler<T>(T state, int current, int total) where T : Enum
        {
            try
            {
                ProgressMaximum = total;
                ProgressValue = current;

                switch (state)
                {
                    case PtcLoadingState ptcState:
                        CacheLoadStatus = $"{current} / {total}";
                        switch (ptcState)
                        {
                            case PtcLoadingState.Start:
                            case PtcLoadingState.Loading:
                                LoadHeading = LocaleManager.Instance["CompilingPPTC"];
                                IsLoadingIndeterminate = false;
                                break;
                            case PtcLoadingState.Loaded:
                                LoadHeading = string.Format(LocaleManager.Instance["LoadingHeading"], TitleName);
                                IsLoadingIndeterminate = true;
                                CacheLoadStatus = "";
                                break;
                        }
                        break;
                    case ShaderCacheLoadingState shaderCacheState:
                        CacheLoadStatus = $"{current} / {total}";
                        switch (shaderCacheState)
                        {
                            case ShaderCacheLoadingState.Start:
                            case ShaderCacheLoadingState.Loading:
                                LoadHeading = LocaleManager.Instance["CompilingShaders"];
                                IsLoadingIndeterminate = false;
                                break;
                            case ShaderCacheLoadingState.Loaded:
                                LoadHeading = string.Format(LocaleManager.Instance["LoadingHeading"], TitleName);
                                IsLoadingIndeterminate = true;
                                CacheLoadStatus = "";
                                break;
                        }
                        break;
                    default:
                        throw new ArgumentException($"Unknown Progress Handler type {typeof(T)}");
                }
            }
            catch (Exception) { }
        }

        public void OpenUserSaveDirectory()
        {
            var selection = SelectedApplication;

            if (selection != null)
            {
                Task.Run(() =>
                {
                    if (!ulong.TryParse(selection.TitleId, NumberStyles.HexNumber, CultureInfo.InvariantCulture,
                    out ulong titleIdNumber))
                    {
<<<<<<< HEAD
                        ContentDialogHelper.CreateErrorDialog(LocaleManager.Instance["DialogRyujinxErrorMessage"], LocaleManager.Instance["DialogInvalidTitleIdErrorMessage"]);
=======
                        Dispatcher.UIThread.Post(async () =>
                        {
                            await ContentDialogHelper.CreateErrorDialog(_owner,
                                LocaleManager.Instance["DialogRyujinxErrorMessage"], LocaleManager.Instance["DialogInvalidTitleIdErrorMessage"]);
                        });
>>>>>>> 5811d121

                        return;
                    }

                    var userId = new LibHac.Fs.UserId((ulong)_owner.AccountManager.LastOpenedUser.UserId.High, (ulong)_owner.AccountManager.LastOpenedUser.UserId.Low);
                    var saveDataFilter = SaveDataFilter.Make(titleIdNumber, saveType: default, userId, saveDataId: default, index: default);
                    OpenSaveDirectory(in saveDataFilter, selection, titleIdNumber);
                });
            }
        }

        public void ToggleFavorite()
        {
            var selection = SelectedApplication;

            if (selection != null)
            {
                selection.Favorite = !selection.Favorite;

                RefreshView();
            }
        }

        public void OpenModsDirectory()
        {
            var selection = SelectedApplication;

            if (selection != null)
            {
                string modsBasePath = _owner.VirtualFileSystem.ModLoader.GetModsBasePath();
                string titleModsPath = _owner.VirtualFileSystem.ModLoader.GetTitleDir(modsBasePath, selection.TitleId);

                OpenHelper.OpenFolder(titleModsPath);
            }
        }

        public void OpenSdModsDirectory()
        {
            var selection = SelectedApplication;

            if (selection != null)
            {
                string sdModsBasePath = _owner.VirtualFileSystem.ModLoader.GetSdModsBasePath();
                string titleModsPath = _owner.VirtualFileSystem.ModLoader.GetTitleDir(sdModsBasePath, selection.TitleId);

                OpenHelper.OpenFolder(titleModsPath);
            }
        }

        public void OpenPtcDirectory()
        {
            var selection = SelectedApplication;

            if (selection != null)
            {
                string ptcDir = Path.Combine(AppDataManager.GamesDirPath, selection.TitleId, "cache", "cpu");

                string mainPath = Path.Combine(ptcDir, "0");
                string backupPath = Path.Combine(ptcDir, "1");

                if (!Directory.Exists(ptcDir))
                {
                    Directory.CreateDirectory(ptcDir);
                    Directory.CreateDirectory(mainPath);
                    Directory.CreateDirectory(backupPath);
                }

                OpenHelper.OpenFolder(ptcDir);
            }
        }

        public async void PurgePtcCache()
        {
            var selection = SelectedApplication;

            if (selection != null)
            {
                DirectoryInfo mainDir = new(Path.Combine(AppDataManager.GamesDirPath, selection.TitleId, "cache", "cpu", "0"));
                DirectoryInfo backupDir = new(Path.Combine(AppDataManager.GamesDirPath, selection.TitleId, "cache", "cpu", "1"));

                // FIXME: Found a way to reproduce the bold effect on the title name (fork?).
                UserResult result = await ContentDialogHelper.CreateConfirmationDialog(LocaleManager.Instance["DialogWarning"],
                    string.Format(LocaleManager.Instance["DialogPPTCDeletionMessage"], selection.TitleName), LocaleManager.Instance["InputDialogYes"], LocaleManager.Instance["InputDialogNo"], LocaleManager.Instance["RyujinxConfirm"]);

                List<FileInfo> cacheFiles = new();

                if (mainDir.Exists)
                {
                    cacheFiles.AddRange(mainDir.EnumerateFiles("*.cache"));
                }

                if (backupDir.Exists)
                {
                    cacheFiles.AddRange(backupDir.EnumerateFiles("*.cache"));
                }

                if (cacheFiles.Count > 0 && result == UserResult.Yes)
                {
                    foreach (FileInfo file in cacheFiles)
                    {
                        try
                        {
                            file.Delete();
                        }
                        catch (Exception e)
                        {
<<<<<<< HEAD
                            ContentDialogHelper.CreateErrorDialog(string.Format(LocaleManager.Instance["DialogPPTCDeletionErrorMessage"], file.Name, e));
=======
                            await ContentDialogHelper.CreateErrorDialog(_owner, string.Format(LocaleManager.Instance["DialogPPTCDeletionErrorMessage"], file.Name, e));
>>>>>>> 5811d121
                        }
                    }
                }
            }
        }

        public void OpenShaderCacheDirectory()
        {
            var selection = SelectedApplication;

            if (selection != null)
            {
                string shaderCacheDir = Path.Combine(AppDataManager.GamesDirPath, selection.TitleId, "cache", "shader");

                if (!Directory.Exists(shaderCacheDir))
                {
                    Directory.CreateDirectory(shaderCacheDir);
                }

                OpenHelper.OpenFolder(shaderCacheDir);
            }
        }

        public void SimulateWakeUpMessage()
        {
            _owner.AppHost.Device.System.SimulateWakeUpMessage();
        }

        public async void PurgeShaderCache()
        {
            var selection = SelectedApplication;

            if (selection != null)
            {
                DirectoryInfo shaderCacheDir = new(Path.Combine(AppDataManager.GamesDirPath, selection.TitleId, "cache", "shader"));

                // FIXME: Found a way to reproduce the bold effect on the title name (fork?).
                UserResult result = await ContentDialogHelper.CreateConfirmationDialog(LocaleManager.Instance["DialogWarning"],
                    string.Format(LocaleManager.Instance["DialogShaderDeletionMessage"], selection.TitleName), LocaleManager.Instance["InputDialogYes"], LocaleManager.Instance["InputDialogNo"], LocaleManager.Instance["RyujinxConfirm"]);

                List<DirectoryInfo> oldCacheDirectories = new List<DirectoryInfo>();
                List<FileInfo> newCacheFiles = new List<FileInfo>();

                if (shaderCacheDir.Exists)
                {
                    oldCacheDirectories.AddRange(shaderCacheDir.EnumerateDirectories("*"));
                    newCacheFiles.AddRange(shaderCacheDir.GetFiles("*.toc"));
                    newCacheFiles.AddRange(shaderCacheDir.GetFiles("*.data"));
                }

                if ((oldCacheDirectories.Count > 0 || newCacheFiles.Count > 0) && result == UserResult.Yes)
                {
                    foreach (DirectoryInfo directory in oldCacheDirectories)
                    {
                        try
                        {
                            directory.Delete(true);
                        }
                        catch (Exception e)
                        {
<<<<<<< HEAD
                            ContentDialogHelper.CreateErrorDialog(string.Format(LocaleManager.Instance["DialogPPTCDeletionErrorMessage"], directory.Name, e));
=======
                            await ContentDialogHelper.CreateErrorDialog(_owner, string.Format(LocaleManager.Instance["DialogPPTCDeletionErrorMessage"], directory.Name, e));
>>>>>>> 5811d121
                        }
                    }
                }

                foreach (FileInfo file in newCacheFiles)
                {
                    try
                    {
                        file.Delete();
                    }
                    catch (Exception e)
                    {
<<<<<<< HEAD
                        ContentDialogHelper.CreateErrorDialog(string.Format(LocaleManager.Instance["ShaderCachePurgeError"], file.Name, e));
=======
                        await ContentDialogHelper.CreateErrorDialog(_owner, string.Format(LocaleManager.Instance["ShaderCachePurgeError"], file.Name, e));
>>>>>>> 5811d121
                    }
                }
            }
        }

        public async void CheckForUpdates()
        {
            if (Updater.CanUpdate(true, _owner))
            {
                await Updater.BeginParse(_owner, true);
            }
        }

        public async void OpenTitleUpdateManager()
        {
            var selection = SelectedApplication;

            if (selection != null)
            {
                TitleUpdateWindow titleUpdateManager =
                    new(_owner.VirtualFileSystem, selection.TitleId, selection.TitleName);

                await titleUpdateManager.ShowDialog(_owner);
            }
        }

        public async void OpenDlcManager()
        {
            var selection = SelectedApplication;

            if (selection != null)
            {
                DlcManagerWindow dlcManager = new(_owner.VirtualFileSystem, ulong.Parse(selection.TitleId, NumberStyles.HexNumber), selection.TitleName);

                await dlcManager.ShowDialog(_owner);
            }
        }

        public async void OpenCheatManager()
        {
            var selection = SelectedApplication;

            if (selection != null)
            {
                CheatWindow cheatManager = new(_owner.VirtualFileSystem, selection.TitleId, selection.TitleName);

                await cheatManager.ShowDialog(_owner);
            }
        }

        public async void OpenCheatManagerForCurrentApp()
        {
            if (!IsGameRunning)
            {
                return;
            }

            var application = _owner.AppHost.Device.Application;

            if (application != null)
            {
                CheatWindow cheatManager = new(_owner.VirtualFileSystem, application.TitleIdText, application.TitleName);

                await cheatManager.ShowDialog(_owner);

                _owner.AppHost.Device.EnableCheats();
            }
        }

        public void OpenDeviceSaveDirectory()
        {
            var selection = SelectedApplication;

            if (selection != null)
            {
                Task.Run(() =>
                {
                    if (!ulong.TryParse(selection.TitleId, NumberStyles.HexNumber, CultureInfo.InvariantCulture,
                        out ulong titleIdNumber))
                    {
<<<<<<< HEAD
                        ContentDialogHelper.CreateErrorDialog(LocaleManager.Instance["DialogRyujinxErrorMessage"],
                            LocaleManager.Instance["DialogInvalidTitleIdErrorMessage"]);
=======
                        Dispatcher.UIThread.Post(async () =>
                        {
                            await ContentDialogHelper.CreateErrorDialog(_owner,
                                LocaleManager.Instance["DialogRyujinxErrorMessage"], LocaleManager.Instance["DialogInvalidTitleIdErrorMessage"]);
                        });
>>>>>>> 5811d121

                        return;
                    }

                    var saveDataFilter = SaveDataFilter.Make(titleIdNumber, SaveDataType.Device, userId: default, saveDataId: default, index: default);
                    OpenSaveDirectory(in saveDataFilter, selection, titleIdNumber);
                });
            }
        }

        public void OpenBcatSaveDirectory()
        {
            var selection = SelectedApplication;

            if (selection != null)
            {
                Task.Run(() =>
                {
                    if (!ulong.TryParse(selection.TitleId, NumberStyles.HexNumber, CultureInfo.InvariantCulture,
                        out ulong titleIdNumber))
                    {
<<<<<<< HEAD
                        ContentDialogHelper.CreateErrorDialog(LocaleManager.Instance["DialogRyujinxErrorMessage"],
                            LocaleManager.Instance["DialogInvalidTitleIdErrorMessage"]);
=======
                        Dispatcher.UIThread.Post(async () =>
                        {
                            await ContentDialogHelper.CreateErrorDialog(_owner,
                                LocaleManager.Instance["DialogRyujinxErrorMessage"], LocaleManager.Instance["DialogInvalidTitleIdErrorMessage"]);
                        });
>>>>>>> 5811d121

                        return;
                    }

                    var saveDataFilter = SaveDataFilter.Make(titleIdNumber, SaveDataType.Bcat, userId: default, saveDataId: default, index: default);
                    OpenSaveDirectory(in saveDataFilter, selection, titleIdNumber);
                });
            }
        }

        private void OpenSaveDirectory(in SaveDataFilter filter, ApplicationData data, ulong titleId)
        {
            ApplicationHelper.OpenSaveDir(in filter, titleId, data.ControlHolder, data.TitleName);
        }

        private async void ExtractLogo()
        {
            var selection = SelectedApplication;
            if (selection != null)
            {
                await ApplicationHelper.ExtractSection(NcaSectionType.Logo, selection.Path);
            }
        }

        private async void ExtractRomFs()
        {
            var selection = SelectedApplication;
            if (selection != null)
            {
                await ApplicationHelper.ExtractSection(NcaSectionType.Data, selection.Path);
            }
        }

        private async void ExtractExeFs()
        {
            var selection = SelectedApplication;
            if (selection != null)
            {
                await ApplicationHelper.ExtractSection(NcaSectionType.Code, selection.Path);
            }
        }

        public void CloseWindow()
        {
            _owner.Close();
        }

        private async Task HandleFirmwareInstallation(string path)
        {
            try
            {
                string filename = path;

                SystemVersion firmwareVersion = _owner.ContentManager.VerifyFirmwarePackage(filename);

                if (firmwareVersion == null)
                {
<<<<<<< HEAD
                    ContentDialogHelper.CreateErrorDialog(string.Format(LocaleManager.Instance["DialogFirmwareInstallerFirmwareNotFoundErrorMessage"], filename));
=======
                    await ContentDialogHelper.CreateErrorDialog(_owner, string.Format(LocaleManager.Instance["DialogFirmwareInstallerFirmwareNotFoundErrorMessage"], filename));
>>>>>>> 5811d121

                    return;
                }

                string dialogTitle = string.Format(LocaleManager.Instance["DialogFirmwareInstallerFirmwareInstallTitle"], firmwareVersion.VersionString);


                SystemVersion currentVersion = _owner.ContentManager.GetCurrentFirmwareVersion();

                string dialogMessage = string.Format(LocaleManager.Instance["DialogFirmwareInstallerFirmwareInstallMessage"], firmwareVersion.VersionString);

                if (currentVersion != null)
                {
                    dialogMessage += string.Format(LocaleManager.Instance["DialogFirmwareInstallerFirmwareInstallSubMessage"], currentVersion.VersionString);
                }

                dialogMessage += LocaleManager.Instance["DialogFirmwareInstallerFirmwareInstallConfirmMessage"];

                UserResult result = await ContentDialogHelper.CreateConfirmationDialog(
                    dialogTitle,
                    dialogMessage,
                    LocaleManager.Instance["InputDialogYes"],
                    LocaleManager.Instance["InputDialogNo"],
                    LocaleManager.Instance["RyujinxConfirm"]);

                UpdateWaitWindow waitingDialog = ContentDialogHelper.CreateWaitingDialog(dialogTitle, LocaleManager.Instance["DialogFirmwareInstallerFirmwareInstallWaitMessage"]);

                if (result == UserResult.Yes)
                {
                    Logger.Info?.Print(LogClass.Application, $"Installing firmware {firmwareVersion.VersionString}");

                    Thread thread = new(() =>
                    {
                        Dispatcher.UIThread.InvokeAsync(delegate
                        {
                            waitingDialog.Show();
                        });

                        try
                        {
                            _owner.ContentManager.InstallFirmware(filename);

                            Dispatcher.UIThread.InvokeAsync(async delegate
                            {
                                waitingDialog.Close();

                                string message = string.Format(LocaleManager.Instance["DialogFirmwareInstallerFirmwareInstallSuccessMessage"], firmwareVersion.VersionString);

                                await ContentDialogHelper.CreateInfoDialog(dialogTitle, message, LocaleManager.Instance["InputDialogOk"], "", LocaleManager.Instance["RyujinxInfo"]);
                                Logger.Info?.Print(LogClass.Application, message);

                                // Purge Applet Cache.

                                DirectoryInfo miiEditorCacheFolder = new DirectoryInfo(System.IO.Path.Combine(AppDataManager.GamesDirPath, "0100000000001009", "cache"));

                                if (miiEditorCacheFolder.Exists)
                                {
                                    miiEditorCacheFolder.Delete(true);
                                }
                            });
                        }
                        catch (Exception ex)
                        {
                            Dispatcher.UIThread.InvokeAsync(async () =>
                            {
                                waitingDialog.Close();

<<<<<<< HEAD
                                ContentDialogHelper.CreateErrorDialog(ex.Message);
=======
                                await ContentDialogHelper.CreateErrorDialog(_owner, ex.Message);
>>>>>>> 5811d121
                            });
                        }
                        finally
                        {
                            _owner.RefreshFirmwareStatus();
                        }
                    });

                    thread.Name = "GUI.FirmwareInstallerThread";
                    thread.Start();
                }
            }
            catch (LibHac.Common.Keys.MissingKeyException ex)
            {
                Logger.Error?.Print(LogClass.Application, ex.ToString());
                Dispatcher.UIThread.Post(async () => await
                    UserErrorDialog.ShowUserErrorDialog(UserError.NoKeys, _owner));
            }
            catch (Exception ex)
            {
<<<<<<< HEAD
                ContentDialogHelper.CreateErrorDialog(ex.Message);
=======
                await ContentDialogHelper.CreateErrorDialog(_owner, ex.Message);
>>>>>>> 5811d121
            }
        }

        public async void InstallFirmwareFromFile()
        {
            OpenFileDialog dialog = new() { AllowMultiple = false };
            dialog.Filters.Add(new FileDialogFilter { Name = LocaleManager.Instance["FileDialogAllTypes"], Extensions = { "xci", "zip" } });
            dialog.Filters.Add(new FileDialogFilter { Name = "XCI", Extensions = { "xci" } });
            dialog.Filters.Add(new FileDialogFilter { Name = "ZIP", Extensions = { "zip" } });

            string[] file = await dialog.ShowAsync(_owner);

            if (file != null && file.Length > 0)
            {
                await HandleFirmwareInstallation(file[0]);
            }
        }

        public async void InstallFirmwareFromFolder()
        {
            OpenFolderDialog dialog = new();

            string folder = await dialog.ShowAsync(_owner);

            if (!string.IsNullOrWhiteSpace(folder))
            {
                await HandleFirmwareInstallation(folder);
            }
        }
    }
}<|MERGE_RESOLUTION|>--- conflicted
+++ resolved
@@ -1050,15 +1050,10 @@
                     if (!ulong.TryParse(selection.TitleId, NumberStyles.HexNumber, CultureInfo.InvariantCulture,
                     out ulong titleIdNumber))
                     {
-<<<<<<< HEAD
-                        ContentDialogHelper.CreateErrorDialog(LocaleManager.Instance["DialogRyujinxErrorMessage"], LocaleManager.Instance["DialogInvalidTitleIdErrorMessage"]);
-=======
                         Dispatcher.UIThread.Post(async () =>
                         {
-                            await ContentDialogHelper.CreateErrorDialog(_owner,
-                                LocaleManager.Instance["DialogRyujinxErrorMessage"], LocaleManager.Instance["DialogInvalidTitleIdErrorMessage"]);
+                            await ContentDialogHelper.CreateErrorDialog(LocaleManager.Instance["DialogRyujinxErrorMessage"], LocaleManager.Instance["DialogInvalidTitleIdErrorMessage"]);
                         });
->>>>>>> 5811d121
 
                         return;
                     }
@@ -1165,11 +1160,7 @@
                         }
                         catch (Exception e)
                         {
-<<<<<<< HEAD
-                            ContentDialogHelper.CreateErrorDialog(string.Format(LocaleManager.Instance["DialogPPTCDeletionErrorMessage"], file.Name, e));
-=======
-                            await ContentDialogHelper.CreateErrorDialog(_owner, string.Format(LocaleManager.Instance["DialogPPTCDeletionErrorMessage"], file.Name, e));
->>>>>>> 5811d121
+                            await ContentDialogHelper.CreateErrorDialog(string.Format(LocaleManager.Instance["DialogPPTCDeletionErrorMessage"], file.Name, e));
                         }
                     }
                 }
@@ -1230,11 +1221,7 @@
                         }
                         catch (Exception e)
                         {
-<<<<<<< HEAD
-                            ContentDialogHelper.CreateErrorDialog(string.Format(LocaleManager.Instance["DialogPPTCDeletionErrorMessage"], directory.Name, e));
-=======
-                            await ContentDialogHelper.CreateErrorDialog(_owner, string.Format(LocaleManager.Instance["DialogPPTCDeletionErrorMessage"], directory.Name, e));
->>>>>>> 5811d121
+                            await ContentDialogHelper.CreateErrorDialog(string.Format(LocaleManager.Instance["DialogPPTCDeletionErrorMessage"], directory.Name, e));
                         }
                     }
                 }
@@ -1247,11 +1234,7 @@
                     }
                     catch (Exception e)
                     {
-<<<<<<< HEAD
-                        ContentDialogHelper.CreateErrorDialog(string.Format(LocaleManager.Instance["ShaderCachePurgeError"], file.Name, e));
-=======
-                        await ContentDialogHelper.CreateErrorDialog(_owner, string.Format(LocaleManager.Instance["ShaderCachePurgeError"], file.Name, e));
->>>>>>> 5811d121
+                        await ContentDialogHelper.CreateErrorDialog(string.Format(LocaleManager.Instance["ShaderCachePurgeError"], file.Name, e));
                     }
                 }
             }
@@ -1332,16 +1315,10 @@
                     if (!ulong.TryParse(selection.TitleId, NumberStyles.HexNumber, CultureInfo.InvariantCulture,
                         out ulong titleIdNumber))
                     {
-<<<<<<< HEAD
-                        ContentDialogHelper.CreateErrorDialog(LocaleManager.Instance["DialogRyujinxErrorMessage"],
-                            LocaleManager.Instance["DialogInvalidTitleIdErrorMessage"]);
-=======
                         Dispatcher.UIThread.Post(async () =>
                         {
-                            await ContentDialogHelper.CreateErrorDialog(_owner,
-                                LocaleManager.Instance["DialogRyujinxErrorMessage"], LocaleManager.Instance["DialogInvalidTitleIdErrorMessage"]);
+                            await ContentDialogHelper.CreateErrorDialog(LocaleManager.Instance["DialogRyujinxErrorMessage"], LocaleManager.Instance["DialogInvalidTitleIdErrorMessage"]);
                         });
->>>>>>> 5811d121
 
                         return;
                     }
@@ -1363,16 +1340,10 @@
                     if (!ulong.TryParse(selection.TitleId, NumberStyles.HexNumber, CultureInfo.InvariantCulture,
                         out ulong titleIdNumber))
                     {
-<<<<<<< HEAD
-                        ContentDialogHelper.CreateErrorDialog(LocaleManager.Instance["DialogRyujinxErrorMessage"],
-                            LocaleManager.Instance["DialogInvalidTitleIdErrorMessage"]);
-=======
                         Dispatcher.UIThread.Post(async () =>
                         {
-                            await ContentDialogHelper.CreateErrorDialog(_owner,
-                                LocaleManager.Instance["DialogRyujinxErrorMessage"], LocaleManager.Instance["DialogInvalidTitleIdErrorMessage"]);
+                            await ContentDialogHelper.CreateErrorDialog(LocaleManager.Instance["DialogRyujinxErrorMessage"], LocaleManager.Instance["DialogInvalidTitleIdErrorMessage"]);
                         });
->>>>>>> 5811d121
 
                         return;
                     }
@@ -1430,11 +1401,7 @@
 
                 if (firmwareVersion == null)
                 {
-<<<<<<< HEAD
-                    ContentDialogHelper.CreateErrorDialog(string.Format(LocaleManager.Instance["DialogFirmwareInstallerFirmwareNotFoundErrorMessage"], filename));
-=======
-                    await ContentDialogHelper.CreateErrorDialog(_owner, string.Format(LocaleManager.Instance["DialogFirmwareInstallerFirmwareNotFoundErrorMessage"], filename));
->>>>>>> 5811d121
+                    await ContentDialogHelper.CreateErrorDialog(string.Format(LocaleManager.Instance["DialogFirmwareInstallerFirmwareNotFoundErrorMessage"], filename));
 
                     return;
                 }
@@ -1502,11 +1469,7 @@
                             {
                                 waitingDialog.Close();
 
-<<<<<<< HEAD
-                                ContentDialogHelper.CreateErrorDialog(ex.Message);
-=======
-                                await ContentDialogHelper.CreateErrorDialog(_owner, ex.Message);
->>>>>>> 5811d121
+                                await ContentDialogHelper.CreateErrorDialog(ex.Message);
                             });
                         }
                         finally
@@ -1527,11 +1490,7 @@
             }
             catch (Exception ex)
             {
-<<<<<<< HEAD
-                ContentDialogHelper.CreateErrorDialog(ex.Message);
-=======
-                await ContentDialogHelper.CreateErrorDialog(_owner, ex.Message);
->>>>>>> 5811d121
+                await ContentDialogHelper.CreateErrorDialog(ex.Message);
             }
         }
 
