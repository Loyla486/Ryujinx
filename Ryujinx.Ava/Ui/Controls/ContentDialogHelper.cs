--- conflicted
+++ resolved
@@ -222,11 +222,7 @@
             return new(mainText, secondaryText);
         }
 
-<<<<<<< HEAD
-        internal static async void CreateUpdaterInfoDialog(string primary, string secondaryText)
-=======
-        internal static async Task CreateUpdaterInfoDialog(StyleableWindow window, string primary, string secondaryText)
->>>>>>> 5811d121
+        internal static async Task CreateUpdaterInfoDialog(string primary, string secondaryText)
         {
             await ShowContentDialog(
                 LocaleManager.Instance["DialogUpdaterTitle"],
@@ -238,25 +234,7 @@
                 (int)Symbol.Important);
         }
 
-<<<<<<< HEAD
-        internal static async void CreateWarningDialog(string primary, string secondaryText)
-=======
-        internal static async Task ShowNotAvailableMessage(StyleableWindow window)
-        {
-            // Temporary placeholder for features to be added
-            await ShowContentDialog(
-                window,
-                "Feature Not Available",
-                "The selected feature is not available in this version.",
-                "",
-                "",
-                "",
-                LocaleManager.Instance["InputDialogOk"],
-                (int)Symbol.Important);
-        }
-
-        internal static async Task CreateWarningDialog(StyleableWindow window, string primary, string secondaryText)
->>>>>>> 5811d121
+        internal static async Task CreateWarningDialog(string primary, string secondaryText)
         {
             await ShowContentDialog(
                 LocaleManager.Instance["DialogWarningTitle"],
@@ -268,11 +246,7 @@
                 (int)Symbol.Important);
         }
 
-<<<<<<< HEAD
-        internal static async void CreateErrorDialog(string errorMessage, string secondaryErrorMessage = "")
-=======
-        internal static async Task CreateErrorDialog(StyleableWindow owner, string errorMessage, string secondaryErrorMessage = "")
->>>>>>> 5811d121
+        internal static async Task CreateErrorDialog(string errorMessage, string secondaryErrorMessage = "")
         {
             Logger.Error?.Print(LogClass.Application, errorMessage);
 
