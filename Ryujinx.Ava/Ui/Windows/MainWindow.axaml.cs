--- conflicted
+++ resolved
@@ -264,13 +264,7 @@
                 ViewModel.LoadHeading = string.IsNullOrWhiteSpace(titleName) ? string.Format(LocaleManager.Instance["LoadingHeading"], AppHost.Device.Application.TitleName) : titleName;
                 ViewModel.TitleName   = string.IsNullOrWhiteSpace(titleName) ? AppHost.Device.Application.TitleName : titleName;
 
-<<<<<<< HEAD
-            CanUpdate = false;
-
             SwitchToGameControl(startFullscreen);
-=======
-                SwitchToGameControl(startFullscreen);
->>>>>>> 65778a6b
 
                 _currentEmulatedGamePath = path;
 
