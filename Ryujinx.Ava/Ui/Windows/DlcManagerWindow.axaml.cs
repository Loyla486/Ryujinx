using Avalonia;
using Avalonia.Collections;
using Avalonia.Controls;
<<<<<<< HEAD
=======
using Avalonia.Markup.Xaml;
using Avalonia.Threading;
>>>>>>> 5811d121
using LibHac.Common;
using LibHac.Fs;
using LibHac.Fs.Fsa;
using LibHac.FsSystem;
using LibHac.Tools.Fs;
using LibHac.Tools.FsSystem;
using LibHac.Tools.FsSystem.NcaUtils;
using Ryujinx.Ava.Common.Locale;
using Ryujinx.Ava.Ui.Controls;
using Ryujinx.Ava.Ui.Models;
using Ryujinx.Common.Configuration;
using Ryujinx.Common.Utilities;
using Ryujinx.HLE.FileSystem;
using System;
using System.Collections.Generic;
using System.Diagnostics;
using System.IO;
using System.Linq;
using System.Text;
using System.Threading.Tasks;
using Path = System.IO.Path;

namespace Ryujinx.Ava.Ui.Windows
{
    public partial class DlcManagerWindow : StyleableWindow
    {
        private readonly List<DlcContainer> _dlcContainerList;
        private readonly string _dlcJsonPath;

        public VirtualFileSystem VirtualFileSystem { get; }

        public AvaloniaList<DlcModel> Dlcs { get; set; }
        public ulong TitleId { get; }
        public string TitleName { get; }

        public string Heading => string.Format(LocaleManager.Instance["DlcWindowHeading"], TitleName, TitleId.ToString("X16"));

        public DlcManagerWindow()
        {
            DataContext = this;

            InitializeComponent();
            AttachDebugDevTools();

            Title = $"Ryujinx {Program.Version} - " + LocaleManager.Instance["DlcWindowTitle"];
        }

        public DlcManagerWindow(VirtualFileSystem virtualFileSystem, ulong titleId, string titleName)
        {
            VirtualFileSystem = virtualFileSystem;
            TitleId = titleId;
            TitleName = titleName;

            _dlcJsonPath = Path.Combine(AppDataManager.GamesDirPath, titleId.ToString("x16"), "dlc.json");

            try
            {
                _dlcContainerList = JsonHelper.DeserializeFromFile<List<DlcContainer>>(_dlcJsonPath);
            }
            catch
            {
                _dlcContainerList = new List<DlcContainer>();
            }

            DataContext = this;

            InitializeComponent();
            AttachDebugDevTools();

            Title = $"Ryujinx {Program.Version} - " + LocaleManager.Instance["DlcWindowTitle"];

            LoadDlcs();
        }

        [Conditional("DEBUG")]
        private void AttachDebugDevTools()
        {
            this.AttachDevTools();
        }

        private void LoadDlcs()
        {
            foreach (DlcContainer dlcContainer in _dlcContainerList)
            {
                using FileStream containerFile = File.OpenRead(dlcContainer.Path);

                PartitionFileSystem pfs = new PartitionFileSystem(containerFile.AsStorage());

                VirtualFileSystem.ImportTickets(pfs);

                foreach (DlcNca dlcNca in dlcContainer.DlcNcaList)
                {
                    using var ncaFile = new UniqueRef<IFile>();
                    pfs.OpenFile(ref ncaFile.Ref(), dlcNca.Path.ToU8Span(), OpenMode.Read).ThrowIfFailure();

                    Nca nca = TryCreateNca(ncaFile.Get.AsStorage(), dlcContainer.Path);

                    if (nca != null)
                    {
                        Dlcs.Add(new DlcModel(nca.Header.TitleId.ToString("X16"), dlcContainer.Path, dlcNca.Path,
                            dlcNca.Enabled));
                    }
                }
            }
        }

        private Nca TryCreateNca(IStorage ncaStorage, string containerPath)
        {
            try
            {
                return new Nca(VirtualFileSystem.KeySet, ncaStorage);
            }
            catch (Exception ex)
            {
<<<<<<< HEAD
                ContentDialogHelper.CreateErrorDialog(string.Format(LocaleManager.Instance["DialogDlcLoadNcaErrorMessage"], ex.Message, containerPath));
=======
                Dispatcher.UIThread.InvokeAsync(async () =>
                {
                    await ContentDialogHelper.CreateErrorDialog(this,
                    string.Format(LocaleManager.Instance[
                        "DialogDlcLoadNcaErrorMessage"], ex.Message, containerPath));
                });
>>>>>>> 5811d121
            }

            return null;
        }

        private async Task AddDlc(string path)
        {
            if (!File.Exists(path) || Dlcs.FirstOrDefault(x => x.ContainerPath == path) != null)
            {
                return;
            }

            using (FileStream containerFile = File.OpenRead(path))
            {
                PartitionFileSystem pfs = new PartitionFileSystem(containerFile.AsStorage());
                bool containsDlc = false;

                VirtualFileSystem.ImportTickets(pfs);

                foreach (DirectoryEntryEx fileEntry in pfs.EnumerateEntries("/", "*.nca"))
                {
                    using var ncaFile = new UniqueRef<IFile>();

                    pfs.OpenFile(ref ncaFile.Ref(), fileEntry.FullPath.ToU8Span(), OpenMode.Read).ThrowIfFailure();

                    Nca nca = TryCreateNca(ncaFile.Get.AsStorage(), path);

                    if (nca == null)
                    {
                        continue;
                    }

                    if (nca.Header.ContentType == NcaContentType.PublicData)
                    {
                        if ((nca.Header.TitleId & 0xFFFFFFFFFFFFE000) != TitleId)
                        {
                            break;
                        }

                        Dlcs.Add(new DlcModel(nca.Header.TitleId.ToString("X16"), path, fileEntry.FullPath, true));

                        containsDlc = true;
                    }
                }

                if (!containsDlc)
                {
<<<<<<< HEAD
                    ContentDialogHelper.CreateErrorDialog(LocaleManager.Instance["DialogDlcNoDlcErrorMessage"]);
=======
                    await ContentDialogHelper.CreateErrorDialog(this, LocaleManager.Instance["DialogDlcNoDlcErrorMessage"]);
>>>>>>> 5811d121
                }
            }
        }

        private void RemoveDlcs(bool removeSelectedOnly = false)
        {
            if (removeSelectedOnly)
            {
                Dlcs.RemoveAll(Dlcs.Where(x => x.IsEnabled).ToList());
            }
            else
            {
                Dlcs.Clear();
            }
        }

        public void RemoveSelected()
        {
            RemoveDlcs(true);
        }

        public void RemoveAll()
        {
            RemoveDlcs();
        }

        public async void Add()
        {
            OpenFileDialog dialog = new OpenFileDialog() { Title = LocaleManager.Instance["SelectDlcDialogTitle"], AllowMultiple = true };

            dialog.Filters.Add(new FileDialogFilter { Name = "NSP", Extensions = { "nsp" } });

            string[] files = await dialog.ShowAsync(this);

            if (files != null)
            {
                foreach (string file in files)
                {
                   await AddDlc(file);
                }
            }
        }

        public void Save()
        {
            _dlcContainerList.Clear();

            DlcContainer container = default;

            foreach (DlcModel dlc in Dlcs)
            {
                if (container.Path != dlc.ContainerPath)
                {
                    if (!string.IsNullOrWhiteSpace(container.Path))
                    {
                        _dlcContainerList.Add(container);
                    }

                    container = new DlcContainer { Path = dlc.ContainerPath, DlcNcaList = new List<DlcNca>() };
                }

                container.DlcNcaList.Add(new DlcNca
                {
                    Enabled = dlc.IsEnabled,
                    TitleId = Convert.ToUInt64(dlc.TitleId, 16),
                    Path = dlc.FullPath
                });
            }

            if (!string.IsNullOrWhiteSpace(container.Path))
            {
                _dlcContainerList.Add(container);
            }

            using (FileStream dlcJsonStream = File.Create(_dlcJsonPath, 4096, FileOptions.WriteThrough))
            {
                dlcJsonStream.Write(Encoding.UTF8.GetBytes(JsonHelper.Serialize(_dlcContainerList, true)));
            }

            Close();
        }
    }
}<|MERGE_RESOLUTION|>--- conflicted
+++ resolved
@@ -1,11 +1,7 @@
 using Avalonia;
 using Avalonia.Collections;
 using Avalonia.Controls;
-<<<<<<< HEAD
-=======
-using Avalonia.Markup.Xaml;
 using Avalonia.Threading;
->>>>>>> 5811d121
 using LibHac.Common;
 using LibHac.Fs;
 using LibHac.Fs.Fsa;
@@ -120,16 +116,11 @@
             }
             catch (Exception ex)
             {
-<<<<<<< HEAD
-                ContentDialogHelper.CreateErrorDialog(string.Format(LocaleManager.Instance["DialogDlcLoadNcaErrorMessage"], ex.Message, containerPath));
-=======
                 Dispatcher.UIThread.InvokeAsync(async () =>
                 {
-                    await ContentDialogHelper.CreateErrorDialog(this,
-                    string.Format(LocaleManager.Instance[
+                    await ContentDialogHelper.CreateErrorDialog(string.Format(LocaleManager.Instance[
                         "DialogDlcLoadNcaErrorMessage"], ex.Message, containerPath));
                 });
->>>>>>> 5811d121
             }
 
             return null;
@@ -177,11 +168,7 @@
 
                 if (!containsDlc)
                 {
-<<<<<<< HEAD
-                    ContentDialogHelper.CreateErrorDialog(LocaleManager.Instance["DialogDlcNoDlcErrorMessage"]);
-=======
-                    await ContentDialogHelper.CreateErrorDialog(this, LocaleManager.Instance["DialogDlcNoDlcErrorMessage"]);
->>>>>>> 5811d121
+                    await ContentDialogHelper.CreateErrorDialog(LocaleManager.Instance["DialogDlcNoDlcErrorMessage"]);
                 }
             }
         }
