using Avalonia;
using Avalonia.Collections;
using Avalonia.Controls;
using Avalonia.Markup.Xaml;
using LibHac.Common;
using LibHac.Fs;
using LibHac.Fs.Fsa;
using LibHac.FsSystem;
using LibHac.Tools.FsSystem.NcaUtils;
using LibHac.Ns;
using Ryujinx.Ava.Common.Locale;
using Ryujinx.Ava.Ui.Controls;
using Ryujinx.Ava.Ui.Models;
using Ryujinx.Common.Configuration;
using Ryujinx.Common.Utilities;
using Ryujinx.HLE.FileSystem;
using Ryujinx.HLE.HOS;
using System;
using System.Collections.Generic;
using System.Diagnostics;
using System.IO;
using System.Linq;
using System.Text;
using Path = System.IO.Path;
using SpanHelpers = LibHac.Common.SpanHelpers;
using LibHac.Tools.FsSystem;
using Avalonia.Threading;

namespace Ryujinx.Ava.Ui.Windows
{
    public partial class TitleUpdateWindow : StyleableWindow
    {
        private readonly string _updateJsonPath;
        private TitleUpdateMetadata _titleUpdateWindowData;

        public VirtualFileSystem VirtualFileSystem { get; }

        internal AvaloniaList<TitleUpdateModel> TitleUpdates { get; set; } = new AvaloniaList<TitleUpdateModel>();
        public string TitleId { get; }
        public string TitleName { get; }

        public string Heading => string.Format(LocaleManager.Instance["GameUpdateWindowHeading"], TitleName, TitleId.ToUpper());

        public TitleUpdateWindow()
        {
            DataContext = this;

            InitializeComponent();
            AttachDebugDevTools();
            
            Title = $"Ryujinx {Program.Version} - " + LocaleManager.Instance["UpdateWindowTitle"];
        }

        public TitleUpdateWindow(VirtualFileSystem virtualFileSystem, string titleId, string titleName)
        {
            VirtualFileSystem = virtualFileSystem;
            TitleId = titleId;
            TitleName = titleName;

            _updateJsonPath = Path.Combine(AppDataManager.GamesDirPath, titleId, "updates.json");

            try
            {
                _titleUpdateWindowData = JsonHelper.DeserializeFromFile<TitleUpdateMetadata>(_updateJsonPath);
            }
            catch
            {
                _titleUpdateWindowData = new TitleUpdateMetadata {Selected = "", Paths = new List<string>()};
            }

            DataContext = this;

            InitializeComponent();
            AttachDebugDevTools();
            
            Title = $"Ryujinx {Program.Version} - " + LocaleManager.Instance["UpdateWindowTitle"];

            LoadUpdates();
        }

        [Conditional("DEBUG")]
        private void AttachDebugDevTools()
        {
            this.AttachDevTools();
        }

        private void LoadUpdates()
        {
            TitleUpdates.Add(new TitleUpdateModel(default, string.Empty, true));

            foreach (string path in _titleUpdateWindowData.Paths)
            {
                AddUpdate(path);
            }

            if (_titleUpdateWindowData.Selected == "")
            {
                TitleUpdates[0].IsEnabled = true;
            }
            else
            {
                TitleUpdateModel selected = TitleUpdates.FirstOrDefault(x => x.Path == _titleUpdateWindowData.Selected);
                List<TitleUpdateModel> enabled = TitleUpdates.Where(x => x.IsEnabled).ToList();

                foreach (TitleUpdateModel update in enabled)
                {
                    update.IsEnabled = false;
                }

                if (selected != null)
                {
                    selected.IsEnabled = true;
                }
            }

            SortUpdates();
        }

        private void AddUpdate(string path)
        {
            if (File.Exists(path) && !TitleUpdates.Any(x => x.Path == path))
            {
                using (FileStream file = new(path, FileMode.Open, FileAccess.Read))
                {
                    PartitionFileSystem nsp = new PartitionFileSystem(file.AsStorage());

                    try
                    {
                        (Nca patchNca, Nca controlNca) =
                            ApplicationLoader.GetGameUpdateDataFromPartition(VirtualFileSystem, nsp, TitleId, 0);

                        if (controlNca != null && patchNca != null)
                        {
                            ApplicationControlProperty controlData = new ApplicationControlProperty();

                            using var nacpFile = new UniqueRef<IFile>();

                            controlNca.OpenFileSystem(NcaSectionType.Data, IntegrityCheckLevel.None)
                                .OpenFile(ref nacpFile.Ref(), "/control.nacp".ToU8Span(), OpenMode.Read)
                                .ThrowIfFailure();
                            nacpFile.Get.Read(out _, 0, SpanHelpers.AsByteSpan(ref controlData), ReadOption.None)
                                .ThrowIfFailure();

                            TitleUpdates.Add(new TitleUpdateModel(controlData, path));
                        }
                        else
                        {
<<<<<<< HEAD
                            ContentDialogHelper.CreateErrorDialog(LocaleManager.Instance["DialogUpdateAddUpdateErrorMessage"]);
=======
                            Dispatcher.UIThread.Post(async () =>
                            {
                                await ContentDialogHelper.CreateErrorDialog(this,
                                 LocaleManager.Instance["DialogUpdateAddUpdateErrorMessage"]);
                            });
>>>>>>> 5811d121
                        }
                    }
                    catch (Exception ex)
                    {
<<<<<<< HEAD
                        ContentDialogHelper.CreateErrorDialog(string.Format(LocaleManager.Instance["DialogDlcLoadNcaErrorMessage"], ex.Message, path));
=======
                        Dispatcher.UIThread.Post(async () =>
                        {
                            await ContentDialogHelper.CreateErrorDialog(this,
                                string.Format(LocaleManager.Instance["DialogDlcLoadNcaErrorMessage"], ex.Message, path));
                        });
>>>>>>> 5811d121
                    }
                }
            }
        }

        private void RemoveUpdates(bool removeSelectedOnly = false)
        {
            if (removeSelectedOnly)
            {
                TitleUpdates.RemoveAll(TitleUpdates.Where(x => x.IsEnabled && !x.IsNoUpdate).ToList());
            }
            else
            {
                TitleUpdates.RemoveAll(TitleUpdates.Where(x => !x.IsNoUpdate).ToList());
            }

            TitleUpdates.FirstOrDefault(x => x.IsNoUpdate).IsEnabled = true;

            SortUpdates();
        }

        public void RemoveSelected()
        {
            RemoveUpdates(true);
        }

        public void RemoveAll()
        {
            RemoveUpdates();
        }

        public async void Add()
        {
            OpenFileDialog dialog = new OpenFileDialog() { Title = LocaleManager.Instance["SelectUpdateDialogTitle"], AllowMultiple = true };

            dialog.Filters.Add(new FileDialogFilter { Name = "NSP", Extensions = { "nsp" } });

            string[] files = await dialog.ShowAsync(this);

            if (files != null)
            {
                foreach (string file in files)
                {
                    AddUpdate(file);
                }
            }

            SortUpdates();
        }

        private void SortUpdates()
        {
            var list = TitleUpdates.ToList();

            list.Sort((first, second) =>
            {
                if (string.IsNullOrEmpty(first.Control.DisplayVersionString.ToString()))
                {
                    return -1;
                }
                else if (string.IsNullOrEmpty(second.Control.DisplayVersionString.ToString()))
                {
                    return 1;
                }

                return Version.Parse(first.Control.DisplayVersionString.ToString())
                    .CompareTo(Version.Parse(second.Control.DisplayVersionString.ToString())) * -1;
            });

            TitleUpdates.Clear();

            TitleUpdates.AddRange(list);
        }

        public void Save()
        {
            _titleUpdateWindowData.Paths.Clear();

            _titleUpdateWindowData.Selected = "";

            foreach (TitleUpdateModel update in TitleUpdates)
            {
                _titleUpdateWindowData.Paths.Add(update.Path);

                if (update.IsEnabled)
                {
                    _titleUpdateWindowData.Selected = update.Path;
                }
            }

            using (FileStream dlcJsonStream = File.Create(_updateJsonPath, 4096, FileOptions.WriteThrough))
            {
                dlcJsonStream.Write(Encoding.UTF8.GetBytes(JsonHelper.Serialize(_titleUpdateWindowData, true)));
            }

            if (Owner is MainWindow window)
            {
                window.ViewModel.LoadApplications();
            }

            Close();
        }
    }
}<|MERGE_RESOLUTION|>--- conflicted
+++ resolved
@@ -145,28 +145,18 @@
                         }
                         else
                         {
-<<<<<<< HEAD
-                            ContentDialogHelper.CreateErrorDialog(LocaleManager.Instance["DialogUpdateAddUpdateErrorMessage"]);
-=======
                             Dispatcher.UIThread.Post(async () =>
                             {
-                                await ContentDialogHelper.CreateErrorDialog(this,
-                                 LocaleManager.Instance["DialogUpdateAddUpdateErrorMessage"]);
+                                await ContentDialogHelper.CreateErrorDialog(LocaleManager.Instance["DialogUpdateAddUpdateErrorMessage"]);
                             });
->>>>>>> 5811d121
                         }
                     }
                     catch (Exception ex)
                     {
-<<<<<<< HEAD
-                        ContentDialogHelper.CreateErrorDialog(string.Format(LocaleManager.Instance["DialogDlcLoadNcaErrorMessage"], ex.Message, path));
-=======
                         Dispatcher.UIThread.Post(async () =>
                         {
-                            await ContentDialogHelper.CreateErrorDialog(this,
-                                string.Format(LocaleManager.Instance["DialogDlcLoadNcaErrorMessage"], ex.Message, path));
+                            await ContentDialogHelper.CreateErrorDialog(string.Format(LocaleManager.Instance["DialogDlcLoadNcaErrorMessage"], ex.Message, path));
                         });
->>>>>>> 5811d121
                     }
                 }
             }
