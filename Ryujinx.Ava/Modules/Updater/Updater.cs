--- conflicted
+++ resolved
@@ -458,14 +458,7 @@
             worker.Start();
         }
 
-<<<<<<< HEAD
-        [LibraryImport("libc", SetLastError = true)]
-        private static partial int chmod([MarshalAs(UnmanagedType.LPStr)] string path, uint mode);
-
-        private static void SetUnixPermissions()
-=======
         private static void SetFileExecutable(string path)
->>>>>>> 5f32a8ed
         {
             const UnixFileMode ExecutableFileMode = UnixFileMode.UserExecute |
                                                     UnixFileMode.UserWrite |
