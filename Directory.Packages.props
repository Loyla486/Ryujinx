<Project>
  <PropertyGroup>
    <ManagePackageVersionsCentrally>true</ManagePackageVersionsCentrally>
  </PropertyGroup>
  <ItemGroup>
    <PackageVersion Include="Avalonia" Version="11.0.7" />
    <PackageVersion Include="Avalonia.Controls.DataGrid" Version="11.0.7" />
    <PackageVersion Include="Avalonia.Desktop" Version="11.0.7" />
    <PackageVersion Include="Avalonia.Diagnostics" Version="11.0.7" />
    <PackageVersion Include="Avalonia.Markup.Xaml.Loader" Version="11.0.7" />
    <PackageVersion Include="Avalonia.Svg" Version="11.0.0.10" />
    <PackageVersion Include="Avalonia.Svg.Skia" Version="11.0.0.10" />
    <PackageVersion Include="CommandLineParser" Version="2.9.1" />
    <PackageVersion Include="Concentus" Version="1.1.7" />
    <PackageVersion Include="DiscordRichPresence" Version="1.2.1.24" />
<<<<<<< HEAD
    <PackageVersion Include="DynamicData" Version="8.3.27" />
    <PackageVersion Include="FluentAvaloniaUI" Version="2.0.4" />
=======
    <PackageVersion Include="DynamicData" Version="7.14.2" />
    <PackageVersion Include="FluentAvaloniaUI" Version="2.0.5" />
>>>>>>> 371e6fa2
    <PackageVersion Include="GtkSharp.Dependencies" Version="1.1.1" />
    <PackageVersion Include="GtkSharp.Dependencies.osx" Version="0.0.5" />
    <PackageVersion Include="jp2masa.Avalonia.Flexbox" Version="0.3.0-beta.4" />
    <PackageVersion Include="LibHac" Version="0.19.0" />
    <PackageVersion Include="Microsoft.CodeAnalysis.Analyzers" Version="3.3.4" />
    <PackageVersion Include="Microsoft.CodeAnalysis.CSharp" Version="4.8.0" />
    <PackageVersion Include="Microsoft.IdentityModel.JsonWebTokens" Version="7.2.0" />
    <PackageVersion Include="Microsoft.NET.Test.Sdk" Version="17.8.0" />
    <PackageVersion Include="Microsoft.IO.RecyclableMemoryStream" Version="3.0.0" />
    <PackageVersion Include="MsgPack.Cli" Version="1.0.1" />
    <PackageVersion Include="NetCoreServer" Version="7.0.0" />
    <PackageVersion Include="NUnit" Version="3.13.3" />
    <PackageVersion Include="NUnit3TestAdapter" Version="4.1.0" />
    <PackageVersion Include="OpenTK.Core" Version="4.8.2" />
    <PackageVersion Include="OpenTK.Graphics" Version="4.8.2" />
    <PackageVersion Include="OpenTK.Audio.OpenAL" Version="4.8.2" />
    <PackageVersion Include="OpenTK.Windowing.GraphicsLibraryFramework" Version="4.8.2" />
    <PackageVersion Include="Ryujinx.Audio.OpenAL.Dependencies" Version="1.21.0.1" />
    <PackageVersion Include="Ryujinx.Graphics.Nvdec.Dependencies" Version="5.0.1-build13" />
    <PackageVersion Include="Ryujinx.Graphics.Vulkan.Dependencies.MoltenVK" Version="1.2.0" />
    <PackageVersion Include="Ryujinx.GtkSharp" Version="3.24.24.59-ryujinx" />
    <PackageVersion Include="Ryujinx.SDL2-CS" Version="2.28.1-build28" />
    <PackageVersion Include="securifybv.ShellLink" Version="0.1.0" />
    <PackageVersion Include="shaderc.net" Version="0.1.0" />
    <PackageVersion Include="SharpZipLib" Version="1.4.2" />
    <PackageVersion Include="Silk.NET.Vulkan" Version="2.16.0" />
    <PackageVersion Include="Silk.NET.Vulkan.Extensions.EXT" Version="2.16.0" />
    <PackageVersion Include="Silk.NET.Vulkan.Extensions.KHR" Version="2.16.0" />
    <PackageVersion Include="SixLabors.ImageSharp" Version="1.0.4" />
    <PackageVersion Include="SixLabors.ImageSharp.Drawing" Version="1.0.0-beta11" />
    <PackageVersion Include="SPB" Version="0.0.4-build28" />
    <PackageVersion Include="System.Drawing.Common" Version="8.0.0" />
    <PackageVersion Include="System.IO.Hashing" Version="8.0.0" />
    <PackageVersion Include="System.Management" Version="8.0.0" />
    <PackageVersion Include="UnicornEngine.Unicorn" Version="2.0.2-rc1-fb78016" />
  </ItemGroup>
</Project><|MERGE_RESOLUTION|>--- conflicted
+++ resolved
@@ -13,13 +13,8 @@
     <PackageVersion Include="CommandLineParser" Version="2.9.1" />
     <PackageVersion Include="Concentus" Version="1.1.7" />
     <PackageVersion Include="DiscordRichPresence" Version="1.2.1.24" />
-<<<<<<< HEAD
     <PackageVersion Include="DynamicData" Version="8.3.27" />
-    <PackageVersion Include="FluentAvaloniaUI" Version="2.0.4" />
-=======
-    <PackageVersion Include="DynamicData" Version="7.14.2" />
     <PackageVersion Include="FluentAvaloniaUI" Version="2.0.5" />
->>>>>>> 371e6fa2
     <PackageVersion Include="GtkSharp.Dependencies" Version="1.1.1" />
     <PackageVersion Include="GtkSharp.Dependencies.osx" Version="0.0.5" />
     <PackageVersion Include="jp2masa.Avalonia.Flexbox" Version="0.3.0-beta.4" />
