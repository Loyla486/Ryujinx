--- conflicted
+++ resolved
@@ -3,7 +3,6 @@
     <ManagePackageVersionsCentrally>true</ManagePackageVersionsCentrally>
   </PropertyGroup>
   <ItemGroup>
-<<<<<<< HEAD
     <PackageVersion Include="Avalonia" Version="11.0.0-preview8" />
     <PackageVersion Include="Avalonia.Controls.DataGrid" Version="11.0.0-preview8" />
     <PackageVersion Include="Avalonia.Desktop" Version="11.0.0-preview8" />
@@ -11,15 +10,6 @@
     <PackageVersion Include="Avalonia.Markup.Xaml.Loader" Version="11.0.0-preview8" />
     <PackageVersion Include="Avalonia.Svg" Version="11.0.0-preview8.1" />
     <PackageVersion Include="Avalonia.Svg.Skia" Version="11.0.0-preview8.1" />
-=======
-    <PackageVersion Include="Avalonia" Version="0.10.21" />
-    <PackageVersion Include="Avalonia.Controls.DataGrid" Version="0.10.21" />
-    <PackageVersion Include="Avalonia.Desktop" Version="0.10.21" />
-    <PackageVersion Include="Avalonia.Diagnostics" Version="0.10.21" />
-    <PackageVersion Include="Avalonia.Markup.Xaml.Loader" Version="0.10.21" />
-    <PackageVersion Include="Avalonia.Svg" Version="0.10.18" />
-    <PackageVersion Include="Avalonia.Svg.Skia" Version="0.10.18" />
->>>>>>> a73a5d7e
     <PackageVersion Include="CommandLineParser" Version="2.9.1" />
     <PackageVersion Include="Concentus" Version="1.1.7" />
     <PackageVersion Include="DiscordRichPresence" Version="1.1.3.18" />
