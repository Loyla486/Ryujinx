<Project>
  <PropertyGroup>
    <ManagePackageVersionsCentrally>true</ManagePackageVersionsCentrally>
  </PropertyGroup>
  <ItemGroup>
    <PackageVersion Include="Avalonia" Version="11.0.7" />
    <PackageVersion Include="Avalonia.Controls.DataGrid" Version="11.0.7" />
    <PackageVersion Include="Avalonia.Desktop" Version="11.0.7" />
    <PackageVersion Include="Avalonia.Diagnostics" Version="11.0.7" />
    <PackageVersion Include="Avalonia.Markup.Xaml.Loader" Version="11.0.7" />
    <PackageVersion Include="Avalonia.Svg" Version="11.0.0.13" />
    <PackageVersion Include="Avalonia.Svg.Skia" Version="11.0.0.13" />
    <PackageVersion Include="CommandLineParser" Version="2.9.1" />
    <PackageVersion Include="Concentus" Version="1.1.7" />
    <PackageVersion Include="DiscordRichPresence" Version="1.2.1.24" />
    <PackageVersion Include="DynamicData" Version="8.3.27" />
    <PackageVersion Include="FluentAvaloniaUI" Version="2.0.5" />
    <PackageVersion Include="GtkSharp.Dependencies" Version="1.1.1" />
    <PackageVersion Include="GtkSharp.Dependencies.osx" Version="0.0.5" />
    <PackageVersion Include="jp2masa.Avalonia.Flexbox" Version="0.3.0-beta.4" />
    <PackageVersion Include="LibHac" Version="0.19.0" />
    <PackageVersion Include="Microsoft.CodeAnalysis.Analyzers" Version="3.3.4" />
    <PackageVersion Include="Microsoft.CodeAnalysis.CSharp" Version="4.8.0" />
    <PackageVersion Include="Microsoft.IdentityModel.JsonWebTokens" Version="7.3.0" />
    <PackageVersion Include="Microsoft.NET.Test.Sdk" Version="17.8.0" />
    <PackageVersion Include="Microsoft.IO.RecyclableMemoryStream" Version="3.0.0" />
    <PackageVersion Include="MsgPack.Cli" Version="1.0.1" />
    <PackageVersion Include="NetCoreServer" Version="8.0.7" />
    <PackageVersion Include="NUnit" Version="3.13.3" />
    <PackageVersion Include="NUnit3TestAdapter" Version="4.1.0" />
    <PackageVersion Include="OpenTK.Core" Version="4.8.2" />
    <PackageVersion Include="OpenTK.Graphics" Version="4.8.2" />
    <PackageVersion Include="OpenTK.Audio.OpenAL" Version="4.8.2" />
    <PackageVersion Include="OpenTK.Windowing.GraphicsLibraryFramework" Version="4.8.2" />
    <PackageVersion Include="Ryujinx.Audio.OpenAL.Dependencies" Version="1.21.0.1" />
    <PackageVersion Include="Ryujinx.Graphics.Nvdec.Dependencies" Version="5.0.1-build13" />
    <PackageVersion Include="Ryujinx.Graphics.Vulkan.Dependencies.MoltenVK" Version="1.2.0" />
    <PackageVersion Include="Ryujinx.GtkSharp" Version="3.24.24.59-ryujinx" />
    <PackageVersion Include="Ryujinx.SDL2-CS" Version="2.30.0-build32" />
    <PackageVersion Include="securifybv.ShellLink" Version="0.1.0" />
    <PackageVersion Include="shaderc.net" Version="0.1.0" />
    <PackageVersion Include="SharpZipLib" Version="1.4.2" />
    <PackageVersion Include="Silk.NET.Vulkan" Version="2.16.0" />
    <PackageVersion Include="Silk.NET.Vulkan.Extensions.EXT" Version="2.16.0" />
    <PackageVersion Include="Silk.NET.Vulkan.Extensions.KHR" Version="2.16.0" />
<<<<<<< HEAD
    <PackageVersion Include="SixLabors.ImageSharp" Version="3.1.2" />
    <PackageVersion Include="SixLabors.ImageSharp.Drawing" Version="2.1.1" />
    <PackageVersion Include="SPB" Version="0.0.4-build28" />
=======
    <PackageVersion Include="SixLabors.ImageSharp" Version="1.0.4" />
    <PackageVersion Include="SixLabors.ImageSharp.Drawing" Version="1.0.0-beta11" />
    <PackageVersion Include="SPB" Version="0.0.4-build32" />
>>>>>>> 8bb7a3fc
    <PackageVersion Include="System.Drawing.Common" Version="8.0.1" />
    <PackageVersion Include="System.IO.Hashing" Version="8.0.0" />
    <PackageVersion Include="System.Management" Version="8.0.0" />
    <PackageVersion Include="UnicornEngine.Unicorn" Version="2.0.2-rc1-fb78016" />
  </ItemGroup>
</Project><|MERGE_RESOLUTION|>--- conflicted
+++ resolved
@@ -43,15 +43,9 @@
     <PackageVersion Include="Silk.NET.Vulkan" Version="2.16.0" />
     <PackageVersion Include="Silk.NET.Vulkan.Extensions.EXT" Version="2.16.0" />
     <PackageVersion Include="Silk.NET.Vulkan.Extensions.KHR" Version="2.16.0" />
-<<<<<<< HEAD
     <PackageVersion Include="SixLabors.ImageSharp" Version="3.1.2" />
     <PackageVersion Include="SixLabors.ImageSharp.Drawing" Version="2.1.1" />
-    <PackageVersion Include="SPB" Version="0.0.4-build28" />
-=======
-    <PackageVersion Include="SixLabors.ImageSharp" Version="1.0.4" />
-    <PackageVersion Include="SixLabors.ImageSharp.Drawing" Version="1.0.0-beta11" />
     <PackageVersion Include="SPB" Version="0.0.4-build32" />
->>>>>>> 8bb7a3fc
     <PackageVersion Include="System.Drawing.Common" Version="8.0.1" />
     <PackageVersion Include="System.IO.Hashing" Version="8.0.0" />
     <PackageVersion Include="System.Management" Version="8.0.0" />
