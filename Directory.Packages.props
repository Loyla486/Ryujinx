--- conflicted
+++ resolved
@@ -19,14 +19,9 @@
     <PackageVersion Include="GtkSharp.Dependencies.osx" Version="0.0.5" />
     <PackageVersion Include="LibHac" Version="0.19.0" />
     <PackageVersion Include="Microsoft.CodeAnalysis.Analyzers" Version="3.3.4" />
-<<<<<<< HEAD
-    <PackageVersion Include="Microsoft.CodeAnalysis.CSharp" Version="4.8.0" />
+    <PackageVersion Include="Microsoft.CodeAnalysis.CSharp" Version="4.9.2" />
     <PackageVersion Include="Microsoft.Extensions.Caching.Memory" Version="8.0.0" />
-    <PackageVersion Include="Microsoft.IdentityModel.JsonWebTokens" Version="7.3.0" />
-=======
-    <PackageVersion Include="Microsoft.CodeAnalysis.CSharp" Version="4.9.2" />
     <PackageVersion Include="Microsoft.IdentityModel.JsonWebTokens" Version="7.4.0" />
->>>>>>> d26ef2ee
     <PackageVersion Include="Microsoft.NET.Test.Sdk" Version="17.9.0" />
     <PackageVersion Include="Microsoft.IO.RecyclableMemoryStream" Version="3.0.0" />
     <PackageVersion Include="MsgPack.Cli" Version="1.0.1" />
