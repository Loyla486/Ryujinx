<Project>
  <PropertyGroup>
    <ManagePackageVersionsCentrally>true</ManagePackageVersionsCentrally>
  </PropertyGroup>
  <ItemGroup>
    <PackageVersion Include="Avalonia" Version="11.0.7" />
    <PackageVersion Include="Avalonia.Controls.DataGrid" Version="11.0.7" />
    <PackageVersion Include="Avalonia.Desktop" Version="11.0.7" />
    <PackageVersion Include="Avalonia.Diagnostics" Version="11.0.7" />
    <PackageVersion Include="Avalonia.Markup.Xaml.Loader" Version="11.0.7" />
    <PackageVersion Include="Avalonia.Svg" Version="11.0.0.10" />
    <PackageVersion Include="Avalonia.Svg.Skia" Version="11.0.0.10" />
    <PackageVersion Include="CommandLineParser" Version="2.9.1" />
    <PackageVersion Include="Concentus" Version="1.1.7" />
    <PackageVersion Include="DiscordRichPresence" Version="1.2.1.24" />
    <PackageVersion Include="DynamicData" Version="8.3.27" />
    <PackageVersion Include="FluentAvaloniaUI" Version="2.0.5" />
    <PackageVersion Include="GtkSharp.Dependencies" Version="1.1.1" />
    <PackageVersion Include="GtkSharp.Dependencies.osx" Version="0.0.5" />
    <PackageVersion Include="jp2masa.Avalonia.Flexbox" Version="0.3.0-beta.4" />
    <PackageVersion Include="LibHac" Version="0.19.0" />
    <PackageVersion Include="Microsoft.CodeAnalysis.Analyzers" Version="3.3.4" />
    <PackageVersion Include="Microsoft.CodeAnalysis.CSharp" Version="4.8.0" />
    <PackageVersion Include="Microsoft.IdentityModel.JsonWebTokens" Version="7.2.0" />
    <PackageVersion Include="Microsoft.NET.Test.Sdk" Version="17.8.0" />
    <PackageVersion Include="Microsoft.IO.RecyclableMemoryStream" Version="3.0.0" />
    <PackageVersion Include="MsgPack.Cli" Version="1.0.1" />
<<<<<<< HEAD
    <PackageVersion Include="NetCoreServer" Version="7.0.0" />
    <PackageVersion Include="NUnit" Version="4.0.1" />
    <PackageVersion Include="NUnit3TestAdapter" Version="4.5.0" />
    <PackageVersion Include="OpenTK.Core" Version="4.8.1" />
    <PackageVersion Include="OpenTK.Graphics" Version="4.8.1" />
    <PackageVersion Include="OpenTK.Audio.OpenAL" Version="4.8.1" />
    <PackageVersion Include="OpenTK.Windowing.GraphicsLibraryFramework" Version="4.8.1" />
=======
    <PackageVersion Include="NetCoreServer" Version="8.0.7" />
    <PackageVersion Include="NUnit" Version="3.13.3" />
    <PackageVersion Include="NUnit3TestAdapter" Version="4.1.0" />
    <PackageVersion Include="OpenTK.Core" Version="4.8.2" />
    <PackageVersion Include="OpenTK.Graphics" Version="4.8.2" />
    <PackageVersion Include="OpenTK.Audio.OpenAL" Version="4.8.2" />
    <PackageVersion Include="OpenTK.Windowing.GraphicsLibraryFramework" Version="4.8.2" />
>>>>>>> 7795b662
    <PackageVersion Include="Ryujinx.Audio.OpenAL.Dependencies" Version="1.21.0.1" />
    <PackageVersion Include="Ryujinx.Graphics.Nvdec.Dependencies" Version="5.0.1-build13" />
    <PackageVersion Include="Ryujinx.Graphics.Vulkan.Dependencies.MoltenVK" Version="1.2.0" />
    <PackageVersion Include="Ryujinx.GtkSharp" Version="3.24.24.59-ryujinx" />
    <PackageVersion Include="Ryujinx.SDL2-CS" Version="2.28.1-build28" />
    <PackageVersion Include="securifybv.ShellLink" Version="0.1.0" />
    <PackageVersion Include="shaderc.net" Version="0.1.0" />
    <PackageVersion Include="SharpZipLib" Version="1.4.2" />
    <PackageVersion Include="Silk.NET.Vulkan" Version="2.16.0" />
    <PackageVersion Include="Silk.NET.Vulkan.Extensions.EXT" Version="2.16.0" />
    <PackageVersion Include="Silk.NET.Vulkan.Extensions.KHR" Version="2.16.0" />
    <PackageVersion Include="SixLabors.ImageSharp" Version="1.0.4" />
    <PackageVersion Include="SixLabors.ImageSharp.Drawing" Version="1.0.0-beta11" />
    <PackageVersion Include="SPB" Version="0.0.4-build28" />
    <PackageVersion Include="System.Drawing.Common" Version="8.0.1" />
    <PackageVersion Include="System.IO.Hashing" Version="8.0.0" />
    <PackageVersion Include="System.Management" Version="8.0.0" />
    <PackageVersion Include="UnicornEngine.Unicorn" Version="2.0.2-rc1-fb78016" />
  </ItemGroup>
</Project><|MERGE_RESOLUTION|>--- conflicted
+++ resolved
@@ -25,23 +25,13 @@
     <PackageVersion Include="Microsoft.NET.Test.Sdk" Version="17.8.0" />
     <PackageVersion Include="Microsoft.IO.RecyclableMemoryStream" Version="3.0.0" />
     <PackageVersion Include="MsgPack.Cli" Version="1.0.1" />
-<<<<<<< HEAD
-    <PackageVersion Include="NetCoreServer" Version="7.0.0" />
+    <PackageVersion Include="NetCoreServer" Version="8.0.7" />
     <PackageVersion Include="NUnit" Version="4.0.1" />
     <PackageVersion Include="NUnit3TestAdapter" Version="4.5.0" />
-    <PackageVersion Include="OpenTK.Core" Version="4.8.1" />
-    <PackageVersion Include="OpenTK.Graphics" Version="4.8.1" />
-    <PackageVersion Include="OpenTK.Audio.OpenAL" Version="4.8.1" />
-    <PackageVersion Include="OpenTK.Windowing.GraphicsLibraryFramework" Version="4.8.1" />
-=======
-    <PackageVersion Include="NetCoreServer" Version="8.0.7" />
-    <PackageVersion Include="NUnit" Version="3.13.3" />
-    <PackageVersion Include="NUnit3TestAdapter" Version="4.1.0" />
     <PackageVersion Include="OpenTK.Core" Version="4.8.2" />
     <PackageVersion Include="OpenTK.Graphics" Version="4.8.2" />
     <PackageVersion Include="OpenTK.Audio.OpenAL" Version="4.8.2" />
     <PackageVersion Include="OpenTK.Windowing.GraphicsLibraryFramework" Version="4.8.2" />
->>>>>>> 7795b662
     <PackageVersion Include="Ryujinx.Audio.OpenAL.Dependencies" Version="1.21.0.1" />
     <PackageVersion Include="Ryujinx.Graphics.Nvdec.Dependencies" Version="5.0.1-build13" />
     <PackageVersion Include="Ryujinx.Graphics.Vulkan.Dependencies.MoltenVK" Version="1.2.0" />
