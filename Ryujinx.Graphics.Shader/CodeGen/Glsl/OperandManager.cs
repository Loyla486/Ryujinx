using Ryujinx.Graphics.Shader.IntermediateRepresentation;
using Ryujinx.Graphics.Shader.StructuredIr;
using Ryujinx.Graphics.Shader.Translation;
using System;
using System.Collections.Generic;
using System.Diagnostics;

using static Ryujinx.Graphics.Shader.StructuredIr.InstructionInfo;

namespace Ryujinx.Graphics.Shader.CodeGen.Glsl
{
    class OperandManager
    {
        private static string[] _stagePrefixes = new string[] { "cp", "vp", "tcp", "tep", "gp", "fp" };

        private struct BuiltInAttribute
        {
            public string Name { get; }

            public VariableType Type { get; }

            public BuiltInAttribute(string name, VariableType type)
            {
                Name = name;
                Type = type;
            }
        }

        private static Dictionary<int, BuiltInAttribute> _builtInAttributes =
                   new Dictionary<int, BuiltInAttribute>()
        {
            { AttributeConsts.Layer,               new BuiltInAttribute("gl_Layer",           VariableType.S32)  },
            { AttributeConsts.PointSize,           new BuiltInAttribute("gl_PointSize",       VariableType.F32)  },
            { AttributeConsts.PositionX,           new BuiltInAttribute("gl_Position.x",      VariableType.F32)  },
            { AttributeConsts.PositionY,           new BuiltInAttribute("gl_Position.y",      VariableType.F32)  },
            { AttributeConsts.PositionZ,           new BuiltInAttribute("gl_Position.z",      VariableType.F32)  },
            { AttributeConsts.PositionW,           new BuiltInAttribute("gl_Position.w",      VariableType.F32)  },
            { AttributeConsts.ClipDistance0,       new BuiltInAttribute("gl_ClipDistance[0]", VariableType.F32)  },
            { AttributeConsts.ClipDistance1,       new BuiltInAttribute("gl_ClipDistance[1]", VariableType.F32)  },
            { AttributeConsts.ClipDistance2,       new BuiltInAttribute("gl_ClipDistance[2]", VariableType.F32)  },
            { AttributeConsts.ClipDistance3,       new BuiltInAttribute("gl_ClipDistance[3]", VariableType.F32)  },
            { AttributeConsts.ClipDistance4,       new BuiltInAttribute("gl_ClipDistance[4]", VariableType.F32)  },
            { AttributeConsts.ClipDistance5,       new BuiltInAttribute("gl_ClipDistance[5]", VariableType.F32)  },
            { AttributeConsts.ClipDistance6,       new BuiltInAttribute("gl_ClipDistance[6]", VariableType.F32)  },
            { AttributeConsts.ClipDistance7,       new BuiltInAttribute("gl_ClipDistance[7]", VariableType.F32)  },
            { AttributeConsts.PointCoordX,         new BuiltInAttribute("gl_PointCoord.x",    VariableType.F32)  },
            { AttributeConsts.PointCoordY,         new BuiltInAttribute("gl_PointCoord.y",    VariableType.F32)  },
            { AttributeConsts.TessCoordX,          new BuiltInAttribute("gl_TessCoord.x",     VariableType.F32)  },
            { AttributeConsts.TessCoordY,          new BuiltInAttribute("gl_TessCoord.y",     VariableType.F32)  },
            { AttributeConsts.InstanceId,          new BuiltInAttribute("gl_InstanceID",      VariableType.S32)  },
            { AttributeConsts.VertexId,            new BuiltInAttribute("gl_VertexID",        VariableType.S32)  },
            { AttributeConsts.FrontFacing,         new BuiltInAttribute("gl_FrontFacing",     VariableType.Bool) },

            // Special.
            { AttributeConsts.FragmentOutputDepth, new BuiltInAttribute("gl_FragDepth",                           VariableType.F32)  },
            { AttributeConsts.ThreadKill,          new BuiltInAttribute("gl_HelperInvocation",                    VariableType.Bool) },
            { AttributeConsts.ThreadIdX,           new BuiltInAttribute("gl_LocalInvocationID.x",                 VariableType.U32)  },
            { AttributeConsts.ThreadIdY,           new BuiltInAttribute("gl_LocalInvocationID.y",                 VariableType.U32)  },
            { AttributeConsts.ThreadIdZ,           new BuiltInAttribute("gl_LocalInvocationID.z",                 VariableType.U32)  },
            { AttributeConsts.CtaIdX,              new BuiltInAttribute("gl_WorkGroupID.x",                       VariableType.U32)  },
            { AttributeConsts.CtaIdY,              new BuiltInAttribute("gl_WorkGroupID.y",                       VariableType.U32)  },
            { AttributeConsts.CtaIdZ,              new BuiltInAttribute("gl_WorkGroupID.z",                       VariableType.U32)  },
            { AttributeConsts.LaneId,              new BuiltInAttribute("gl_SubGroupInvocationARB",               VariableType.U32)  },
            { AttributeConsts.EqMask,              new BuiltInAttribute("unpackUint2x32(gl_SubGroupEqMaskARB).x", VariableType.U32)  },
            { AttributeConsts.GeMask,              new BuiltInAttribute("unpackUint2x32(gl_SubGroupGeMaskARB).x", VariableType.U32)  },
            { AttributeConsts.GtMask,              new BuiltInAttribute("unpackUint2x32(gl_SubGroupGtMaskARB).x", VariableType.U32)  },
            { AttributeConsts.LeMask,              new BuiltInAttribute("unpackUint2x32(gl_SubGroupLeMaskARB).x", VariableType.U32)  },
            { AttributeConsts.LtMask,              new BuiltInAttribute("unpackUint2x32(gl_SubGroupLtMaskARB).x", VariableType.U32)  },

            // Support uniforms.
            { AttributeConsts.FragmentOutputIsBgraBase + 0,  new BuiltInAttribute($"{DefaultNames.SupportBlockIsBgraName}[0]",  VariableType.Bool) },
            { AttributeConsts.FragmentOutputIsBgraBase + 4,  new BuiltInAttribute($"{DefaultNames.SupportBlockIsBgraName}[1]",  VariableType.Bool) },
            { AttributeConsts.FragmentOutputIsBgraBase + 8,  new BuiltInAttribute($"{DefaultNames.SupportBlockIsBgraName}[2]",  VariableType.Bool) },
            { AttributeConsts.FragmentOutputIsBgraBase + 12, new BuiltInAttribute($"{DefaultNames.SupportBlockIsBgraName}[3]",  VariableType.Bool) },
            { AttributeConsts.FragmentOutputIsBgraBase + 16, new BuiltInAttribute($"{DefaultNames.SupportBlockIsBgraName}[4]",  VariableType.Bool) },
            { AttributeConsts.FragmentOutputIsBgraBase + 20, new BuiltInAttribute($"{DefaultNames.SupportBlockIsBgraName}[5]",  VariableType.Bool) },
            { AttributeConsts.FragmentOutputIsBgraBase + 24, new BuiltInAttribute($"{DefaultNames.SupportBlockIsBgraName}[6]",  VariableType.Bool) },
            { AttributeConsts.FragmentOutputIsBgraBase + 28, new BuiltInAttribute($"{DefaultNames.SupportBlockIsBgraName}[7]",  VariableType.Bool) }
        };

        private Dictionary<AstOperand, string> _locals;

        public OperandManager()
        {
            _locals = new Dictionary<AstOperand, string>();
        }

        public string DeclareLocal(AstOperand operand)
        {
            string name = $"{DefaultNames.LocalNamePrefix}_{_locals.Count}";

            _locals.Add(operand, name);

            return name;
        }

        public string GetExpression(AstOperand operand, ShaderConfig config)
        {
            return operand.Type switch
            {
                OperandType.Argument => GetArgumentName(operand.Value),
                OperandType.Attribute => GetAttributeName(operand, config),
                OperandType.Constant => NumberFormatter.FormatInt(operand.Value),
                OperandType.ConstantBuffer => GetConstantBufferName(
                    operand.CbufSlot,
                    operand.CbufOffset,
                    config.Stage,
                    config.UsedFeatures.HasFlag(FeatureFlags.CbIndexing)),
                OperandType.LocalVariable => _locals[operand],
                OperandType.Undefined => DefaultNames.UndefinedName,
                _ => throw new ArgumentException($"Invalid operand type \"{operand.Type}\".")
            };
        }

        public static string GetConstantBufferName(int slot, int offset, ShaderStage stage, bool cbIndexable)
        {
            return $"{GetUbName(stage, slot, cbIndexable)}[{offset >> 2}].{GetSwizzleMask(offset & 3)}";
        }

        private static string GetVec4Indexed(string vectorName, string indexExpr)
        {
            string result = $"{vectorName}.x";
            for (int i = 1; i < 4; i++)
            {
                result = $"(({indexExpr}) == {i}) ? ({vectorName}.{GetSwizzleMask(i)}) : ({result})";
            }
            return $"({result})";
        }

        public static string GetConstantBufferName(int slot, string offsetExpr, ShaderStage stage, bool cbIndexable)
        {
            return GetVec4Indexed(GetUbName(stage, slot, cbIndexable) + $"[{offsetExpr} >> 2]", offsetExpr + " & 3");
        }

        public static string GetConstantBufferName(string slotExpr, string offsetExpr, ShaderStage stage)
        {
            return GetVec4Indexed(GetUbName(stage, slotExpr) + $"[{offsetExpr} >> 2]", offsetExpr + " & 3");
        }

        public static string GetOutAttributeName(AstOperand attr, ShaderConfig config)
        {
            return GetAttributeName(attr, config, isOutAttr: true);
        }

        public static string GetAttributeName(AstOperand attr, ShaderConfig config, bool isOutAttr = false, string indexExpr = "0")
        {
            int value = attr.Value;

            char swzMask = GetSwizzleMask((value >> 2) & 3);

            if (value >= AttributeConsts.UserAttributeBase && value < AttributeConsts.UserAttributeEnd)
            {
                value -= AttributeConsts.UserAttributeBase;

                string prefix = isOutAttr
                    ? DefaultNames.OAttributePrefix
                    : DefaultNames.IAttributePrefix;

                if ((config.Options.Flags & TranslationFlags.Feedback) != 0)
                {
                    string name = $"{prefix}{(value >> 4)}_{swzMask}";

                    if (config.Stage == ShaderStage.Geometry && !isOutAttr)
                    {
                        name += $"[{indexExpr}]";
                    }

                    return name;
                }
                else
                {
                    string name = $"{prefix}{(value >> 4)}";

                    if (config.Stage == ShaderStage.Geometry && !isOutAttr)
                    {
                        name += $"[{indexExpr}]";
                    }

                    return name + '.' + swzMask;
                }
            }
            else
            {
                if (value >= AttributeConsts.FragmentOutputColorBase && value < AttributeConsts.FragmentOutputColorEnd)
                {
                    value -= AttributeConsts.FragmentOutputColorBase;

                    return $"{DefaultNames.OAttributePrefix}{(value >> 4)}.{swzMask}";
                }
                else if (_builtInAttributes.TryGetValue(value & ~3, out BuiltInAttribute builtInAttr))
                {
                    // TODO: There must be a better way to handle this...
                    if (config.Stage == ShaderStage.Fragment)
                    {
                        switch (value & ~3)
                        {
<<<<<<< HEAD
                            case AttributeConsts.PositionX: return "gl_FragCoord.x";
                            case AttributeConsts.PositionY: return "gl_FragCoord.y";
=======
                            case AttributeConsts.PositionX: return $"(gl_FragCoord.x / {DefaultNames.SupportBlockRenderScaleName}[0])";
                            case AttributeConsts.PositionY: return $"(gl_FragCoord.y / {DefaultNames.SupportBlockRenderScaleName}[0])";
>>>>>>> 7f0ee46e
                            case AttributeConsts.PositionZ: return "gl_FragCoord.z";
                            case AttributeConsts.PositionW: return "gl_FragCoord.w";
                        }
                    }

                    string name = builtInAttr.Name;

                    if (config.Stage == ShaderStage.Geometry && (value & AttributeConsts.SpecialMask) == 0 && !isOutAttr)
                    {
                        name = $"gl_in[{indexExpr}].{name}";
                    }

                    return name;
                }
            }

            // TODO: Warn about unknown built-in attribute.

            return isOutAttr ? "// bad_attr0x" + value.ToString("X") : "0.0";
        }

        public static string GetUbName(ShaderStage stage, int slot, bool cbIndexable)
        {
            if (cbIndexable)
            {
                return GetUbName(stage, NumberFormatter.FormatInt(slot, VariableType.S32));
            }

            return $"{GetShaderStagePrefix(stage)}_{DefaultNames.UniformNamePrefix}{slot}_{DefaultNames.UniformNameSuffix}";
        }

        private static string GetUbName(ShaderStage stage, string slotExpr)
        {
            return $"{GetShaderStagePrefix(stage)}_{DefaultNames.UniformNamePrefix}[{slotExpr}].{DefaultNames.DataName}";
        }

        public static string GetSamplerName(ShaderStage stage, AstTextureOperation texOp, string indexExpr)
        {
            return GetSamplerName(stage, texOp.CbufSlot, texOp.Handle, texOp.Type.HasFlag(SamplerType.Indexed), indexExpr);
        }

        public static string GetSamplerName(ShaderStage stage, int cbufSlot, int handle, bool indexed, string indexExpr)
        {
            string suffix = cbufSlot < 0 ? $"_tcb_{handle:X}" : $"_cb{cbufSlot}_{handle:X}";

            if (indexed)
            {
                suffix += $"a[{indexExpr}]";
            }

            return GetShaderStagePrefix(stage) + "_" + DefaultNames.SamplerNamePrefix + suffix;
        }

        public static string GetImageName(ShaderStage stage, AstTextureOperation texOp, string indexExpr)
        {
            return GetImageName(stage, texOp.CbufSlot, texOp.Handle, texOp.Format, texOp.Type.HasFlag(SamplerType.Indexed), indexExpr);
        }

        public static string GetImageName(
            ShaderStage stage,
            int cbufSlot,
            int handle,
            TextureFormat format,
            bool indexed,
            string indexExpr)
        {
            string suffix = cbufSlot < 0
                ? $"_tcb_{handle:X}_{format.ToGlslFormat()}"
                : $"_cb{cbufSlot}_{handle:X}_{format.ToGlslFormat()}";

            if (indexed)
            {
                suffix += $"a[{indexExpr}]";
            }

            return GetShaderStagePrefix(stage) + "_" + DefaultNames.ImageNamePrefix + suffix;
        }

        public static string GetShaderStagePrefix(ShaderStage stage)
        {
            int index = (int)stage;

            if ((uint)index >= _stagePrefixes.Length)
            {
                return "invalid";
            }

            return _stagePrefixes[index];
        }

        private static char GetSwizzleMask(int value)
        {
            return "xyzw"[value];
        }

        public static string GetArgumentName(int argIndex)
        {
            return $"{DefaultNames.ArgumentNamePrefix}{argIndex}";
        }

        public static VariableType GetNodeDestType(CodeGenContext context, IAstNode node)
        {
            if (node is AstOperation operation)
            {
                // Load attribute basically just returns the attribute value.
                // Some built-in attributes may have different types, so we need
                // to return the type based on the attribute that is being read.
                if (operation.Inst == Instruction.LoadAttribute)
                {
                    return GetOperandVarType((AstOperand)operation.GetSource(0));
                }
                else if (operation.Inst == Instruction.Call)
                {
                    AstOperand funcId = (AstOperand)operation.GetSource(0);

                    Debug.Assert(funcId.Type == OperandType.Constant);

                    return context.GetFunction(funcId.Value).ReturnType;
                }
                else if (operation is AstTextureOperation texOp &&
                         (texOp.Inst == Instruction.ImageLoad ||
                          texOp.Inst == Instruction.ImageStore))
                {
                    return texOp.Format.GetComponentType();
                }

                return GetDestVarType(operation.Inst);
            }
            else if (node is AstOperand operand)
            {
                if (operand.Type == OperandType.Argument)
                {
                    int argIndex = operand.Value;

                    return context.CurrentFunction.GetArgumentType(argIndex);
                }

                return GetOperandVarType(operand);
            }
            else
            {
                throw new ArgumentException($"Invalid node type \"{node?.GetType().Name ?? "null"}\".");
            }
        }

        private static VariableType GetOperandVarType(AstOperand operand)
        {
            if (operand.Type == OperandType.Attribute)
            {
                if (_builtInAttributes.TryGetValue(operand.Value & ~3, out BuiltInAttribute builtInAttr))
                {
                    return builtInAttr.Type;
                }
            }

            return OperandInfo.GetVarType(operand);
        }
    }
}<|MERGE_RESOLUTION|>--- conflicted
+++ resolved
@@ -194,13 +194,8 @@
                     {
                         switch (value & ~3)
                         {
-<<<<<<< HEAD
-                            case AttributeConsts.PositionX: return "gl_FragCoord.x";
-                            case AttributeConsts.PositionY: return "gl_FragCoord.y";
-=======
                             case AttributeConsts.PositionX: return $"(gl_FragCoord.x / {DefaultNames.SupportBlockRenderScaleName}[0])";
                             case AttributeConsts.PositionY: return $"(gl_FragCoord.y / {DefaultNames.SupportBlockRenderScaleName}[0])";
->>>>>>> 7f0ee46e
                             case AttributeConsts.PositionZ: return "gl_FragCoord.z";
                             case AttributeConsts.PositionW: return "gl_FragCoord.w";
                         }
