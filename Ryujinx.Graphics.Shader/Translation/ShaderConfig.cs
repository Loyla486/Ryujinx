--- conflicted
+++ resolved
@@ -344,26 +344,10 @@
 
             FirstStorageBufferBinding = GetStorageBufferBinding(0);
 
-            return _cachedStorageBufferDescriptors = GetBufferDescriptors(
-                FillMask(_usedStorageBuffers),
-                _usedStorageBuffersWrite,
-                GetStorageBufferBinding);
-        }
-
-<<<<<<< HEAD
-        private static int FillMask(int value)
-        {
-            return value != 0 ? (int)(uint.MaxValue >> BitOperations.LeadingZeroCount((uint)value)) : 0;
-        }
-
-        private static BufferDescriptor[] GetBufferDescriptors(
-            int usedMask,
-            int writtenMask,
-            bool isArray,
-            Func<int> getBindingCallback)
-=======
+            return _cachedStorageBufferDescriptors = GetBufferDescriptors(_usedStorageBuffers, _usedStorageBuffersWrite, GetStorageBufferBinding);
+        }
+
         private static BufferDescriptor[] GetBufferDescriptors(int usedMask, int writtenMask, Func<int, int> getBindingCallback)
->>>>>>> 7f0ee46e
         {
             var descriptors = new BufferDescriptor[BitOperations.PopCount((uint)usedMask)];
 
@@ -386,35 +370,15 @@
 
         public TextureDescriptor[] GetTextureDescriptors()
         {
-<<<<<<< HEAD
-            return _cachedTextureDescriptors ??= GetTextureOrImageDescriptors(
-                _usedTextures,
-                _counts.IncrementTexturesCount,
-                _counts.IncrementBufferTexturesCount);
-=======
             return _cachedTextureDescriptors ??= GetTextureOrImageDescriptors(_usedTextures, GetTextureBinding);
->>>>>>> 7f0ee46e
         }
 
         public TextureDescriptor[] GetImageDescriptors()
         {
-<<<<<<< HEAD
-            return _cachedImageDescriptors ??= GetTextureOrImageDescriptors(
-                _usedImages,
-                _counts.IncrementImagesCount,
-                _counts.IncrementBufferImagesCount);
-        }
-
-        private static TextureDescriptor[] GetTextureOrImageDescriptors(
-            Dictionary<TextureInfo, TextureMeta> dict,
-            Func<int> getBindingCallback,
-            Func<int> getBufferBindingCallback)
-=======
             return _cachedImageDescriptors ??= GetTextureOrImageDescriptors(_usedImages, GetImageBinding);
         }
 
         private static TextureDescriptor[] GetTextureOrImageDescriptors(Dictionary<TextureInfo, TextureMeta> dict, Func<int, int> getBindingCallback)
->>>>>>> 7f0ee46e
         {
             var descriptors = new TextureDescriptor[dict.Count];
 
@@ -424,13 +388,7 @@
                 var info = kv.Key;
                 var meta = kv.Value;
 
-<<<<<<< HEAD
-                bool isBuffer = (meta.Type & SamplerType.Mask) == SamplerType.TextureBuffer;
-
-                int binding = isBuffer ? getBufferBindingCallback() : getBindingCallback();
-=======
                 int binding = getBindingCallback(i);
->>>>>>> 7f0ee46e
 
                 descriptors[i] = new TextureDescriptor(binding, meta.Type, info.Format, info.CbufSlot, info.Handle);
                 descriptors[i].SetFlag(meta.UsageFlags);
