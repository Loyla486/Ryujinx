--- conflicted
+++ resolved
@@ -61,15 +61,14 @@
             return 16;
         }
 
-<<<<<<< HEAD
         bool QueryHostSupportsBgraFormat()
         {
             return true;
-=======
+        }
+
         int QueryHostMaximumUniforms(ShaderStage stage)
         {
             return 18;
->>>>>>> 002cbde6
         }
 
         bool QueryHostSupportsFragmentShaderInterlock()
