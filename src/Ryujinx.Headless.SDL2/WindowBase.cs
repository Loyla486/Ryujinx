﻿using ARMeilleure.Translation;
using Ryujinx.Common.Configuration;
using Ryujinx.Common.Configuration.Hid;
using Ryujinx.Common.Logging;
using Ryujinx.Graphics.GAL;
using Ryujinx.Graphics.GAL.Multithreading;
using Ryujinx.Graphics.Gpu;
using Ryujinx.Graphics.OpenGL;
using Ryujinx.HLE.HOS.Applets;
using Ryujinx.HLE.HOS.Services.Am.AppletOE.ApplicationProxyService.ApplicationProxy.Types;
using Ryujinx.HLE.Ui;
using Ryujinx.Input;
using Ryujinx.Input.HLE;
using Ryujinx.SDL2.Common;
using System;
using System.Collections.Concurrent;
using System.Collections.Generic;
using System.Diagnostics;
using System.IO;
using System.Reflection;
using System.Runtime.InteropServices;
using System.Threading;
using static SDL2.SDL;
using Switch = Ryujinx.HLE.Switch;

namespace Ryujinx.Headless.SDL2
{
    abstract partial class WindowBase : IHostUiHandler, IDisposable
    {
        protected const int DefaultWidth = 1280;
        protected const int DefaultHeight = 720;
        private const SDL_WindowFlags DefaultFlags = SDL_WindowFlags.SDL_WINDOW_ALLOW_HIGHDPI | SDL_WindowFlags.SDL_WINDOW_RESIZABLE | SDL_WindowFlags.SDL_WINDOW_INPUT_FOCUS | SDL_WindowFlags.SDL_WINDOW_SHOWN;
        private const int TargetFps = 60;

        private static readonly ConcurrentQueue<Action> _mainThreadActions = new();

        [LibraryImport("SDL2")]
        // TODO: Remove this as soon as SDL2-CS was updated to expose this method publicly
        private static partial IntPtr SDL_LoadBMP_RW(IntPtr src, int freesrc);

        public static void QueueMainThreadAction(Action action)
        {
            _mainThreadActions.Enqueue(action);
        }

        public NpadManager NpadManager { get; }
        public TouchScreenManager TouchScreenManager { get; }
        public Switch Device { get; private set; }
        public IRenderer Renderer { get; private set; }

        public event EventHandler<StatusUpdatedEventArgs> StatusUpdatedEvent;

        protected IntPtr WindowHandle { get; set; }

        public IHostUiTheme HostUiTheme { get; }
        public int Width { get; private set; }
        public int Height { get; private set; }
        public bool IsFullscreen { get; set; }
<<<<<<< HEAD
        public bool IsExclusiveFullscreen { get; set; }
        public int ExclusiveFullscreenWidth { get; set; }
        public int ExclusiveFullscreenHeight { get; set; }
=======
>>>>>>> 880ca83d

        protected SDL2MouseDriver MouseDriver;
        private readonly InputManager _inputManager;
        private readonly IKeyboard _keyboardInterface;
        private readonly GraphicsDebugLevel _glLogLevel;
        private readonly Stopwatch _chrono;
        private readonly long _ticksPerFrame;
        private readonly CancellationTokenSource _gpuCancellationTokenSource;
        private readonly ManualResetEvent _exitEvent;
        private readonly ManualResetEvent _gpuDoneEvent;

        private long _ticks;
        private bool _isActive;
        private bool _isStopped;
        private uint _windowId;

        private string _gpuVendorName;

        private readonly AspectRatio _aspectRatio;
        private readonly bool _enableMouse;

        public WindowBase(
            InputManager inputManager,
            GraphicsDebugLevel glLogLevel,
            AspectRatio aspectRatio,
            bool enableMouse,
            HideCursorMode hideCursorMode)
        {
            MouseDriver = new SDL2MouseDriver(hideCursorMode);
            _inputManager = inputManager;
            _inputManager.SetMouseDriver(MouseDriver);
            NpadManager = _inputManager.CreateNpadManager();
            TouchScreenManager = _inputManager.CreateTouchScreenManager();
            _keyboardInterface = (IKeyboard)_inputManager.KeyboardDriver.GetGamepad("0");
            _glLogLevel = glLogLevel;
            _chrono = new Stopwatch();
            _ticksPerFrame = Stopwatch.Frequency / TargetFps;
            _gpuCancellationTokenSource = new CancellationTokenSource();
            _exitEvent = new ManualResetEvent(false);
            _gpuDoneEvent = new ManualResetEvent(false);
            _aspectRatio = aspectRatio;
            _enableMouse = enableMouse;
            HostUiTheme = new HeadlessHostUiTheme();

            SDL2Driver.Instance.Initialize();
        }

        public void Initialize(Switch device, List<InputConfig> inputConfigs, bool enableKeyboard, bool enableMouse)
        {
            Device = device;

            IRenderer renderer = Device.Gpu.Renderer;

            if (renderer is ThreadedRenderer tr)
            {
                renderer = tr.BaseRenderer;
            }

            Renderer = renderer;

            NpadManager.Initialize(device, inputConfigs, enableKeyboard, enableMouse);
            TouchScreenManager.Initialize(device);
        }

        private void SetWindowIcon()
        {
            Stream iconStream = Assembly.GetExecutingAssembly().GetManifestResourceStream("Ryujinx.Headless.SDL2.Ryujinx.bmp");
            byte[] iconBytes = new byte[iconStream!.Length];

            if (iconStream.Read(iconBytes, 0, iconBytes.Length) != iconBytes.Length)
            {
                Logger.Error?.Print(LogClass.Application, "Failed to read icon to byte array.");
                iconStream.Close();

                return;
            }

            iconStream.Close();

            unsafe
            {
                fixed (byte* iconPtr = iconBytes)
                {
                    IntPtr rwOpsStruct = SDL_RWFromConstMem((IntPtr)iconPtr, iconBytes.Length);
                    IntPtr iconHandle = SDL_LoadBMP_RW(rwOpsStruct, 1);

                    SDL_SetWindowIcon(WindowHandle, iconHandle);
                    SDL_FreeSurface(iconHandle);
                }
            }
        }

        private void InitializeWindow()
        {
            var activeProcess = Device.Processes.ActiveApplication;
            var nacp = activeProcess.ApplicationControlProperties;
            int desiredLanguage = (int)Device.System.State.DesiredTitleLanguage;

            string titleNameSection = string.IsNullOrWhiteSpace(nacp.Title[desiredLanguage].NameString.ToString()) ? string.Empty : $" - {nacp.Title[desiredLanguage].NameString.ToString()}";
            string titleVersionSection = string.IsNullOrWhiteSpace(nacp.DisplayVersionString.ToString()) ? string.Empty : $" v{nacp.DisplayVersionString.ToString()}";
            string titleIdSection = string.IsNullOrWhiteSpace(activeProcess.ProgramIdText) ? string.Empty : $" ({activeProcess.ProgramIdText.ToUpper()})";
            string titleArchSection = activeProcess.Is64Bit ? " (64-bit)" : " (32-bit)";

<<<<<<< HEAD
            if (IsExclusiveFullscreen)
            {
                SDL_WindowFlags DefaultFlags = SDL_WindowFlags.SDL_WINDOW_ALLOW_HIGHDPI | SDL_WindowFlags.SDL_WINDOW_INPUT_FOCUS | SDL_WindowFlags.SDL_WINDOW_SHOWN;
                SDL_WindowFlags fullscreenFlag = SDL_WindowFlags.SDL_WINDOW_FULLSCREEN;

                WindowHandle = SDL_CreateWindow($"Ryujinx {Program.Version}{titleNameSection}{titleVersionSection}{titleIdSection}{titleArchSection}", 0, 0, ExclusiveFullscreenWidth, ExclusiveFullscreenHeight, DefaultFlags | fullscreenFlag | GetWindowFlags());
            }

            else if (IsFullscreen)
            {
                SDL_WindowFlags fullscreenFlag = SDL_WindowFlags.SDL_WINDOW_FULLSCREEN_DESKTOP;

                WindowHandle = SDL_CreateWindow($"Ryujinx {Program.Version}{titleNameSection}{titleVersionSection}{titleIdSection}{titleArchSection}", SDL_WINDOWPOS_UNDEFINED, SDL_WINDOWPOS_UNDEFINED, DefaultWidth, DefaultHeight, DefaultFlags | fullscreenFlag | GetWindowFlags());
            }

            else
            {
                SDL_WindowFlags fullscreenFlag = 0;

                WindowHandle = SDL_CreateWindow($"Ryujinx {Program.Version}{titleNameSection}{titleVersionSection}{titleIdSection}{titleArchSection}", SDL_WINDOWPOS_UNDEFINED, SDL_WINDOWPOS_UNDEFINED, DefaultWidth, DefaultHeight, DefaultFlags | fullscreenFlag | GetWindowFlags());
            }
=======
            SDL_WindowFlags fullscreenFlag = IsFullscreen ? SDL_WindowFlags.SDL_WINDOW_FULLSCREEN_DESKTOP : 0;

            WindowHandle = SDL_CreateWindow($"Ryujinx {Program.Version}{titleNameSection}{titleVersionSection}{titleIdSection}{titleArchSection}", SDL_WINDOWPOS_UNDEFINED, SDL_WINDOWPOS_UNDEFINED, DefaultWidth, DefaultHeight, DefaultFlags | fullscreenFlag | GetWindowFlags());
>>>>>>> 880ca83d

            if (WindowHandle == IntPtr.Zero)
            {
                string errorMessage = $"SDL_CreateWindow failed with error \"{SDL_GetError()}\"";

                Logger.Error?.Print(LogClass.Application, errorMessage);

                throw new Exception(errorMessage);
            }

            SetWindowIcon();

            _windowId = SDL_GetWindowID(WindowHandle);
            SDL2Driver.Instance.RegisterWindow(_windowId, HandleWindowEvent);

            if (IsExclusiveFullscreen)
            {
                Width = ExclusiveFullscreenWidth;
                Height = ExclusiveFullscreenHeight;
            }

            else
            {
                Width = DefaultWidth;
                Height = DefaultHeight;
            }

        }

        private void HandleWindowEvent(SDL_Event evnt)
        {
            if (evnt.type == SDL_EventType.SDL_WINDOWEVENT)
            {
                switch (evnt.window.windowEvent)
                {
                    case SDL_WindowEventID.SDL_WINDOWEVENT_SIZE_CHANGED:
                        // Unlike on Windows, this event fires on macOS when triggering fullscreen mode.
                        // And promptly crashes the process because `Renderer?.window.SetSize` is undefined.
                        // As we don't need this to fire in either case we can test for isFullscreen.
                        if (!IsFullscreen)
                        {
                            Width = evnt.window.data1;
                            Height = evnt.window.data2;
                            Renderer?.Window.SetSize(Width, Height);
                            MouseDriver.SetClientSize(Width, Height);
                        }
                        break;

                    case SDL_WindowEventID.SDL_WINDOWEVENT_CLOSE:
                        Exit();
                        break;
                }
            }
            else
            {
                MouseDriver.Update(evnt);
            }
        }

        protected abstract void InitializeWindowRenderer();

        protected abstract void InitializeRenderer();

        protected abstract void FinalizeWindowRenderer();

        protected abstract void SwapBuffers();

        public abstract SDL_WindowFlags GetWindowFlags();

        private string GetGpuVendorName()
        {
            return Renderer.GetHardwareInfo().GpuVendor;
        }

        public void Render()
        {
            InitializeWindowRenderer();

            Device.Gpu.Renderer.Initialize(_glLogLevel);

            InitializeRenderer();

            _gpuVendorName = GetGpuVendorName();

            Device.Gpu.Renderer.RunLoop(() =>
            {
                Device.Gpu.SetGpuThread();
                Device.Gpu.InitializeShaderCache(_gpuCancellationTokenSource.Token);
                Translator.IsReadyForTranslation.Set();

                while (_isActive)
                {
                    if (_isStopped)
                    {
                        return;
                    }

                    _ticks += _chrono.ElapsedTicks;

                    _chrono.Restart();

                    if (Device.WaitFifo())
                    {
                        Device.Statistics.RecordFifoStart();
                        Device.ProcessFrame();
                        Device.Statistics.RecordFifoEnd();
                    }

                    while (Device.ConsumeFrameAvailable())
                    {
                        Device.PresentFrame(SwapBuffers);
                    }

                    if (_ticks >= _ticksPerFrame)
                    {
                        string dockedMode = Device.System.State.DockedMode ? "Docked" : "Handheld";
                        float scale = GraphicsConfig.ResScale;
                        if (scale != 1)
                        {
                            dockedMode += $" ({scale}x)";
                        }

                        StatusUpdatedEvent?.Invoke(this, new StatusUpdatedEventArgs(
                            Device.EnableDeviceVsync,
                            dockedMode,
                            Device.Configuration.AspectRatio.ToText(),
                            $"Game: {Device.Statistics.GetGameFrameRate():00.00} FPS ({Device.Statistics.GetGameFrameTime():00.00} ms)",
                            $"FIFO: {Device.Statistics.GetFifoPercent():0.00} %",
                            $"GPU: {_gpuVendorName}"));

                        _ticks = Math.Min(_ticks - _ticksPerFrame, _ticksPerFrame);
                    }
                }

                // Make sure all commands in the run loop are fully executed before leaving the loop.
                if (Device.Gpu.Renderer is ThreadedRenderer threaded)
                {
                    threaded.FlushThreadedCommands();
                }

                _gpuDoneEvent.Set();
            });

            FinalizeWindowRenderer();
        }

        public void Exit()
        {
            TouchScreenManager?.Dispose();
            NpadManager?.Dispose();

            if (_isStopped)
            {
                return;
            }

            _gpuCancellationTokenSource.Cancel();

            _isStopped = true;
            _isActive = false;

            _exitEvent.WaitOne();
            _exitEvent.Dispose();
        }

        public static void ProcessMainThreadQueue()
        {
            while (_mainThreadActions.TryDequeue(out Action action))
            {
                action();
            }
        }

        public void MainLoop()
        {
            while (_isActive)
            {
                UpdateFrame();

                SDL_PumpEvents();

                ProcessMainThreadQueue();

                // Polling becomes expensive if it's not slept
                Thread.Sleep(1);
            }

            _exitEvent.Set();
        }

        private void NvidiaStutterWorkaround()
        {
            while (_isActive)
            {
                // When NVIDIA Threaded Optimization is on, the driver will snapshot all threads in the system whenever the application creates any new ones.
                // The ThreadPool has something called a "GateThread" which terminates itself after some inactivity.
                // However, it immediately starts up again, since the rules regarding when to terminate and when to start differ.
                // This creates a new thread every second or so.
                // The main problem with this is that the thread snapshot can take 70ms, is on the OpenGL thread and will delay rendering any graphics.
                // This is a little over budget on a frame time of 16ms, so creates a large stutter.
                // The solution is to keep the ThreadPool active so that it never has a reason to terminate the GateThread.

                // TODO: This should be removed when the issue with the GateThread is resolved.

                ThreadPool.QueueUserWorkItem(state => { });
                Thread.Sleep(300);
            }
        }

        private bool UpdateFrame()
        {
            if (!_isActive)
            {
                return true;
            }

            if (_isStopped)
            {
                return false;
            }

            NpadManager.Update();

            // Touchscreen
            bool hasTouch = false;

            // Get screen touch position
            if (!_enableMouse)
            {
                hasTouch = TouchScreenManager.Update(true, (_inputManager.MouseDriver as SDL2MouseDriver).IsButtonPressed(MouseButton.Button1), _aspectRatio.ToFloat());
            }

            if (!hasTouch)
            {
                TouchScreenManager.Update(false);
            }

            Device.Hid.DebugPad.Update();

            // TODO: Replace this with MouseDriver.CheckIdle() when mouse motion events are received on every supported platform.
            MouseDriver.UpdatePosition();

            return true;
        }

        public void Execute()
        {
            _chrono.Restart();
            _isActive = true;

            InitializeWindow();

            Thread renderLoopThread = new(Render)
            {
                Name = "GUI.RenderLoop",
            };
            renderLoopThread.Start();

            Thread nvidiaStutterWorkaround = null;
            if (Renderer is OpenGLRenderer)
            {
                nvidiaStutterWorkaround = new Thread(NvidiaStutterWorkaround)
                {
                    Name = "GUI.NvidiaStutterWorkaround",
                };
                nvidiaStutterWorkaround.Start();
            }

            MainLoop();

            // NOTE: The render loop is allowed to stay alive until the renderer itself is disposed, as it may handle resource dispose.
            // We only need to wait for all commands submitted during the main gpu loop to be processed.
            _gpuDoneEvent.WaitOne();
            _gpuDoneEvent.Dispose();
            nvidiaStutterWorkaround?.Join();

            Exit();
        }

        public bool DisplayInputDialog(SoftwareKeyboardUiArgs args, out string userText)
        {
            // SDL2 doesn't support input dialogs
            userText = "Ryujinx";

            return true;
        }

        public bool DisplayMessageDialog(string title, string message)
        {
            SDL_ShowSimpleMessageBox(SDL_MessageBoxFlags.SDL_MESSAGEBOX_INFORMATION, title, message, WindowHandle);

            return true;
        }

        public bool DisplayMessageDialog(ControllerAppletUiArgs args)
        {
            string playerCount = args.PlayerCountMin == args.PlayerCountMax ? $"exactly {args.PlayerCountMin}" : $"{args.PlayerCountMin}-{args.PlayerCountMax}";

            string message = $"Application requests {playerCount} player(s) with:\n\n"
                           + $"TYPES: {args.SupportedStyles}\n\n"
                           + $"PLAYERS: {string.Join(", ", args.SupportedPlayers)}\n\n"
                           + (args.IsDocked ? "Docked mode set. Handheld is also invalid.\n\n" : "")
                           + "Please reconfigure Input now and then press OK.";

            return DisplayMessageDialog("Controller Applet", message);
        }

        public IDynamicTextInputHandler CreateDynamicTextInputHandler()
        {
            return new HeadlessDynamicTextInputHandler();
        }

        public void ExecuteProgram(Switch device, ProgramSpecifyKind kind, ulong value)
        {
            device.Configuration.UserChannelPersistence.ExecuteProgram(kind, value);

            Exit();
        }

        public bool DisplayErrorAppletDialog(string title, string message, string[] buttonsText)
        {
            SDL_MessageBoxData data = new()
            {
                title = title,
                message = message,
                buttons = new SDL_MessageBoxButtonData[buttonsText.Length],
                numbuttons = buttonsText.Length,
                window = WindowHandle,
            };

            for (int i = 0; i < buttonsText.Length; i++)
            {
                data.buttons[i] = new SDL_MessageBoxButtonData
                {
                    buttonid = i,
                    text = buttonsText[i],
                };
            }

            SDL_ShowMessageBox(ref data, out int _);

            return true;
        }

        public void Dispose()
        {
            Dispose(true);
        }

        protected virtual void Dispose(bool disposing)
        {
            if (disposing)
            {
                _isActive = false;
                TouchScreenManager?.Dispose();
                NpadManager.Dispose();

                SDL2Driver.Instance.UnregisterWindow(_windowId);

                SDL_DestroyWindow(WindowHandle);

                SDL2Driver.Instance.Dispose();
            }
        }
    }
}<|MERGE_RESOLUTION|>--- conflicted
+++ resolved
@@ -56,12 +56,9 @@
         public int Width { get; private set; }
         public int Height { get; private set; }
         public bool IsFullscreen { get; set; }
-<<<<<<< HEAD
         public bool IsExclusiveFullscreen { get; set; }
         public int ExclusiveFullscreenWidth { get; set; }
         public int ExclusiveFullscreenHeight { get; set; }
-=======
->>>>>>> 880ca83d
 
         protected SDL2MouseDriver MouseDriver;
         private readonly InputManager _inputManager;
@@ -165,10 +162,9 @@
             string titleIdSection = string.IsNullOrWhiteSpace(activeProcess.ProgramIdText) ? string.Empty : $" ({activeProcess.ProgramIdText.ToUpper()})";
             string titleArchSection = activeProcess.Is64Bit ? " (64-bit)" : " (32-bit)";
 
-<<<<<<< HEAD
             if (IsExclusiveFullscreen)
             {
-                SDL_WindowFlags DefaultFlags = SDL_WindowFlags.SDL_WINDOW_ALLOW_HIGHDPI | SDL_WindowFlags.SDL_WINDOW_INPUT_FOCUS | SDL_WindowFlags.SDL_WINDOW_SHOWN;
+                SDL_WindowFlags DefaultFlags = SDL_WindowFlags.SDL_WINDOW_ALLOW_HIGHDPI;
                 SDL_WindowFlags fullscreenFlag = SDL_WindowFlags.SDL_WINDOW_FULLSCREEN;
 
                 WindowHandle = SDL_CreateWindow($"Ryujinx {Program.Version}{titleNameSection}{titleVersionSection}{titleIdSection}{titleArchSection}", 0, 0, ExclusiveFullscreenWidth, ExclusiveFullscreenHeight, DefaultFlags | fullscreenFlag | GetWindowFlags());
@@ -176,6 +172,7 @@
 
             else if (IsFullscreen)
             {
+                SDL_WindowFlags DefaultFlags = SDL_WindowFlags.SDL_WINDOW_ALLOW_HIGHDPI;
                 SDL_WindowFlags fullscreenFlag = SDL_WindowFlags.SDL_WINDOW_FULLSCREEN_DESKTOP;
 
                 WindowHandle = SDL_CreateWindow($"Ryujinx {Program.Version}{titleNameSection}{titleVersionSection}{titleIdSection}{titleArchSection}", SDL_WINDOWPOS_UNDEFINED, SDL_WINDOWPOS_UNDEFINED, DefaultWidth, DefaultHeight, DefaultFlags | fullscreenFlag | GetWindowFlags());
@@ -187,11 +184,6 @@
 
                 WindowHandle = SDL_CreateWindow($"Ryujinx {Program.Version}{titleNameSection}{titleVersionSection}{titleIdSection}{titleArchSection}", SDL_WINDOWPOS_UNDEFINED, SDL_WINDOWPOS_UNDEFINED, DefaultWidth, DefaultHeight, DefaultFlags | fullscreenFlag | GetWindowFlags());
             }
-=======
-            SDL_WindowFlags fullscreenFlag = IsFullscreen ? SDL_WindowFlags.SDL_WINDOW_FULLSCREEN_DESKTOP : 0;
-
-            WindowHandle = SDL_CreateWindow($"Ryujinx {Program.Version}{titleNameSection}{titleVersionSection}{titleIdSection}{titleArchSection}", SDL_WINDOWPOS_UNDEFINED, SDL_WINDOWPOS_UNDEFINED, DefaultWidth, DefaultHeight, DefaultFlags | fullscreenFlag | GetWindowFlags());
->>>>>>> 880ca83d
 
             if (WindowHandle == IntPtr.Zero)
             {
@@ -230,8 +222,8 @@
                     case SDL_WindowEventID.SDL_WINDOWEVENT_SIZE_CHANGED:
                         // Unlike on Windows, this event fires on macOS when triggering fullscreen mode.
                         // And promptly crashes the process because `Renderer?.window.SetSize` is undefined.
-                        // As we don't need this to fire in either case we can test for isFullscreen.
-                        if (!IsFullscreen)
+                        // As we don't need this to fire in either case we can test for fullscreen.
+                        if (!IsFullscreen || !IsExclusiveFullscreen)
                         {
                             Width = evnt.window.data1;
                             Height = evnt.window.data2;
