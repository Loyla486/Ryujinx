--- conflicted
+++ resolved
@@ -151,13 +151,13 @@
             GL.Clear(ClearBufferMask.ColorBufferBit);
             SwapBuffers();
 
-<<<<<<< HEAD
             if (IsExclusiveFullscreen)
             {
                 Renderer?.Window.SetSize(ExclusiveFullscreenWidth, ExclusiveFullscreenHeight);
                 MouseDriver.SetClientSize(ExclusiveFullscreenWidth, ExclusiveFullscreenHeight);
-=======
-            if (IsFullscreen)
+            }
+
+            else if (IsFullscreen)
             {
                 // NOTE: grabbing the main display's dimensions directly as OpenGL doesn't scale along like the VulkanWindow.
                 // we might have to amend this if people run this on a non-primary display set to a different resolution.
@@ -166,7 +166,6 @@
 
                 Renderer?.Window.SetSize(displayBounds.w, displayBounds.h);
                 MouseDriver.SetClientSize(displayBounds.w, displayBounds.h);
->>>>>>> 880ca83d
             }
 
             else
