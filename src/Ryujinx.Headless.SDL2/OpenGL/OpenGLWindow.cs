﻿using OpenTK;
using OpenTK.Graphics.OpenGL;
using Ryujinx.Common.Configuration;
using Ryujinx.Common.Logging;
using Ryujinx.Graphics.OpenGL;
using Ryujinx.Input.HLE;
using System;
using static SDL2.SDL;

namespace Ryujinx.Headless.SDL2.OpenGL
{
    class OpenGLWindow : WindowBase
    {
        private static void CheckResult(int result)
        {
            if (result < 0)
            {
                throw new InvalidOperationException($"SDL_GL function returned an error: {SDL_GetError()}");
            }
        }

        private static void SetupOpenGLAttributes(bool sharedContext, GraphicsDebugLevel debugLevel)
        {
            CheckResult(SDL_GL_SetAttribute(SDL_GLattr.SDL_GL_CONTEXT_MAJOR_VERSION, 3));
            CheckResult(SDL_GL_SetAttribute(SDL_GLattr.SDL_GL_CONTEXT_MINOR_VERSION, 3));
            CheckResult(SDL_GL_SetAttribute(SDL_GLattr.SDL_GL_CONTEXT_PROFILE_MASK, SDL_GLprofile.SDL_GL_CONTEXT_PROFILE_COMPATIBILITY));
            CheckResult(SDL_GL_SetAttribute(SDL_GLattr.SDL_GL_CONTEXT_FLAGS, debugLevel != GraphicsDebugLevel.None ? (int)SDL_GLcontext.SDL_GL_CONTEXT_DEBUG_FLAG : 0));
            CheckResult(SDL_GL_SetAttribute(SDL_GLattr.SDL_GL_SHARE_WITH_CURRENT_CONTEXT, sharedContext ? 1 : 0));

            CheckResult(SDL_GL_SetAttribute(SDL_GLattr.SDL_GL_ACCELERATED_VISUAL, 1));
            CheckResult(SDL_GL_SetAttribute(SDL_GLattr.SDL_GL_RED_SIZE, 8));
            CheckResult(SDL_GL_SetAttribute(SDL_GLattr.SDL_GL_GREEN_SIZE, 8));
            CheckResult(SDL_GL_SetAttribute(SDL_GLattr.SDL_GL_BLUE_SIZE, 8));
            CheckResult(SDL_GL_SetAttribute(SDL_GLattr.SDL_GL_ALPHA_SIZE, 8));
            CheckResult(SDL_GL_SetAttribute(SDL_GLattr.SDL_GL_DEPTH_SIZE, 16));
            CheckResult(SDL_GL_SetAttribute(SDL_GLattr.SDL_GL_STENCIL_SIZE, 0));
            CheckResult(SDL_GL_SetAttribute(SDL_GLattr.SDL_GL_DOUBLEBUFFER, 1));
            CheckResult(SDL_GL_SetAttribute(SDL_GLattr.SDL_GL_STEREO, 0));
        }

        private class OpenToolkitBindingsContext : IBindingsContext
        {
            public IntPtr GetProcAddress(string procName)
            {
                return SDL_GL_GetProcAddress(procName);
            }
        }

        private class SDL2OpenGLContext : IOpenGLContext
        {
            private readonly IntPtr _context;
            private readonly IntPtr _window;
            private readonly bool _shouldDisposeWindow;

            public SDL2OpenGLContext(IntPtr context, IntPtr window, bool shouldDisposeWindow = true)
            {
                _context = context;
                _window = window;
                _shouldDisposeWindow = shouldDisposeWindow;
            }

            public static SDL2OpenGLContext CreateBackgroundContext(SDL2OpenGLContext sharedContext)
            {
                sharedContext.MakeCurrent();

                // Ensure we share our contexts.
                SetupOpenGLAttributes(true, GraphicsDebugLevel.None);
                IntPtr windowHandle = SDL_CreateWindow("Ryujinx background context window", 0, 0, 1, 1, SDL_WindowFlags.SDL_WINDOW_OPENGL | SDL_WindowFlags.SDL_WINDOW_HIDDEN);
                IntPtr context = SDL_GL_CreateContext(windowHandle);

                GL.LoadBindings(new OpenToolkitBindingsContext());

                CheckResult(SDL_GL_SetAttribute(SDL_GLattr.SDL_GL_SHARE_WITH_CURRENT_CONTEXT, 0));

                CheckResult(SDL_GL_MakeCurrent(windowHandle, IntPtr.Zero));

                return new SDL2OpenGLContext(context, windowHandle);
            }

            public void MakeCurrent()
            {
                if (SDL_GL_GetCurrentContext() == _context || SDL_GL_GetCurrentWindow() == _window)
                {
                    return;
                }

                int res = SDL_GL_MakeCurrent(_window, _context);

                if (res != 0)
                {
                    string errorMessage = $"SDL_GL_CreateContext failed with error \"{SDL_GetError()}\"";

                    Logger.Error?.Print(LogClass.Application, errorMessage);

                    throw new Exception(errorMessage);
                }
            }

            public void Dispose()
            {
                SDL_GL_DeleteContext(_context);

                if (_shouldDisposeWindow)
                {
                    SDL_DestroyWindow(_window);
                }
            }
        }

        private readonly GraphicsDebugLevel _glLogLevel;
        private SDL2OpenGLContext _openGLContext;

        public OpenGLWindow(
            InputManager inputManager,
            GraphicsDebugLevel glLogLevel,
            AspectRatio aspectRatio,
            bool enableMouse,
            HideCursorMode hideCursorMode)
            : base(inputManager, glLogLevel, aspectRatio, enableMouse, hideCursorMode)
        {
            _glLogLevel = glLogLevel;
        }

        public override SDL_WindowFlags GetWindowFlags() => SDL_WindowFlags.SDL_WINDOW_OPENGL;

        protected override void InitializeWindowRenderer()
        {
            // Ensure to not share this context with other contexts before this point.
            SetupOpenGLAttributes(false, _glLogLevel);
            IntPtr context = SDL_GL_CreateContext(WindowHandle);
            CheckResult(SDL_GL_SetSwapInterval(1));

            if (context == IntPtr.Zero)
            {
                string errorMessage = $"SDL_GL_CreateContext failed with error \"{SDL_GetError()}\"";

                Logger.Error?.Print(LogClass.Application, errorMessage);

                throw new Exception(errorMessage);
            }

            // NOTE: The window handle needs to be disposed by the thread that created it and is handled separately.
            _openGLContext = new SDL2OpenGLContext(context, WindowHandle, false);

            // First take exclusivity on the OpenGL context.
            ((OpenGLRenderer)Renderer).InitializeBackgroundContext(SDL2OpenGLContext.CreateBackgroundContext(_openGLContext));

            _openGLContext.MakeCurrent();

            GL.ClearColor(0, 0, 0, 1.0f);
            GL.Clear(ClearBufferMask.ColorBufferBit);
            SwapBuffers();

            if (IsExclusiveFullscreen)
            {
<<<<<<< HEAD
                Renderer?.Window.SetSize(ExclusiveFullscreenWidth, ExclusiveFullscreenHeight);
                MouseDriver.SetClientSize(ExclusiveFullscreenWidth, ExclusiveFullscreenHeight);
            }
            else if (IsFullscreen)
            {
                // NOTE: grabbing the active display's dimensions directly as OpenGL doesn't scale along like the VulkanWindow.
                SDL_GetDisplayBounds(DisplayId, out SDL_Rect displayBounds);
=======
                // NOTE: grabbing the main display's dimensions directly as OpenGL doesn't scale along like the VulkanWindow.
                // we might have to amend this if people run this on a non-primary display set to a different resolution.
                if (SDL_GetDisplayBounds(0, out SDL_Rect displayBounds) < 0)
                {
                    Logger.Warning?.Print(LogClass.Application, $"Could not retrieve display bounds: {SDL_GetError()}");

                    // Fallback to defaults
                    displayBounds.w = DefaultWidth;
                    displayBounds.h = DefaultHeight;
                }
>>>>>>> eb528ae0

                Renderer?.Window.SetSize(displayBounds.w, displayBounds.h);
                MouseDriver.SetClientSize(displayBounds.w, displayBounds.h);
            }
            else
            {
                Renderer?.Window.SetSize(DefaultWidth, DefaultHeight);
                MouseDriver.SetClientSize(DefaultWidth, DefaultHeight);
            }
        }

        protected override void InitializeRenderer() { }

        protected override void FinalizeWindowRenderer()
        {
            // Try to bind the OpenGL context before calling the gpu disposal.
            _openGLContext.MakeCurrent();

            Device.DisposeGpu();

            // Unbind context and destroy everything
            CheckResult(SDL_GL_MakeCurrent(WindowHandle, IntPtr.Zero));
            _openGLContext.Dispose();
        }

        protected override void SwapBuffers()
        {
            SDL_GL_SwapWindow(WindowHandle);
        }
    }
}<|MERGE_RESOLUTION|>--- conflicted
+++ resolved
@@ -153,18 +153,13 @@
 
             if (IsExclusiveFullscreen)
             {
-<<<<<<< HEAD
                 Renderer?.Window.SetSize(ExclusiveFullscreenWidth, ExclusiveFullscreenHeight);
                 MouseDriver.SetClientSize(ExclusiveFullscreenWidth, ExclusiveFullscreenHeight);
             }
             else if (IsFullscreen)
             {
-                // NOTE: grabbing the active display's dimensions directly as OpenGL doesn't scale along like the VulkanWindow.
-                SDL_GetDisplayBounds(DisplayId, out SDL_Rect displayBounds);
-=======
                 // NOTE: grabbing the main display's dimensions directly as OpenGL doesn't scale along like the VulkanWindow.
-                // we might have to amend this if people run this on a non-primary display set to a different resolution.
-                if (SDL_GetDisplayBounds(0, out SDL_Rect displayBounds) < 0)
+                if (SDL_GetDisplayBounds(DisplayId, out SDL_Rect displayBounds) < 0)
                 {
                     Logger.Warning?.Print(LogClass.Application, $"Could not retrieve display bounds: {SDL_GetError()}");
 
@@ -172,7 +167,6 @@
                     displayBounds.w = DefaultWidth;
                     displayBounds.h = DefaultHeight;
                 }
->>>>>>> eb528ae0
 
                 Renderer?.Window.SetSize(displayBounds.w, displayBounds.h);
                 MouseDriver.SetClientSize(displayBounds.w, displayBounds.h);
