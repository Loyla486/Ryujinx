using Avalonia.Collections;
using Avalonia.Controls;
using Avalonia.Threading;
using LibHac.Tools.FsSystem;
using Ryujinx.Audio.Backends.OpenAL;
using Ryujinx.Audio.Backends.SDL2;
using Ryujinx.Audio.Backends.SoundIo;
using Ryujinx.Ava.Common.Locale;
using Ryujinx.Ava.UI.Helpers;
using Ryujinx.Ava.UI.Windows;
using Ryujinx.Common.Configuration;
using Ryujinx.Common.Configuration.Hid;
using Ryujinx.Common.Configuration.Multiplayer;
using Ryujinx.Common.GraphicsDriver;
using Ryujinx.Common.Logging;
using Ryujinx.Graphics.Vulkan;
using Ryujinx.HLE.FileSystem;
using Ryujinx.HLE.HOS.Services.Time.TimeZone;
using Ryujinx.UI.Common.Configuration;
using Ryujinx.UI.Common.Configuration.System;
using System;
using System.Collections.Generic;
using System.Collections.ObjectModel;
using System.Linq;
using System.Net.NetworkInformation;
using System.Runtime.InteropServices;
using System.Threading.Tasks;
using TimeZone = Ryujinx.Ava.UI.Models.TimeZone;

namespace Ryujinx.Ava.UI.ViewModels
{
    public class SettingsViewModel : BaseModel
    {
        private readonly VirtualFileSystem _virtualFileSystem;
        private readonly ContentManager _contentManager;
        private TimeZoneContentManager _timeZoneContentManager;

        private readonly List<string> _validTzRegions;

        private readonly Dictionary<string, string> _networkInterfaces;

        private float _customResolutionScale;
        private int _resolutionScale;
        private int _graphicsBackendMultithreadingIndex;
        private float _volume;
        private bool _isVulkanAvailable = true;
        private bool _directoryChanged;
        private readonly List<string> _gpuIds = new();
        private KeyboardHotkeys _keyboardHotkeys;
        private int _graphicsBackendIndex;
        private int _scalingFilter;
        private int _scalingFilterLevel;

        public event Action CloseWindow;
        public event Action SaveSettingsEvent;
        private int _networkInterfaceIndex;
        private int _multiplayerModeIndex;

        public int ResolutionScale
        {
            get => _resolutionScale;
            set
            {
                _resolutionScale = value;

                OnPropertyChanged(nameof(CustomResolutionScale));
                OnPropertyChanged(nameof(IsCustomResolutionScaleActive));
            }
        }

        public int GraphicsBackendMultithreadingIndex
        {
            get => _graphicsBackendMultithreadingIndex;
            set
            {
                _graphicsBackendMultithreadingIndex = value;

                if (_graphicsBackendMultithreadingIndex != (int)ConfigurationState.Instance.Graphics.BackendThreading.Value)
                {
                    Dispatcher.UIThread.InvokeAsync(() =>
                         ContentDialogHelper.CreateInfoDialog(LocaleManager.Instance[LocaleKeys.DialogSettingsBackendThreadingWarningMessage],
                            "",
                            "",
                            LocaleManager.Instance[LocaleKeys.InputDialogOk],
                            LocaleManager.Instance[LocaleKeys.DialogSettingsBackendThreadingWarningTitle])
                    );
                }

                OnPropertyChanged();
            }
        }

        public float CustomResolutionScale
        {
            get => _customResolutionScale;
            set
            {
                _customResolutionScale = MathF.Round(value, 1);

                OnPropertyChanged();
            }
        }

        public bool IsVulkanAvailable
        {
            get => _isVulkanAvailable;
            set
            {
                _isVulkanAvailable = value;

                OnPropertyChanged();
            }
        }

        public bool IsOpenGLAvailable => !OperatingSystem.IsMacOS();

        public bool IsHypervisorAvailable => OperatingSystem.IsMacOS() && RuntimeInformation.ProcessArchitecture == Architecture.Arm64;

        public bool DirectoryChanged
        {
            get => _directoryChanged;
            set
            {
                _directoryChanged = value;

                OnPropertyChanged();
            }
        }

        public bool IsMacOS => OperatingSystem.IsMacOS();

        public bool EnableDiscordIntegration { get; set; }
        public bool CheckUpdatesOnStart { get; set; }
        public bool ShowConfirmExit { get; set; }
        public int HideCursor { get; set; }
        public int CursorHideIdleTime { get; set; }
        public bool EnableDockedMode { get; set; }
        public bool EnableKeyboard { get; set; }
        public bool EnableMouse { get; set; }
        public bool EnableVsync { get; set; }
        public bool EnablePptc { get; set; }
        public bool EnableInternetAccess { get; set; }
        public bool EnableFsIntegrityChecks { get; set; }
        public bool IgnoreMissingServices { get; set; }
        public bool ExpandDramSize { get; set; }
        public bool EnableShaderCache { get; set; }
        public bool EnableTextureRecompression { get; set; }
        public bool EnableMacroHLE { get; set; }
        public bool EnableColorSpacePassthrough { get; set; }
        public bool ColorSpacePassthroughAvailable => IsMacOS;
        public bool EnableFileLog { get; set; }
        public bool EnableStub { get; set; }
        public bool EnableInfo { get; set; }
        public bool EnableWarn { get; set; }
        public bool EnableError { get; set; }
        public bool EnableTrace { get; set; }
        public bool EnableGuest { get; set; }
        public bool EnableFsAccessLog { get; set; }
        public bool EnableDebug { get; set; }
        public bool IsOpenAlEnabled { get; set; }
        public bool IsSoundIoEnabled { get; set; }
        public bool IsSDL2Enabled { get; set; }
        public bool IsCustomResolutionScaleActive => _resolutionScale == 4;
        public bool IsScalingFilterActive => _scalingFilter == (int)Ryujinx.Common.Configuration.ScalingFilter.Fsr;

        public bool IsVulkanSelected => GraphicsBackendIndex == 0;
        public bool UseHypervisor { get; set; }

        public string TimeZone { get; set; }
        public string ShaderDumpPath { get; set; }

        public int Language { get; set; }
        public int Region { get; set; }
        public int FsGlobalAccessLogMode { get; set; }
        public int AudioBackend { get; set; }
        public int MaxAnisotropy { get; set; }
        public int AspectRatio { get; set; }
        public int AntiAliasingEffect { get; set; }
        public string ScalingFilterLevelText => ScalingFilterLevel.ToString("0");
        public int ScalingFilterLevel
        {
            get => _scalingFilterLevel;
            set
            {
                _scalingFilterLevel = value;
                OnPropertyChanged();
                OnPropertyChanged(nameof(ScalingFilterLevelText));
            }
        }
        public int OpenglDebugLevel { get; set; }
        public int MemoryMode { get; set; }
        public int BaseStyleIndex { get; set; }
        public int GraphicsBackendIndex
        {
            get => _graphicsBackendIndex;
            set
            {
                _graphicsBackendIndex = value;
                OnPropertyChanged();
                OnPropertyChanged(nameof(IsVulkanSelected));
            }
        }
        public int ScalingFilter
        {
            get => _scalingFilter;
            set
            {
                _scalingFilter = value;
                OnPropertyChanged();
                OnPropertyChanged(nameof(IsScalingFilterActive));
            }
        }

        public int PreferredGpuIndex { get; set; }

        public float Volume
        {
            get => _volume;
            set
            {
                _volume = value;

                ConfigurationState.Instance.System.AudioVolume.Value = _volume / 100;

                OnPropertyChanged();
            }
        }

        public DateTimeOffset CurrentDate { get; set; }
        public TimeSpan CurrentTime { get; set; }

        internal AvaloniaList<TimeZone> TimeZones { get; set; }
        public AvaloniaList<string> GameDirectories { get; set; }
        public ObservableCollection<ComboBoxItem> AvailableGpus { get; set; }

        public AvaloniaList<string> NetworkInterfaceList
        {
            get => new(_networkInterfaces.Keys);
        }

        public AvaloniaList<string> MultiplayerModes
        {
            get => new(Enum.GetNames<MultiplayerMode>());
        }

        public KeyboardHotkeys KeyboardHotkeys
        {
            get => _keyboardHotkeys;
            set
            {
                _keyboardHotkeys = value;

                OnPropertyChanged();
            }
        }

        public int NetworkInterfaceIndex
        {
            get => _networkInterfaceIndex;
            set
            {
                _networkInterfaceIndex = value != -1 ? value : 0;
                ConfigurationState.Instance.Multiplayer.LanInterfaceId.Value = _networkInterfaces[NetworkInterfaceList[_networkInterfaceIndex]];
            }
        }

        public int MultiplayerModeIndex
        {
            get => _multiplayerModeIndex;
            set
            {
                _multiplayerModeIndex = value;
                ConfigurationState.Instance.Multiplayer.Mode.Value = (MultiplayerMode)_multiplayerModeIndex;
            }
        }

        public SettingsViewModel(VirtualFileSystem virtualFileSystem, ContentManager contentManager) : this()
        {
            _virtualFileSystem = virtualFileSystem;
            _contentManager = contentManager;
            if (Program.PreviewerDetached)
            {
                Task.Run(LoadTimeZones);
            }
        }

        public SettingsViewModel()
        {
            GameDirectories = new AvaloniaList<string>();
            TimeZones = new AvaloniaList<TimeZone>();
            AvailableGpus = new ObservableCollection<ComboBoxItem>();
            _validTzRegions = new List<string>();
            _networkInterfaces = new Dictionary<string, string>();

            Task.Run(CheckSoundBackends);
            Task.Run(PopulateNetworkInterfaces);

            if (Program.PreviewerDetached)
            {
                Task.Run(LoadAvailableGpus);
                LoadCurrentConfiguration();
            }
        }

        public async Task CheckSoundBackends()
        {
            IsOpenAlEnabled = OpenALHardwareDeviceDriver.IsSupported;
            IsSoundIoEnabled = SoundIoHardwareDeviceDriver.IsSupported;
            IsSDL2Enabled = SDL2HardwareDeviceDriver.IsSupported;

            await Dispatcher.UIThread.InvokeAsync(() =>
            {
                OnPropertyChanged(nameof(IsOpenAlEnabled));
                OnPropertyChanged(nameof(IsSoundIoEnabled));
                OnPropertyChanged(nameof(IsSDL2Enabled));
            });
        }

        private async Task LoadAvailableGpus()
        {
            AvailableGpus.Clear();

            var devices = VulkanRenderer.GetPhysicalDevices();

            if (devices.Length == 0)
            {
                IsVulkanAvailable = false;
                GraphicsBackendIndex = 1;
            }
            else
            {
                foreach (var device in devices)
                {
                    await Dispatcher.UIThread.InvokeAsync(() =>
                    {
                        _gpuIds.Add(device.Id);

                        AvailableGpus.Add(new ComboBoxItem { Content = $"{device.Name} {(device.IsDiscrete ? "(dGPU)" : "")}" });
                    });
                }
            }

            // GPU configuration needs to be loaded during the async method or it will always return 0.
            PreferredGpuIndex = _gpuIds.Contains(ConfigurationState.Instance.Graphics.PreferredGpu) ?
                                _gpuIds.IndexOf(ConfigurationState.Instance.Graphics.PreferredGpu) : 0;

            Dispatcher.UIThread.Post(() => OnPropertyChanged(nameof(PreferredGpuIndex)));
        }

        public async Task LoadTimeZones()
        {
            _timeZoneContentManager = new TimeZoneContentManager();

            _timeZoneContentManager.InitializeInstance(_virtualFileSystem, _contentManager, IntegrityCheckLevel.None);

            foreach ((int offset, string location, string abbr) in _timeZoneContentManager.ParseTzOffsets())
            {
                int hours = Math.DivRem(offset, 3600, out int seconds);
                int minutes = Math.Abs(seconds) / 60;

                string abbr2 = abbr.StartsWith('+') || abbr.StartsWith('-') ? string.Empty : abbr;

                await Dispatcher.UIThread.InvokeAsync(() =>
                {
                    TimeZones.Add(new TimeZone($"UTC{hours:+0#;-0#;+00}:{minutes:D2}", location, abbr2));

                    _validTzRegions.Add(location);
                });
            }

            Dispatcher.UIThread.Post(() => OnPropertyChanged(nameof(TimeZone)));
        }

        private async Task PopulateNetworkInterfaces()
        {
            _networkInterfaces.Clear();
            _networkInterfaces.Add(LocaleManager.Instance[LocaleKeys.NetworkInterfaceDefault], "0");

            foreach (NetworkInterface networkInterface in NetworkInterface.GetAllNetworkInterfaces())
            {
                await Dispatcher.UIThread.InvokeAsync(() =>
                {
                    _networkInterfaces.Add(networkInterface.Name, networkInterface.Id);
                });
            }

            // Network interface index  needs to be loaded during the async method or it will always return 0.
            NetworkInterfaceIndex = _networkInterfaces.Values.ToList().IndexOf(ConfigurationState.Instance.Multiplayer.LanInterfaceId.Value);

            Dispatcher.UIThread.Post(() => OnPropertyChanged(nameof(NetworkInterfaceIndex)));
        }

        public void ValidateAndSetTimeZone(string location)
        {
            if (_validTzRegions.Contains(location))
            {
                TimeZone = location;
            }
        }

        public void LoadCurrentConfiguration()
        {
            ConfigurationState config = ConfigurationState.Instance;

            // User Interface
            EnableDiscordIntegration = config.EnableDiscordIntegration;
            CheckUpdatesOnStart = config.CheckUpdatesOnStart;
            ShowConfirmExit = config.ShowConfirmExit;
            HideCursor = (int)config.HideCursor.Value;
            CursorHideIdleTime = config.CursorHideIdleTime.Value;
<<<<<<< HEAD
=======
<<<<<<< HEAD
=======
            

>>>>>>> 5239ec712d5915a211a083d39764736dd02040e5

>>>>>>> d7dcb071
            GameDirectories.Clear();
            GameDirectories.AddRange(config.UI.GameDirs.Value);

            BaseStyleIndex = config.UI.BaseStyle == "Light" ? 0 : 1;

            // Input
            EnableDockedMode = config.System.EnableDockedMode;
            EnableKeyboard = config.Hid.EnableKeyboard;
            EnableMouse = config.Hid.EnableMouse;

            // Keyboard Hotkeys
            KeyboardHotkeys = config.Hid.Hotkeys.Value;

            // System
            Region = (int)config.System.Region.Value;
            Language = (int)config.System.Language.Value;
            TimeZone = config.System.TimeZone;

            DateTime currentDateTime = DateTime.Now;

            CurrentDate = currentDateTime.Date;
            CurrentTime = currentDateTime.TimeOfDay.Add(TimeSpan.FromSeconds(config.System.SystemTimeOffset));

            EnableVsync = config.Graphics.EnableVsync;
            EnableFsIntegrityChecks = config.System.EnableFsIntegrityChecks;
            ExpandDramSize = config.System.ExpandRam;
            IgnoreMissingServices = config.System.IgnoreMissingServices;

            // CPU
            EnablePptc = config.System.EnablePtc;
            MemoryMode = (int)config.System.MemoryManagerMode.Value;
            UseHypervisor = config.System.UseHypervisor;

            // Graphics
            GraphicsBackendIndex = (int)config.Graphics.GraphicsBackend.Value;
            // Physical devices are queried asynchronously hence the prefered index config value is loaded in LoadAvailableGpus().
            EnableShaderCache = config.Graphics.EnableShaderCache;
            EnableTextureRecompression = config.Graphics.EnableTextureRecompression;
            EnableMacroHLE = config.Graphics.EnableMacroHLE;
            EnableColorSpacePassthrough = config.Graphics.EnableColorSpacePassthrough;
            ResolutionScale = config.Graphics.ResScale == -1 ? 4 : config.Graphics.ResScale - 1;
            CustomResolutionScale = config.Graphics.ResScaleCustom;
            MaxAnisotropy = config.Graphics.MaxAnisotropy == -1 ? 0 : (int)(MathF.Log2(config.Graphics.MaxAnisotropy));
            AspectRatio = (int)config.Graphics.AspectRatio.Value;
            GraphicsBackendMultithreadingIndex = (int)config.Graphics.BackendThreading.Value;
            ShaderDumpPath = config.Graphics.ShadersDumpPath;
            AntiAliasingEffect = (int)config.Graphics.AntiAliasing.Value;
            ScalingFilter = (int)config.Graphics.ScalingFilter.Value;
            ScalingFilterLevel = config.Graphics.ScalingFilterLevel.Value;

            // Audio
            AudioBackend = (int)config.System.AudioBackend.Value;
            Volume = config.System.AudioVolume * 100;

            // Network
            EnableInternetAccess = config.System.EnableInternetAccess;
            // LAN interface index is loaded asynchronously in PopulateNetworkInterfaces()

            // Logging
            EnableFileLog = config.Logger.EnableFileLog;
            EnableStub = config.Logger.EnableStub;
            EnableInfo = config.Logger.EnableInfo;
            EnableWarn = config.Logger.EnableWarn;
            EnableError = config.Logger.EnableError;
            EnableTrace = config.Logger.EnableTrace;
            EnableGuest = config.Logger.EnableGuest;
            EnableDebug = config.Logger.EnableDebug;
            EnableFsAccessLog = config.Logger.EnableFsAccessLog;
            FsGlobalAccessLogMode = config.System.FsGlobalAccessLogMode;
            OpenglDebugLevel = (int)config.Logger.GraphicsDebugLevel.Value;

            MultiplayerModeIndex = (int)config.Multiplayer.Mode.Value;
        }

        public void SaveSettings()
        {
            ConfigurationState config = ConfigurationState.Instance;

            // User Interface
            config.EnableDiscordIntegration.Value = EnableDiscordIntegration;
            config.CheckUpdatesOnStart.Value = CheckUpdatesOnStart;
            config.ShowConfirmExit.Value = ShowConfirmExit;
            config.HideCursor.Value = (HideCursorMode)HideCursor;
            config.CursorHideIdleTime.Value = CursorHideIdleTime;

            if (_directoryChanged)
            {
                List<string> gameDirs = new(GameDirectories);
                config.UI.GameDirs.Value = gameDirs;
            }

            config.UI.BaseStyle.Value = BaseStyleIndex == 0 ? "Light" : "Dark";

            // Input
            config.System.EnableDockedMode.Value = EnableDockedMode;
            config.Hid.EnableKeyboard.Value = EnableKeyboard;
            config.Hid.EnableMouse.Value = EnableMouse;

            // Keyboard Hotkeys
            config.Hid.Hotkeys.Value = KeyboardHotkeys;

            // System
            config.System.Region.Value = (Region)Region;
            config.System.Language.Value = (Language)Language;

            if (_validTzRegions.Contains(TimeZone))
            {
                config.System.TimeZone.Value = TimeZone;
            }

            config.System.SystemTimeOffset.Value = Convert.ToInt64((CurrentDate.ToUnixTimeSeconds() + CurrentTime.TotalSeconds) - DateTimeOffset.Now.ToUnixTimeSeconds());
            config.Graphics.EnableVsync.Value = EnableVsync;
            config.System.EnableFsIntegrityChecks.Value = EnableFsIntegrityChecks;
            config.System.ExpandRam.Value = ExpandDramSize;
            config.System.IgnoreMissingServices.Value = IgnoreMissingServices;

            // CPU
            config.System.EnablePtc.Value = EnablePptc;
            config.System.MemoryManagerMode.Value = (MemoryManagerMode)MemoryMode;
            config.System.UseHypervisor.Value = UseHypervisor;

            // Graphics
            config.Graphics.GraphicsBackend.Value = (GraphicsBackend)GraphicsBackendIndex;
            config.Graphics.PreferredGpu.Value = _gpuIds.ElementAtOrDefault(PreferredGpuIndex);
            config.Graphics.EnableShaderCache.Value = EnableShaderCache;
            config.Graphics.EnableTextureRecompression.Value = EnableTextureRecompression;
            config.Graphics.EnableMacroHLE.Value = EnableMacroHLE;
            config.Graphics.EnableColorSpacePassthrough.Value = EnableColorSpacePassthrough;
            config.Graphics.ResScale.Value = ResolutionScale == 4 ? -1 : ResolutionScale + 1;
            config.Graphics.ResScaleCustom.Value = CustomResolutionScale;
            config.Graphics.MaxAnisotropy.Value = MaxAnisotropy == 0 ? -1 : MathF.Pow(2, MaxAnisotropy);
            config.Graphics.AspectRatio.Value = (AspectRatio)AspectRatio;
            config.Graphics.AntiAliasing.Value = (AntiAliasing)AntiAliasingEffect;
            config.Graphics.ScalingFilter.Value = (ScalingFilter)ScalingFilter;
            config.Graphics.ScalingFilterLevel.Value = ScalingFilterLevel;

            if (ConfigurationState.Instance.Graphics.BackendThreading != (BackendThreading)GraphicsBackendMultithreadingIndex)
            {
                DriverUtilities.ToggleOGLThreading(GraphicsBackendMultithreadingIndex == (int)BackendThreading.Off);
            }

            config.Graphics.BackendThreading.Value = (BackendThreading)GraphicsBackendMultithreadingIndex;
            config.Graphics.ShadersDumpPath.Value = ShaderDumpPath;

            // Audio
            AudioBackend audioBackend = (AudioBackend)AudioBackend;
            if (audioBackend != config.System.AudioBackend.Value)
            {
                config.System.AudioBackend.Value = audioBackend;

                Logger.Info?.Print(LogClass.Application, $"AudioBackend toggled to: {audioBackend}");
            }

            config.System.AudioVolume.Value = Volume / 100;

            // Network
            config.System.EnableInternetAccess.Value = EnableInternetAccess;

            // Logging
            config.Logger.EnableFileLog.Value = EnableFileLog;
            config.Logger.EnableStub.Value = EnableStub;
            config.Logger.EnableInfo.Value = EnableInfo;
            config.Logger.EnableWarn.Value = EnableWarn;
            config.Logger.EnableError.Value = EnableError;
            config.Logger.EnableTrace.Value = EnableTrace;
            config.Logger.EnableGuest.Value = EnableGuest;
            config.Logger.EnableDebug.Value = EnableDebug;
            config.Logger.EnableFsAccessLog.Value = EnableFsAccessLog;
            config.System.FsGlobalAccessLogMode.Value = FsGlobalAccessLogMode;
            config.Logger.GraphicsDebugLevel.Value = (GraphicsDebugLevel)OpenglDebugLevel;

            config.Multiplayer.LanInterfaceId.Value = _networkInterfaces[NetworkInterfaceList[NetworkInterfaceIndex]];
            config.Multiplayer.Mode.Value = (MultiplayerMode)MultiplayerModeIndex;

            config.ToFileFormat().SaveConfig(Program.ConfigurationPath);

            MainWindow.UpdateGraphicsConfig();

            SaveSettingsEvent?.Invoke();

            _directoryChanged = false;
        }

        private static void RevertIfNotSaved()
        {
            Program.ReloadConfig();
        }

        public void ApplyButton()
        {
            SaveSettings();
        }

        public void OkButton()
        {
            SaveSettings();
            CloseWindow?.Invoke();
        }

        public void CancelButton()
        {
            RevertIfNotSaved();
            CloseWindow?.Invoke();
        }
    }
}<|MERGE_RESOLUTION|>--- conflicted
+++ resolved
@@ -408,15 +408,7 @@
             ShowConfirmExit = config.ShowConfirmExit;
             HideCursor = (int)config.HideCursor.Value;
             CursorHideIdleTime = config.CursorHideIdleTime.Value;
-<<<<<<< HEAD
-=======
-<<<<<<< HEAD
-=======
             
-
->>>>>>> 5239ec712d5915a211a083d39764736dd02040e5
-
->>>>>>> d7dcb071
             GameDirectories.Clear();
             GameDirectories.AddRange(config.UI.GameDirs.Value);
 
