using Avalonia.Collections;
using Avalonia.Controls.ApplicationLifetimes;
using Avalonia.Platform.Storage;
using Avalonia.Threading;
using LibHac.Common;
using LibHac.Fs;
using LibHac.Fs.Fsa;
using LibHac.Ncm;
using LibHac.Ns;
using LibHac.Tools.FsSystem;
using LibHac.Tools.FsSystem.NcaUtils;
using Ryujinx.Ava.Common.Locale;
using Ryujinx.Ava.UI.Helpers;
using Ryujinx.Ava.UI.Models;
using Ryujinx.Common.Configuration;
using Ryujinx.Common.Logging;
using Ryujinx.Common.Utilities;
using Ryujinx.HLE.FileSystem;
using Ryujinx.HLE.Loaders.Processes.Extensions;
using Ryujinx.HLE.Utilities;
using Ryujinx.UI.App.Common;
using Ryujinx.UI.Common.Configuration;
using System;
using System.Collections.Generic;
using System.IO;
using System.Linq;
using System.Threading.Tasks;
using Application = Avalonia.Application;
using ContentType = LibHac.Ncm.ContentType;
using Path = System.IO.Path;
using SpanHelpers = LibHac.Common.SpanHelpers;

namespace Ryujinx.Ava.UI.ViewModels
{
    public class TitleUpdateViewModel : BaseModel
    {
        public TitleUpdateMetadata TitleUpdateWindowData;
        public readonly string TitleUpdateJsonPath;
        private VirtualFileSystem VirtualFileSystem { get; }
        private ApplicationData ApplicationData { get; }

        private AvaloniaList<TitleUpdateModel> _titleUpdates = new();
        private AvaloniaList<object> _views = new();
        private object _selectedUpdate;

        private static readonly TitleUpdateMetadataJsonSerializerContext _serializerContext = new(JsonHelper.GetDefaultSerializerOptions());

        public AvaloniaList<TitleUpdateModel> TitleUpdates
        {
            get => _titleUpdates;
            set
            {
                _titleUpdates = value;
                OnPropertyChanged();
            }
        }

        public AvaloniaList<object> Views
        {
            get => _views;
            set
            {
                _views = value;
                OnPropertyChanged();
            }
        }

        public object SelectedUpdate
        {
            get => _selectedUpdate;
            set
            {
                _selectedUpdate = value;
                OnPropertyChanged();
            }
        }

        public IStorageProvider StorageProvider;

        public TitleUpdateViewModel(VirtualFileSystem virtualFileSystem, ApplicationData applicationData)
        {
            VirtualFileSystem = virtualFileSystem;

            ApplicationData = applicationData;

            if (Application.Current.ApplicationLifetime is IClassicDesktopStyleApplicationLifetime desktop)
            {
                StorageProvider = desktop.MainWindow.StorageProvider;
            }

            TitleUpdateJsonPath = Path.Combine(AppDataManager.GamesDirPath, ApplicationData.IdString, "updates.json");

            try
            {
                TitleUpdateWindowData = JsonHelper.DeserializeFromFile(TitleUpdateJsonPath, _serializerContext.TitleUpdateMetadata);
            }
            catch
            {
                Logger.Warning?.Print(LogClass.Application, $"Failed to deserialize title update data for {ApplicationData.IdString} at {TitleUpdateJsonPath}");

                TitleUpdateWindowData = new TitleUpdateMetadata
                {
                    Selected = "",
                    Paths = new List<string>(),
                };

                Save();
            }

            LoadUpdates();
        }

        private void LoadUpdates()
        {
            // Try to load updates from PFS first
            AddUpdate(ApplicationData.Path, true);

            foreach (string path in TitleUpdateWindowData.Paths)
            {
                AddUpdate(path);
            }

            TitleUpdateModel selected = TitleUpdates.FirstOrDefault(x => x.Path == TitleUpdateWindowData.Selected, null);

            SelectedUpdate = selected;

            // NOTE: Save the list again to remove leftovers.
            Save();
            SortUpdates();
        }

        public void SortUpdates()
        {
            var sortedUpdates = TitleUpdates.OrderByDescending(update => update.Version);

            Views.Clear();
            Views.Add(new BaseModel());
            Views.AddRange(sortedUpdates);

            if (SelectedUpdate == null)
            {
                SelectedUpdate = Views[0];
            }
            else if (!TitleUpdates.Contains(SelectedUpdate))
            {
                if (Views.Count > 1)
                {
                    SelectedUpdate = Views[1];
                }
                else
                {
                    SelectedUpdate = Views[0];
                }
            }
        }

        private void AddUpdate(string path, bool ignoreNotFound = false, bool selected = false)
        {
            if (!File.Exists(path) || TitleUpdates.Any(x => x.Path == path))
            {
                return;
            }

            IntegrityCheckLevel checkLevel = ConfigurationState.Instance.System.EnableFsIntegrityChecks
                ? IntegrityCheckLevel.ErrorOnInvalid
                : IntegrityCheckLevel.None;

            try
            {
                using IFileSystem pfs = PartitionFileSystemUtils.OpenApplicationFileSystem(path, VirtualFileSystem);

                Dictionary<ulong, ContentMetaData> updates = pfs.GetContentData(ContentMetaType.Patch, VirtualFileSystem, checkLevel);

                Nca patchNca = null;
                Nca controlNca = null;

                if (updates.TryGetValue(ApplicationData.Id, out ContentMetaData content))
                {
                    patchNca = content.GetNcaByType(VirtualFileSystem.KeySet, ContentType.Program);
                    controlNca = content.GetNcaByType(VirtualFileSystem.KeySet, ContentType.Control);
                }

                if (controlNca != null && patchNca != null)
                {
                    ApplicationControlProperty controlData = new();

                    using UniqueRef<IFile> nacpFile = new();

                    controlNca.OpenFileSystem(NcaSectionType.Data, IntegrityCheckLevel.None).OpenFile(ref nacpFile.Ref, "/control.nacp".ToU8Span(), OpenMode.Read).ThrowIfFailure();
                    nacpFile.Get.Read(out _, 0, SpanHelpers.AsByteSpan(ref controlData), ReadOption.None).ThrowIfFailure();

<<<<<<< HEAD
                    var displayVersion = controlData.DisplayVersionString.ToString();

                    TitleUpdates.Add(new TitleUpdateModel(content.Version.Version, displayVersion, path));
=======
                    var update = new TitleUpdateModel(controlData, path);
                    TitleUpdates.Add(update);

                    if (selected)
                    {
                        Dispatcher.UIThread.InvokeAsync(() => SelectedUpdate = update);
                    }
>>>>>>> 2cb80f37
                }
                else
                {
                    if (!ignoreNotFound)
                    {
                        Dispatcher.UIThread.InvokeAsync(() => ContentDialogHelper.CreateErrorDialog(LocaleManager.Instance[LocaleKeys.DialogUpdateAddUpdateErrorMessage]));
                    }
                }
            }
            catch (Exception ex)
            {
                Dispatcher.UIThread.InvokeAsync(() => ContentDialogHelper.CreateErrorDialog(LocaleManager.Instance.UpdateAndGetDynamicValue(LocaleKeys.DialogLoadFileErrorMessage, ex.Message, path)));
            }
        }

        public void RemoveUpdate(TitleUpdateModel update)
        {
            TitleUpdates.Remove(update);

            SortUpdates();
        }

        public async Task Add()
        {
            var result = await StorageProvider.OpenFilePickerAsync(new FilePickerOpenOptions
            {
                AllowMultiple = true,
                FileTypeFilter = new List<FilePickerFileType>
                {
                    new(LocaleManager.Instance[LocaleKeys.AllSupportedFormats])
                    {
                        Patterns = new[] { "*.nsp" },
                        AppleUniformTypeIdentifiers = new[] { "com.ryujinx.nsp" },
                        MimeTypes = new[] { "application/x-nx-nsp" },
                    },
                },
            });

            foreach (var file in result)
            {
                AddUpdate(file.Path.LocalPath, selected: true);
            }

            SortUpdates();
        }

        public void Save()
        {
            TitleUpdateWindowData.Paths.Clear();
            TitleUpdateWindowData.Selected = "";

            foreach (TitleUpdateModel update in TitleUpdates)
            {
                TitleUpdateWindowData.Paths.Add(update.Path);

                if (update == SelectedUpdate)
                {
                    TitleUpdateWindowData.Selected = update.Path;
                }
            }

            JsonHelper.SerializeToFile(TitleUpdateJsonPath, TitleUpdateWindowData, _serializerContext.TitleUpdateMetadata);
        }
    }
}<|MERGE_RESOLUTION|>--- conflicted
+++ resolved
@@ -189,19 +189,15 @@
                     controlNca.OpenFileSystem(NcaSectionType.Data, IntegrityCheckLevel.None).OpenFile(ref nacpFile.Ref, "/control.nacp".ToU8Span(), OpenMode.Read).ThrowIfFailure();
                     nacpFile.Get.Read(out _, 0, SpanHelpers.AsByteSpan(ref controlData), ReadOption.None).ThrowIfFailure();
 
-<<<<<<< HEAD
                     var displayVersion = controlData.DisplayVersionString.ToString();
-
-                    TitleUpdates.Add(new TitleUpdateModel(content.Version.Version, displayVersion, path));
-=======
-                    var update = new TitleUpdateModel(controlData, path);
+                    var update = new TitleUpdateModel(content.Version.Version, displayVersion, path);
+
                     TitleUpdates.Add(update);
 
                     if (selected)
                     {
                         Dispatcher.UIThread.InvokeAsync(() => SelectedUpdate = update);
                     }
->>>>>>> 2cb80f37
                 }
                 else
                 {
