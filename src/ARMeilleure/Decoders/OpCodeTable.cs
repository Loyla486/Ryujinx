using ARMeilleure.Instructions;
using System;
using System.Collections.Generic;
using System.Numerics;

namespace ARMeilleure.Decoders
{
    static class OpCodeTable
    {
        public delegate OpCode MakeOp(InstDescriptor inst, ulong address, int opCode);

        private const int FastLookupSize = 0x1000;

        private readonly struct InstInfo
        {
            public int Mask { get; }
            public int Value { get; }

            public InstDescriptor Inst { get; }

            public MakeOp MakeOp { get; }

            public InstInfo(int mask, int value, InstDescriptor inst, MakeOp makeOp)
            {
                Mask = mask;
                Value = value;
                Inst = inst;
                MakeOp = makeOp;
            }
        }

        private static readonly List<InstInfo> _allInstA32 = new();
        private static readonly List<InstInfo> _allInstT32 = new();
        private static readonly List<InstInfo> _allInstA64 = new();

        private static readonly InstInfo[][] _instA32FastLookup = new InstInfo[FastLookupSize][];
        private static readonly InstInfo[][] _instT32FastLookup = new InstInfo[FastLookupSize][];
        private static readonly InstInfo[][] _instA64FastLookup = new InstInfo[FastLookupSize][];

        static OpCodeTable()
        {
#pragma warning disable IDE0055 // Disable formatting
            #region "OpCode Table (AArch64)"
            // Base
            SetA64("x0011010000xxxxx000000xxxxxxxxxx", InstName.Adc,             InstEmit.Adc,             OpCodeAluRs.Create);
            SetA64("x0111010000xxxxx000000xxxxxxxxxx", InstName.Adcs,            InstEmit.Adcs,            OpCodeAluRs.Create);
            SetA64("x00100010xxxxxxxxxxxxxxxxxxxxxxx", InstName.Add,             InstEmit.Add,             OpCodeAluImm.Create);
            SetA64("00001011<<0xxxxx0xxxxxxxxxxxxxxx", InstName.Add,             InstEmit.Add,             OpCodeAluRs.Create);
            SetA64("10001011<<0xxxxxxxxxxxxxxxxxxxxx", InstName.Add,             InstEmit.Add,             OpCodeAluRs.Create);
            SetA64("x0001011001xxxxxxxx0xxxxxxxxxxxx", InstName.Add,             InstEmit.Add,             OpCodeAluRx.Create);
            SetA64("x0001011001xxxxxxxx100xxxxxxxxxx", InstName.Add,             InstEmit.Add,             OpCodeAluRx.Create);
            SetA64("x01100010xxxxxxxxxxxxxxxxxxxxxxx", InstName.Adds,            InstEmit.Adds,            OpCodeAluImm.Create);
            SetA64("00101011<<0xxxxx0xxxxxxxxxxxxxxx", InstName.Adds,            InstEmit.Adds,            OpCodeAluRs.Create);
            SetA64("10101011<<0xxxxxxxxxxxxxxxxxxxxx", InstName.Adds,            InstEmit.Adds,            OpCodeAluRs.Create);
            SetA64("x0101011001xxxxxxxx0xxxxxxxxxxxx", InstName.Adds,            InstEmit.Adds,            OpCodeAluRx.Create);
            SetA64("x0101011001xxxxxxxx100xxxxxxxxxx", InstName.Adds,            InstEmit.Adds,            OpCodeAluRx.Create);
            SetA64("0xx10000xxxxxxxxxxxxxxxxxxxxxxxx", InstName.Adr,             InstEmit.Adr,             OpCodeAdr.Create);
            SetA64("1xx10000xxxxxxxxxxxxxxxxxxxxxxxx", InstName.Adrp,            InstEmit.Adrp,            OpCodeAdr.Create);
            SetA64("0001001000xxxxxxxxxxxxxxxxxxxxxx", InstName.And,             InstEmit.And,             OpCodeAluImm.Create);
            SetA64("100100100xxxxxxxxxxxxxxxxxxxxxxx", InstName.And,             InstEmit.And,             OpCodeAluImm.Create);
            SetA64("00001010xx0xxxxx0xxxxxxxxxxxxxxx", InstName.And,             InstEmit.And,             OpCodeAluRs.Create);
            SetA64("10001010xx0xxxxxxxxxxxxxxxxxxxxx", InstName.And,             InstEmit.And,             OpCodeAluRs.Create);
            SetA64("0111001000xxxxxxxxxxxxxxxxxxxxxx", InstName.Ands,            InstEmit.Ands,            OpCodeAluImm.Create);
            SetA64("111100100xxxxxxxxxxxxxxxxxxxxxxx", InstName.Ands,            InstEmit.Ands,            OpCodeAluImm.Create);
            SetA64("01101010xx0xxxxx0xxxxxxxxxxxxxxx", InstName.Ands,            InstEmit.Ands,            OpCodeAluRs.Create);
            SetA64("11101010xx0xxxxxxxxxxxxxxxxxxxxx", InstName.Ands,            InstEmit.Ands,            OpCodeAluRs.Create);
            SetA64("x0011010110xxxxx001010xxxxxxxxxx", InstName.Asrv,            InstEmit.Asrv,            OpCodeAluRs.Create);
            SetA64("000101xxxxxxxxxxxxxxxxxxxxxxxxxx", InstName.B,               InstEmit.B,               OpCodeBImmAl.Create);
            SetA64("01010100xxxxxxxxxxxxxxxxxxx0xxxx", InstName.B_Cond,          InstEmit.B_Cond,          OpCodeBImmCond.Create);
            SetA64("00110011000xxxxx0xxxxxxxxxxxxxxx", InstName.Bfm,             InstEmit.Bfm,             OpCodeBfm.Create);
            SetA64("1011001101xxxxxxxxxxxxxxxxxxxxxx", InstName.Bfm,             InstEmit.Bfm,             OpCodeBfm.Create);
            SetA64("00001010xx1xxxxx0xxxxxxxxxxxxxxx", InstName.Bic,             InstEmit.Bic,             OpCodeAluRs.Create);
            SetA64("10001010xx1xxxxxxxxxxxxxxxxxxxxx", InstName.Bic,             InstEmit.Bic,             OpCodeAluRs.Create);
            SetA64("01101010xx1xxxxx0xxxxxxxxxxxxxxx", InstName.Bics,            InstEmit.Bics,            OpCodeAluRs.Create);
            SetA64("11101010xx1xxxxxxxxxxxxxxxxxxxxx", InstName.Bics,            InstEmit.Bics,            OpCodeAluRs.Create);
            SetA64("100101xxxxxxxxxxxxxxxxxxxxxxxxxx", InstName.Bl,              InstEmit.Bl,              OpCodeBImmAl.Create);
            SetA64("1101011000111111000000xxxxx00000", InstName.Blr,             InstEmit.Blr,             OpCodeBReg.Create);
            SetA64("1101011000011111000000xxxxx00000", InstName.Br,              InstEmit.Br,              OpCodeBReg.Create);
            SetA64("11010100001xxxxxxxxxxxxxxxx00000", InstName.Brk,             InstEmit.Brk,             OpCodeException.Create);
            SetA64("x0110101xxxxxxxxxxxxxxxxxxxxxxxx", InstName.Cbnz,            InstEmit.Cbnz,            OpCodeBImmCmp.Create);
            SetA64("x0110100xxxxxxxxxxxxxxxxxxxxxxxx", InstName.Cbz,             InstEmit.Cbz,             OpCodeBImmCmp.Create);
            SetA64("x0111010010xxxxxxxxx10xxxxx0xxxx", InstName.Ccmn,            InstEmit.Ccmn,            OpCodeCcmpImm.Create);
            SetA64("x0111010010xxxxxxxxx00xxxxx0xxxx", InstName.Ccmn,            InstEmit.Ccmn,            OpCodeCcmpReg.Create);
            SetA64("x1111010010xxxxxxxxx10xxxxx0xxxx", InstName.Ccmp,            InstEmit.Ccmp,            OpCodeCcmpImm.Create);
            SetA64("x1111010010xxxxxxxxx00xxxxx0xxxx", InstName.Ccmp,            InstEmit.Ccmp,            OpCodeCcmpReg.Create);
            SetA64("11010101000000110011xxxx01011111", InstName.Clrex,           InstEmit.Clrex,           OpCodeSystem.Create);
            SetA64("x101101011000000000101xxxxxxxxxx", InstName.Cls,             InstEmit.Cls,             OpCodeAlu.Create);
            SetA64("x101101011000000000100xxxxxxxxxx", InstName.Clz,             InstEmit.Clz,             OpCodeAlu.Create);
            SetA64("00011010110xxxxx010000xxxxxxxxxx", InstName.Crc32b,          InstEmit.Crc32b,          OpCodeAluBinary.Create);
            SetA64("00011010110xxxxx010001xxxxxxxxxx", InstName.Crc32h,          InstEmit.Crc32h,          OpCodeAluBinary.Create);
            SetA64("00011010110xxxxx010010xxxxxxxxxx", InstName.Crc32w,          InstEmit.Crc32w,          OpCodeAluBinary.Create);
            SetA64("10011010110xxxxx010011xxxxxxxxxx", InstName.Crc32x,          InstEmit.Crc32x,          OpCodeAluBinary.Create);
            SetA64("00011010110xxxxx010100xxxxxxxxxx", InstName.Crc32cb,         InstEmit.Crc32cb,         OpCodeAluBinary.Create);
            SetA64("00011010110xxxxx010101xxxxxxxxxx", InstName.Crc32ch,         InstEmit.Crc32ch,         OpCodeAluBinary.Create);
            SetA64("00011010110xxxxx010110xxxxxxxxxx", InstName.Crc32cw,         InstEmit.Crc32cw,         OpCodeAluBinary.Create);
            SetA64("10011010110xxxxx010111xxxxxxxxxx", InstName.Crc32cx,         InstEmit.Crc32cx,         OpCodeAluBinary.Create);
            SetA64("11010101000000110010001010011111", InstName.Csdb,            InstEmit.Csdb,            OpCodeSystem.Create);
            SetA64("x0011010100xxxxxxxxx00xxxxxxxxxx", InstName.Csel,            InstEmit.Csel,            OpCodeCsel.Create);
            SetA64("x0011010100xxxxxxxxx01xxxxxxxxxx", InstName.Csinc,           InstEmit.Csinc,           OpCodeCsel.Create);
            SetA64("x1011010100xxxxxxxxx00xxxxxxxxxx", InstName.Csinv,           InstEmit.Csinv,           OpCodeCsel.Create);
            SetA64("x1011010100xxxxxxxxx01xxxxxxxxxx", InstName.Csneg,           InstEmit.Csneg,           OpCodeCsel.Create);
            SetA64("11010101000000110011xxxx10111111", InstName.Dmb,             InstEmit.Dmb,             OpCodeSystem.Create);
            SetA64("11010101000000110011xxxx10011111", InstName.Dsb,             InstEmit.Dsb,             OpCodeSystem.Create);
            SetA64("01001010xx1xxxxx0xxxxxxxxxxxxxxx", InstName.Eon,             InstEmit.Eon,             OpCodeAluRs.Create);
            SetA64("11001010xx1xxxxxxxxxxxxxxxxxxxxx", InstName.Eon,             InstEmit.Eon,             OpCodeAluRs.Create);
            SetA64("0101001000xxxxxxxxxxxxxxxxxxxxxx", InstName.Eor,             InstEmit.Eor,             OpCodeAluImm.Create);
            SetA64("110100100xxxxxxxxxxxxxxxxxxxxxxx", InstName.Eor,             InstEmit.Eor,             OpCodeAluImm.Create);
            SetA64("01001010xx0xxxxx0xxxxxxxxxxxxxxx", InstName.Eor,             InstEmit.Eor,             OpCodeAluRs.Create);
            SetA64("11001010xx0xxxxxxxxxxxxxxxxxxxxx", InstName.Eor,             InstEmit.Eor,             OpCodeAluRs.Create);
            SetA64("00010011100xxxxx0xxxxxxxxxxxxxxx", InstName.Extr,            InstEmit.Extr,            OpCodeAluRs.Create);
            SetA64("10010011110xxxxxxxxxxxxxxxxxxxxx", InstName.Extr,            InstEmit.Extr,            OpCodeAluRs.Create);
            SetA64("11010101000000110010000011011111", InstName.Hint,            InstEmit.Nop,             OpCodeSystem.Create); // Reserved Hint
            SetA64("11010101000000110010000011111111", InstName.Hint,            InstEmit.Nop,             OpCodeSystem.Create); // Reserved Hint
            SetA64("110101010000001100100001xxx11111", InstName.Hint,            InstEmit.Nop,             OpCodeSystem.Create); // Reserved Hint
            SetA64("1101010100000011001000100xx11111", InstName.Hint,            InstEmit.Nop,             OpCodeSystem.Create); // Reserved Hint
            SetA64("1101010100000011001000101>>11111", InstName.Hint,            InstEmit.Nop,             OpCodeSystem.Create); // Reserved Hint
            SetA64("110101010000001100100011xxx11111", InstName.Hint,            InstEmit.Nop,             OpCodeSystem.Create); // Reserved Hint
            SetA64("11010101000000110010>>xxxxx11111", InstName.Hint,            InstEmit.Nop,             OpCodeSystem.Create); // Reserved Hint
            SetA64("11010101000000110011xxxx11011111", InstName.Isb,             InstEmit.Isb,             OpCodeSystem.Create);
            SetA64("xx001000110xxxxx1xxxxxxxxxxxxxxx", InstName.Ldar,            InstEmit.Ldar,            OpCodeMemEx.Create);
            SetA64("1x001000011xxxxx1xxxxxxxxxxxxxxx", InstName.Ldaxp,           InstEmit.Ldaxp,           OpCodeMemEx.Create);
            SetA64("xx001000010xxxxx1xxxxxxxxxxxxxxx", InstName.Ldaxr,           InstEmit.Ldaxr,           OpCodeMemEx.Create);
            SetA64("<<10100xx1xxxxxxxxxxxxxxxxxxxxxx", InstName.Ldp,             InstEmit.Ldp,             OpCodeMemPair.Create);
            SetA64("xx111000010xxxxxxxxxxxxxxxxxxxxx", InstName.Ldr,             InstEmit.Ldr,             OpCodeMemImm.Create);
            SetA64("xx11100101xxxxxxxxxxxxxxxxxxxxxx", InstName.Ldr,             InstEmit.Ldr,             OpCodeMemImm.Create);
            SetA64("xx111000011xxxxxxxxx10xxxxxxxxxx", InstName.Ldr,             InstEmit.Ldr,             OpCodeMemReg.Create);
            SetA64("xx011000xxxxxxxxxxxxxxxxxxxxxxxx", InstName.Ldr_Literal,     InstEmit.Ldr_Literal,     OpCodeMemLit.Create);
            SetA64("0x1110001x0xxxxxxxxxxxxxxxxxxxxx", InstName.Ldrs,            InstEmit.Ldrs,            OpCodeMemImm.Create);
            SetA64("0x1110011xxxxxxxxxxxxxxxxxxxxxxx", InstName.Ldrs,            InstEmit.Ldrs,            OpCodeMemImm.Create);
            SetA64("10111000100xxxxxxxxxxxxxxxxxxxxx", InstName.Ldrs,            InstEmit.Ldrs,            OpCodeMemImm.Create);
            SetA64("1011100110xxxxxxxxxxxxxxxxxxxxxx", InstName.Ldrs,            InstEmit.Ldrs,            OpCodeMemImm.Create);
            SetA64("0x1110001x1xxxxxxxxx10xxxxxxxxxx", InstName.Ldrs,            InstEmit.Ldrs,            OpCodeMemReg.Create);
            SetA64("10111000101xxxxxxxxx10xxxxxxxxxx", InstName.Ldrs,            InstEmit.Ldrs,            OpCodeMemReg.Create);
            SetA64("xx001000010xxxxx0xxxxxxxxxxxxxxx", InstName.Ldxr,            InstEmit.Ldxr,            OpCodeMemEx.Create);
            SetA64("1x001000011xxxxx0xxxxxxxxxxxxxxx", InstName.Ldxp,            InstEmit.Ldxp,            OpCodeMemEx.Create);
            SetA64("x0011010110xxxxx001000xxxxxxxxxx", InstName.Lslv,            InstEmit.Lslv,            OpCodeAluRs.Create);
            SetA64("x0011010110xxxxx001001xxxxxxxxxx", InstName.Lsrv,            InstEmit.Lsrv,            OpCodeAluRs.Create);
            SetA64("x0011011000xxxxx0xxxxxxxxxxxxxxx", InstName.Madd,            InstEmit.Madd,            OpCodeMul.Create);
            SetA64("0111001010xxxxxxxxxxxxxxxxxxxxxx", InstName.Movk,            InstEmit.Movk,            OpCodeMov.Create);
            SetA64("111100101xxxxxxxxxxxxxxxxxxxxxxx", InstName.Movk,            InstEmit.Movk,            OpCodeMov.Create);
            SetA64("0001001010xxxxxxxxxxxxxxxxxxxxxx", InstName.Movn,            InstEmit.Movn,            OpCodeMov.Create);
            SetA64("100100101xxxxxxxxxxxxxxxxxxxxxxx", InstName.Movn,            InstEmit.Movn,            OpCodeMov.Create);
            SetA64("0101001010xxxxxxxxxxxxxxxxxxxxxx", InstName.Movz,            InstEmit.Movz,            OpCodeMov.Create);
            SetA64("110100101xxxxxxxxxxxxxxxxxxxxxxx", InstName.Movz,            InstEmit.Movz,            OpCodeMov.Create);
            SetA64("110101010011xxxxxxxxxxxxxxxxxxxx", InstName.Mrs,             InstEmit.Mrs,             OpCodeSystem.Create);
            SetA64("110101010001xxxxxxxxxxxxxxxxxxxx", InstName.Msr,             InstEmit.Msr,             OpCodeSystem.Create);
            SetA64("x0011011000xxxxx1xxxxxxxxxxxxxxx", InstName.Msub,            InstEmit.Msub,            OpCodeMul.Create);
            SetA64("11010101000000110010000000011111", InstName.Nop,             InstEmit.Nop,             OpCodeSystem.Create);
            SetA64("00101010xx1xxxxx0xxxxxxxxxxxxxxx", InstName.Orn,             InstEmit.Orn,             OpCodeAluRs.Create);
            SetA64("10101010xx1xxxxxxxxxxxxxxxxxxxxx", InstName.Orn,             InstEmit.Orn,             OpCodeAluRs.Create);
            SetA64("0011001000xxxxxxxxxxxxxxxxxxxxxx", InstName.Orr,             InstEmit.Orr,             OpCodeAluImm.Create);
            SetA64("101100100xxxxxxxxxxxxxxxxxxxxxxx", InstName.Orr,             InstEmit.Orr,             OpCodeAluImm.Create);
            SetA64("00101010xx0xxxxx0xxxxxxxxxxxxxxx", InstName.Orr,             InstEmit.Orr,             OpCodeAluRs.Create);
            SetA64("10101010xx0xxxxxxxxxxxxxxxxxxxxx", InstName.Orr,             InstEmit.Orr,             OpCodeAluRs.Create);
            SetA64("1111100110xxxxxxxxxxxxxxxxxxxxxx", InstName.Prfm,            InstEmit.Prfm,            OpCodeMemImm.Create); // immediate
            SetA64("11111000100xxxxxxxxx00xxxxxxxxxx", InstName.Prfm,            InstEmit.Prfm,            OpCodeMemImm.Create); // prfum (unscaled offset)
            SetA64("11011000xxxxxxxxxxxxxxxxxxxxxxxx", InstName.Prfm,            InstEmit.Prfm,            OpCodeMemLit.Create); // literal
            SetA64("11111000101xxxxxxxxx10xxxxxxxxxx", InstName.Prfm,            InstEmit.Prfm,            OpCodeMemReg.Create); // register
            SetA64("x101101011000000000000xxxxxxxxxx", InstName.Rbit,            InstEmit.Rbit,            OpCodeAlu.Create);
            SetA64("1101011001011111000000xxxxx00000", InstName.Ret,             InstEmit.Ret,             OpCodeBReg.Create);
            SetA64("x101101011000000000001xxxxxxxxxx", InstName.Rev16,           InstEmit.Rev16,           OpCodeAlu.Create);
            SetA64("x101101011000000000010xxxxxxxxxx", InstName.Rev32,           InstEmit.Rev32,           OpCodeAlu.Create);
            SetA64("1101101011000000000011xxxxxxxxxx", InstName.Rev64,           InstEmit.Rev64,           OpCodeAlu.Create);
            SetA64("x0011010110xxxxx001011xxxxxxxxxx", InstName.Rorv,            InstEmit.Rorv,            OpCodeAluRs.Create);
            SetA64("x1011010000xxxxx000000xxxxxxxxxx", InstName.Sbc,             InstEmit.Sbc,             OpCodeAluRs.Create);
            SetA64("x1111010000xxxxx000000xxxxxxxxxx", InstName.Sbcs,            InstEmit.Sbcs,            OpCodeAluRs.Create);
            SetA64("00010011000xxxxx0xxxxxxxxxxxxxxx", InstName.Sbfm,            InstEmit.Sbfm,            OpCodeBfm.Create);
            SetA64("1001001101xxxxxxxxxxxxxxxxxxxxxx", InstName.Sbfm,            InstEmit.Sbfm,            OpCodeBfm.Create);
            SetA64("x0011010110xxxxx000011xxxxxxxxxx", InstName.Sdiv,            InstEmit.Sdiv,            OpCodeAluBinary.Create);
            SetA64("11010101000000110010000010011111", InstName.Sev,             InstEmit.Nop,             OpCodeSystem.Create);
            SetA64("11010101000000110010000010111111", InstName.Sevl,            InstEmit.Nop,             OpCodeSystem.Create);
            SetA64("10011011001xxxxx0xxxxxxxxxxxxxxx", InstName.Smaddl,          InstEmit.Smaddl,          OpCodeMul.Create);
            SetA64("10011011001xxxxx1xxxxxxxxxxxxxxx", InstName.Smsubl,          InstEmit.Smsubl,          OpCodeMul.Create);
            SetA64("10011011010xxxxx0xxxxxxxxxxxxxxx", InstName.Smulh,           InstEmit.Smulh,           OpCodeMul.Create);
            SetA64("xx001000100xxxxx1xxxxxxxxxxxxxxx", InstName.Stlr,            InstEmit.Stlr,            OpCodeMemEx.Create);
            SetA64("1x001000001xxxxx1xxxxxxxxxxxxxxx", InstName.Stlxp,           InstEmit.Stlxp,           OpCodeMemEx.Create);
            SetA64("xx001000000xxxxx1xxxxxxxxxxxxxxx", InstName.Stlxr,           InstEmit.Stlxr,           OpCodeMemEx.Create);
            SetA64("x010100xx0xxxxxxxxxxxxxxxxxxxxxx", InstName.Stp,             InstEmit.Stp,             OpCodeMemPair.Create);
            SetA64("xx111000000xxxxxxxxxxxxxxxxxxxxx", InstName.Str,             InstEmit.Str,             OpCodeMemImm.Create);
            SetA64("xx11100100xxxxxxxxxxxxxxxxxxxxxx", InstName.Str,             InstEmit.Str,             OpCodeMemImm.Create);
            SetA64("xx111000001xxxxxxxxx10xxxxxxxxxx", InstName.Str,             InstEmit.Str,             OpCodeMemReg.Create);
            SetA64("1x001000001xxxxx0xxxxxxxxxxxxxxx", InstName.Stxp,            InstEmit.Stxp,            OpCodeMemEx.Create);
            SetA64("xx001000000xxxxx0xxxxxxxxxxxxxxx", InstName.Stxr,            InstEmit.Stxr,            OpCodeMemEx.Create);
            SetA64("x10100010xxxxxxxxxxxxxxxxxxxxxxx", InstName.Sub,             InstEmit.Sub,             OpCodeAluImm.Create);
            SetA64("01001011<<0xxxxx0xxxxxxxxxxxxxxx", InstName.Sub,             InstEmit.Sub,             OpCodeAluRs.Create);
            SetA64("11001011<<0xxxxxxxxxxxxxxxxxxxxx", InstName.Sub,             InstEmit.Sub,             OpCodeAluRs.Create);
            SetA64("x1001011001xxxxxxxx0xxxxxxxxxxxx", InstName.Sub,             InstEmit.Sub,             OpCodeAluRx.Create);
            SetA64("x1001011001xxxxxxxx100xxxxxxxxxx", InstName.Sub,             InstEmit.Sub,             OpCodeAluRx.Create);
            SetA64("x11100010xxxxxxxxxxxxxxxxxxxxxxx", InstName.Subs,            InstEmit.Subs,            OpCodeAluImm.Create);
            SetA64("01101011<<0xxxxx0xxxxxxxxxxxxxxx", InstName.Subs,            InstEmit.Subs,            OpCodeAluRs.Create);
            SetA64("11101011<<0xxxxxxxxxxxxxxxxxxxxx", InstName.Subs,            InstEmit.Subs,            OpCodeAluRs.Create);
            SetA64("x1101011001xxxxxxxx0xxxxxxxxxxxx", InstName.Subs,            InstEmit.Subs,            OpCodeAluRx.Create);
            SetA64("x1101011001xxxxxxxx100xxxxxxxxxx", InstName.Subs,            InstEmit.Subs,            OpCodeAluRx.Create);
            SetA64("11010100000xxxxxxxxxxxxxxxx00001", InstName.Svc,             InstEmit.Svc,             OpCodeException.Create);
            SetA64("1101010100001xxxxxxxxxxxxxxxxxxx", InstName.Sys,             InstEmit.Sys,             OpCodeSystem.Create);
            SetA64("x0110111xxxxxxxxxxxxxxxxxxxxxxxx", InstName.Tbnz,            InstEmit.Tbnz,            OpCodeBImmTest.Create);
            SetA64("x0110110xxxxxxxxxxxxxxxxxxxxxxxx", InstName.Tbz,             InstEmit.Tbz,             OpCodeBImmTest.Create);
            SetA64("01010011000xxxxx0xxxxxxxxxxxxxxx", InstName.Ubfm,            InstEmit.Ubfm,            OpCodeBfm.Create);
            SetA64("1101001101xxxxxxxxxxxxxxxxxxxxxx", InstName.Ubfm,            InstEmit.Ubfm,            OpCodeBfm.Create);
            SetA64("x0011010110xxxxx000010xxxxxxxxxx", InstName.Udiv,            InstEmit.Udiv,            OpCodeAluBinary.Create);
            SetA64("10011011101xxxxx0xxxxxxxxxxxxxxx", InstName.Umaddl,          InstEmit.Umaddl,          OpCodeMul.Create);
            SetA64("10011011101xxxxx1xxxxxxxxxxxxxxx", InstName.Umsubl,          InstEmit.Umsubl,          OpCodeMul.Create);
            SetA64("10011011110xxxxx0xxxxxxxxxxxxxxx", InstName.Umulh,           InstEmit.Umulh,           OpCodeMul.Create);
            SetA64("11010101000000110010000001011111", InstName.Wfe,             InstEmit.Nop,             OpCodeSystem.Create);
            SetA64("11010101000000110010000001111111", InstName.Wfi,             InstEmit.Nop,             OpCodeSystem.Create);
            SetA64("11010101000000110010000000111111", InstName.Yield,           InstEmit.Nop,             OpCodeSystem.Create);

            // FP & SIMD
            SetA64("0101111011100000101110xxxxxxxxxx", InstName.Abs_S,           InstEmit.Abs_S,           OpCodeSimd.Create);
            SetA64("0>001110<<100000101110xxxxxxxxxx", InstName.Abs_V,           InstEmit.Abs_V,           OpCodeSimd.Create);
            SetA64("01011110111xxxxx100001xxxxxxxxxx", InstName.Add_S,           InstEmit.Add_S,           OpCodeSimdReg.Create);
            SetA64("0>001110<<1xxxxx100001xxxxxxxxxx", InstName.Add_V,           InstEmit.Add_V,           OpCodeSimdReg.Create);
            SetA64("0x001110<<1xxxxx010000xxxxxxxxxx", InstName.Addhn_V,         InstEmit.Addhn_V,         OpCodeSimdReg.Create);
            SetA64("0101111011110001101110xxxxxxxxxx", InstName.Addp_S,          InstEmit.Addp_S,          OpCodeSimd.Create);
            SetA64("0>001110<<1xxxxx101111xxxxxxxxxx", InstName.Addp_V,          InstEmit.Addp_V,          OpCodeSimdReg.Create);
            SetA64("000011100x110001101110xxxxxxxxxx", InstName.Addv_V,          InstEmit.Addv_V,          OpCodeSimd.Create);
            SetA64("01001110<<110001101110xxxxxxxxxx", InstName.Addv_V,          InstEmit.Addv_V,          OpCodeSimd.Create);
            SetA64("0100111000101000010110xxxxxxxxxx", InstName.Aesd_V,          InstEmit.Aesd_V,          OpCodeSimd.Create);
            SetA64("0100111000101000010010xxxxxxxxxx", InstName.Aese_V,          InstEmit.Aese_V,          OpCodeSimd.Create);
            SetA64("0100111000101000011110xxxxxxxxxx", InstName.Aesimc_V,        InstEmit.Aesimc_V,        OpCodeSimd.Create);
            SetA64("0100111000101000011010xxxxxxxxxx", InstName.Aesmc_V,         InstEmit.Aesmc_V,         OpCodeSimd.Create);
            SetA64("0x001110001xxxxx000111xxxxxxxxxx", InstName.And_V,           InstEmit.And_V,           OpCodeSimdReg.Create);
            SetA64("0x001110011xxxxx000111xxxxxxxxxx", InstName.Bic_V,           InstEmit.Bic_V,           OpCodeSimdReg.Create);
            SetA64("0x10111100000xxx0xx101xxxxxxxxxx", InstName.Bic_Vi,          InstEmit.Bic_Vi,          OpCodeSimdImm.Create);
            SetA64("0x10111100000xxx10x101xxxxxxxxxx", InstName.Bic_Vi,          InstEmit.Bic_Vi,          OpCodeSimdImm.Create);
            SetA64("0x101110111xxxxx000111xxxxxxxxxx", InstName.Bif_V,           InstEmit.Bif_V,           OpCodeSimdReg.Create);
            SetA64("0x101110101xxxxx000111xxxxxxxxxx", InstName.Bit_V,           InstEmit.Bit_V,           OpCodeSimdReg.Create);
            SetA64("0x101110011xxxxx000111xxxxxxxxxx", InstName.Bsl_V,           InstEmit.Bsl_V,           OpCodeSimdReg.Create);
            SetA64("0x001110<<100000010010xxxxxxxxxx", InstName.Cls_V,           InstEmit.Cls_V,           OpCodeSimd.Create);
            SetA64("0x101110<<100000010010xxxxxxxxxx", InstName.Clz_V,           InstEmit.Clz_V,           OpCodeSimd.Create);
            SetA64("01111110111xxxxx100011xxxxxxxxxx", InstName.Cmeq_S,          InstEmit.Cmeq_S,          OpCodeSimdReg.Create);
            SetA64("0101111011100000100110xxxxxxxxxx", InstName.Cmeq_S,          InstEmit.Cmeq_S,          OpCodeSimd.Create);
            SetA64("0>101110<<1xxxxx100011xxxxxxxxxx", InstName.Cmeq_V,          InstEmit.Cmeq_V,          OpCodeSimdReg.Create);
            SetA64("0>001110<<100000100110xxxxxxxxxx", InstName.Cmeq_V,          InstEmit.Cmeq_V,          OpCodeSimd.Create);
            SetA64("01011110111xxxxx001111xxxxxxxxxx", InstName.Cmge_S,          InstEmit.Cmge_S,          OpCodeSimdReg.Create);
            SetA64("0111111011100000100010xxxxxxxxxx", InstName.Cmge_S,          InstEmit.Cmge_S,          OpCodeSimd.Create);
            SetA64("0>001110<<1xxxxx001111xxxxxxxxxx", InstName.Cmge_V,          InstEmit.Cmge_V,          OpCodeSimdReg.Create);
            SetA64("0>101110<<100000100010xxxxxxxxxx", InstName.Cmge_V,          InstEmit.Cmge_V,          OpCodeSimd.Create);
            SetA64("01011110111xxxxx001101xxxxxxxxxx", InstName.Cmgt_S,          InstEmit.Cmgt_S,          OpCodeSimdReg.Create);
            SetA64("0101111011100000100010xxxxxxxxxx", InstName.Cmgt_S,          InstEmit.Cmgt_S,          OpCodeSimd.Create);
            SetA64("0>001110<<1xxxxx001101xxxxxxxxxx", InstName.Cmgt_V,          InstEmit.Cmgt_V,          OpCodeSimdReg.Create);
            SetA64("0>001110<<100000100010xxxxxxxxxx", InstName.Cmgt_V,          InstEmit.Cmgt_V,          OpCodeSimd.Create);
            SetA64("01111110111xxxxx001101xxxxxxxxxx", InstName.Cmhi_S,          InstEmit.Cmhi_S,          OpCodeSimdReg.Create);
            SetA64("0>101110<<1xxxxx001101xxxxxxxxxx", InstName.Cmhi_V,          InstEmit.Cmhi_V,          OpCodeSimdReg.Create);
            SetA64("01111110111xxxxx001111xxxxxxxxxx", InstName.Cmhs_S,          InstEmit.Cmhs_S,          OpCodeSimdReg.Create);
            SetA64("0>101110<<1xxxxx001111xxxxxxxxxx", InstName.Cmhs_V,          InstEmit.Cmhs_V,          OpCodeSimdReg.Create);
            SetA64("0111111011100000100110xxxxxxxxxx", InstName.Cmle_S,          InstEmit.Cmle_S,          OpCodeSimd.Create);
            SetA64("0>101110<<100000100110xxxxxxxxxx", InstName.Cmle_V,          InstEmit.Cmle_V,          OpCodeSimd.Create);
            SetA64("0101111011100000101010xxxxxxxxxx", InstName.Cmlt_S,          InstEmit.Cmlt_S,          OpCodeSimd.Create);
            SetA64("0>001110<<100000101010xxxxxxxxxx", InstName.Cmlt_V,          InstEmit.Cmlt_V,          OpCodeSimd.Create);
            SetA64("01011110111xxxxx100011xxxxxxxxxx", InstName.Cmtst_S,         InstEmit.Cmtst_S,         OpCodeSimdReg.Create);
            SetA64("0>001110<<1xxxxx100011xxxxxxxxxx", InstName.Cmtst_V,         InstEmit.Cmtst_V,         OpCodeSimdReg.Create);
            SetA64("0x00111000100000010110xxxxxxxxxx", InstName.Cnt_V,           InstEmit.Cnt_V,           OpCodeSimd.Create);
            SetA64("0>001110000x<>>>000011xxxxxxxxxx", InstName.Dup_Gp,          InstEmit.Dup_Gp,          OpCodeSimdIns.Create);
            SetA64("01011110000xxxxx000001xxxxxxxxxx", InstName.Dup_S,           InstEmit.Dup_S,           OpCodeSimdIns.Create);
            SetA64("0>001110000x<>>>000001xxxxxxxxxx", InstName.Dup_V,           InstEmit.Dup_V,           OpCodeSimdIns.Create);
            SetA64("0x101110001xxxxx000111xxxxxxxxxx", InstName.Eor_V,           InstEmit.Eor_V,           OpCodeSimdReg.Create);
            SetA64("0>101110000xxxxx0<xxx0xxxxxxxxxx", InstName.Ext_V,           InstEmit.Ext_V,           OpCodeSimdExt.Create);
            SetA64("011111101x1xxxxx110101xxxxxxxxxx", InstName.Fabd_S,          InstEmit.Fabd_S,          OpCodeSimdReg.Create);
            SetA64("0>1011101<1xxxxx110101xxxxxxxxxx", InstName.Fabd_V,          InstEmit.Fabd_V,          OpCodeSimdReg.Create);
            SetA64("000111100x100000110000xxxxxxxxxx", InstName.Fabs_S,          InstEmit.Fabs_S,          OpCodeSimd.Create);
            SetA64("0>0011101<100000111110xxxxxxxxxx", InstName.Fabs_V,          InstEmit.Fabs_V,          OpCodeSimd.Create);
            SetA64("011111100x1xxxxx111011xxxxxxxxxx", InstName.Facge_S,         InstEmit.Facge_S,         OpCodeSimdReg.Create);
            SetA64("0>1011100<1xxxxx111011xxxxxxxxxx", InstName.Facge_V,         InstEmit.Facge_V,         OpCodeSimdReg.Create);
            SetA64("011111101x1xxxxx111011xxxxxxxxxx", InstName.Facgt_S,         InstEmit.Facgt_S,         OpCodeSimdReg.Create);
            SetA64("0>1011101<1xxxxx111011xxxxxxxxxx", InstName.Facgt_V,         InstEmit.Facgt_V,         OpCodeSimdReg.Create);
            SetA64("000111100x1xxxxx001010xxxxxxxxxx", InstName.Fadd_S,          InstEmit.Fadd_S,          OpCodeSimdReg.Create);
            SetA64("0>0011100<1xxxxx110101xxxxxxxxxx", InstName.Fadd_V,          InstEmit.Fadd_V,          OpCodeSimdReg.Create);
            SetA64("011111100x110000110110xxxxxxxxxx", InstName.Faddp_S,         InstEmit.Faddp_S,         OpCodeSimd.Create);
            SetA64("0>1011100<1xxxxx110101xxxxxxxxxx", InstName.Faddp_V,         InstEmit.Faddp_V,         OpCodeSimdReg.Create);
            SetA64("000111100x1xxxxxxxxx01xxxxx0xxxx", InstName.Fccmp_S,         InstEmit.Fccmp_S,         OpCodeSimdFcond.Create);
            SetA64("000111100x1xxxxxxxxx01xxxxx1xxxx", InstName.Fccmpe_S,        InstEmit.Fccmpe_S,        OpCodeSimdFcond.Create);
            SetA64("010111100x1xxxxx111001xxxxxxxxxx", InstName.Fcmeq_S,         InstEmit.Fcmeq_S,         OpCodeSimdReg.Create);
            SetA64("010111101x100000110110xxxxxxxxxx", InstName.Fcmeq_S,         InstEmit.Fcmeq_S,         OpCodeSimd.Create);
            SetA64("0>0011100<1xxxxx111001xxxxxxxxxx", InstName.Fcmeq_V,         InstEmit.Fcmeq_V,         OpCodeSimdReg.Create);
            SetA64("0>0011101<100000110110xxxxxxxxxx", InstName.Fcmeq_V,         InstEmit.Fcmeq_V,         OpCodeSimd.Create);
            SetA64("011111100x1xxxxx111001xxxxxxxxxx", InstName.Fcmge_S,         InstEmit.Fcmge_S,         OpCodeSimdReg.Create);
            SetA64("011111101x100000110010xxxxxxxxxx", InstName.Fcmge_S,         InstEmit.Fcmge_S,         OpCodeSimd.Create);
            SetA64("0>1011100<1xxxxx111001xxxxxxxxxx", InstName.Fcmge_V,         InstEmit.Fcmge_V,         OpCodeSimdReg.Create);
            SetA64("0>1011101<100000110010xxxxxxxxxx", InstName.Fcmge_V,         InstEmit.Fcmge_V,         OpCodeSimd.Create);
            SetA64("011111101x1xxxxx111001xxxxxxxxxx", InstName.Fcmgt_S,         InstEmit.Fcmgt_S,         OpCodeSimdReg.Create);
            SetA64("010111101x100000110010xxxxxxxxxx", InstName.Fcmgt_S,         InstEmit.Fcmgt_S,         OpCodeSimd.Create);
            SetA64("0>1011101<1xxxxx111001xxxxxxxxxx", InstName.Fcmgt_V,         InstEmit.Fcmgt_V,         OpCodeSimdReg.Create);
            SetA64("0>0011101<100000110010xxxxxxxxxx", InstName.Fcmgt_V,         InstEmit.Fcmgt_V,         OpCodeSimd.Create);
            SetA64("011111101x100000110110xxxxxxxxxx", InstName.Fcmle_S,         InstEmit.Fcmle_S,         OpCodeSimd.Create);
            SetA64("0>1011101<100000110110xxxxxxxxxx", InstName.Fcmle_V,         InstEmit.Fcmle_V,         OpCodeSimd.Create);
            SetA64("010111101x100000111010xxxxxxxxxx", InstName.Fcmlt_S,         InstEmit.Fcmlt_S,         OpCodeSimd.Create);
            SetA64("0>0011101<100000111010xxxxxxxxxx", InstName.Fcmlt_V,         InstEmit.Fcmlt_V,         OpCodeSimd.Create);
            SetA64("000111100x1xxxxx001000xxxxx0x000", InstName.Fcmp_S,          InstEmit.Fcmp_S,          OpCodeSimdReg.Create);
            SetA64("000111100x1xxxxx001000xxxxx1x000", InstName.Fcmpe_S,         InstEmit.Fcmpe_S,         OpCodeSimdReg.Create);
            SetA64("000111100x1xxxxxxxxx11xxxxxxxxxx", InstName.Fcsel_S,         InstEmit.Fcsel_S,         OpCodeSimdFcond.Create);
            SetA64("00011110xx10001xx10000xxxxxxxxxx", InstName.Fcvt_S,          InstEmit.Fcvt_S,          OpCodeSimd.Create);
            SetA64("x00111100x100100000000xxxxxxxxxx", InstName.Fcvtas_Gp,       InstEmit.Fcvtas_Gp,       OpCodeSimdCvt.Create);
            SetA64("010111100x100001110010xxxxxxxxxx", InstName.Fcvtas_S,        InstEmit.Fcvtas_S,        OpCodeSimd.Create);
            SetA64("0>0011100<100001110010xxxxxxxxxx", InstName.Fcvtas_V,        InstEmit.Fcvtas_V,        OpCodeSimd.Create);
            SetA64("x00111100x100101000000xxxxxxxxxx", InstName.Fcvtau_Gp,       InstEmit.Fcvtau_Gp,       OpCodeSimdCvt.Create);
            SetA64("011111100x100001110010xxxxxxxxxx", InstName.Fcvtau_S,        InstEmit.Fcvtau_S,        OpCodeSimd.Create);
            SetA64("0>1011100<100001110010xxxxxxxxxx", InstName.Fcvtau_V,        InstEmit.Fcvtau_V,        OpCodeSimd.Create);
            SetA64("0x0011100x100001011110xxxxxxxxxx", InstName.Fcvtl_V,         InstEmit.Fcvtl_V,         OpCodeSimd.Create);
            SetA64("x00111100x110000000000xxxxxxxxxx", InstName.Fcvtms_Gp,       InstEmit.Fcvtms_Gp,       OpCodeSimdCvt.Create);
            SetA64("0>0011100<100001101110xxxxxxxxxx", InstName.Fcvtms_V,        InstEmit.Fcvtms_V,        OpCodeSimd.Create);
            SetA64("x00111100x110001000000xxxxxxxxxx", InstName.Fcvtmu_Gp,       InstEmit.Fcvtmu_Gp,       OpCodeSimdCvt.Create);
            SetA64("0x0011100x100001011010xxxxxxxxxx", InstName.Fcvtn_V,         InstEmit.Fcvtn_V,         OpCodeSimd.Create);
            SetA64("x00111100x100000000000xxxxxxxxxx", InstName.Fcvtns_Gp,       InstEmit.Fcvtns_Gp,       OpCodeSimdCvt.Create);
            SetA64("010111100x100001101010xxxxxxxxxx", InstName.Fcvtns_S,        InstEmit.Fcvtns_S,        OpCodeSimd.Create);
            SetA64("0>0011100<100001101010xxxxxxxxxx", InstName.Fcvtns_V,        InstEmit.Fcvtns_V,        OpCodeSimd.Create);
            SetA64("011111100x100001101010xxxxxxxxxx", InstName.Fcvtnu_S,        InstEmit.Fcvtnu_S,        OpCodeSimd.Create);
            SetA64("0>1011100<100001101010xxxxxxxxxx", InstName.Fcvtnu_V,        InstEmit.Fcvtnu_V,        OpCodeSimd.Create);
            SetA64("x00111100x101000000000xxxxxxxxxx", InstName.Fcvtps_Gp,       InstEmit.Fcvtps_Gp,       OpCodeSimdCvt.Create);
            SetA64("x00111100x101001000000xxxxxxxxxx", InstName.Fcvtpu_Gp,       InstEmit.Fcvtpu_Gp,       OpCodeSimdCvt.Create);
            SetA64("x00111100x111000000000xxxxxxxxxx", InstName.Fcvtzs_Gp,       InstEmit.Fcvtzs_Gp,       OpCodeSimdCvt.Create);
            SetA64(">00111100x011000>xxxxxxxxxxxxxxx", InstName.Fcvtzs_Gp_Fixed, InstEmit.Fcvtzs_Gp_Fixed, OpCodeSimdCvt.Create);
            SetA64("010111101x100001101110xxxxxxxxxx", InstName.Fcvtzs_S,        InstEmit.Fcvtzs_S,        OpCodeSimd.Create);
            SetA64("0>0011101<100001101110xxxxxxxxxx", InstName.Fcvtzs_V,        InstEmit.Fcvtzs_V,        OpCodeSimd.Create);
            SetA64("0x001111001xxxxx111111xxxxxxxxxx", InstName.Fcvtzs_V_Fixed,  InstEmit.Fcvtzs_V_Fixed,  OpCodeSimdShImm.Create);
            SetA64("0100111101xxxxxx111111xxxxxxxxxx", InstName.Fcvtzs_V_Fixed,  InstEmit.Fcvtzs_V_Fixed,  OpCodeSimdShImm.Create);
            SetA64("x00111100x111001000000xxxxxxxxxx", InstName.Fcvtzu_Gp,       InstEmit.Fcvtzu_Gp,       OpCodeSimdCvt.Create);
            SetA64(">00111100x011001>xxxxxxxxxxxxxxx", InstName.Fcvtzu_Gp_Fixed, InstEmit.Fcvtzu_Gp_Fixed, OpCodeSimdCvt.Create);
            SetA64("011111101x100001101110xxxxxxxxxx", InstName.Fcvtzu_S,        InstEmit.Fcvtzu_S,        OpCodeSimd.Create);
            SetA64("0>1011101<100001101110xxxxxxxxxx", InstName.Fcvtzu_V,        InstEmit.Fcvtzu_V,        OpCodeSimd.Create);
            SetA64("0x101111001xxxxx111111xxxxxxxxxx", InstName.Fcvtzu_V_Fixed,  InstEmit.Fcvtzu_V_Fixed,  OpCodeSimdShImm.Create);
            SetA64("0110111101xxxxxx111111xxxxxxxxxx", InstName.Fcvtzu_V_Fixed,  InstEmit.Fcvtzu_V_Fixed,  OpCodeSimdShImm.Create);
            SetA64("000111100x1xxxxx000110xxxxxxxxxx", InstName.Fdiv_S,          InstEmit.Fdiv_S,          OpCodeSimdReg.Create);
            SetA64("0>1011100<1xxxxx111111xxxxxxxxxx", InstName.Fdiv_V,          InstEmit.Fdiv_V,          OpCodeSimdReg.Create);
            SetA64("000111110x0xxxxx0xxxxxxxxxxxxxxx", InstName.Fmadd_S,         InstEmit.Fmadd_S,         OpCodeSimdReg.Create);
            SetA64("000111100x1xxxxx010010xxxxxxxxxx", InstName.Fmax_S,          InstEmit.Fmax_S,          OpCodeSimdReg.Create);
            SetA64("0>0011100<1xxxxx111101xxxxxxxxxx", InstName.Fmax_V,          InstEmit.Fmax_V,          OpCodeSimdReg.Create);
            SetA64("000111100x1xxxxx011010xxxxxxxxxx", InstName.Fmaxnm_S,        InstEmit.Fmaxnm_S,        OpCodeSimdReg.Create);
            SetA64("0>0011100<1xxxxx110001xxxxxxxxxx", InstName.Fmaxnm_V,        InstEmit.Fmaxnm_V,        OpCodeSimdReg.Create);
            SetA64("011111100x110000110010xxxxxxxxxx", InstName.Fmaxnmp_S,       InstEmit.Fmaxnmp_S,       OpCodeSimd.Create);
            SetA64("0>1011100<1xxxxx110001xxxxxxxxxx", InstName.Fmaxnmp_V,       InstEmit.Fmaxnmp_V,       OpCodeSimdReg.Create);
            SetA64("0110111000110000110010xxxxxxxxxx", InstName.Fmaxnmv_V,       InstEmit.Fmaxnmv_V,       OpCodeSimd.Create);
            SetA64("0>1011100<1xxxxx111101xxxxxxxxxx", InstName.Fmaxp_V,         InstEmit.Fmaxp_V,         OpCodeSimdReg.Create);
            SetA64("0110111000110000111110xxxxxxxxxx", InstName.Fmaxv_V,         InstEmit.Fmaxv_V,         OpCodeSimd.Create);
            SetA64("000111100x1xxxxx010110xxxxxxxxxx", InstName.Fmin_S,          InstEmit.Fmin_S,          OpCodeSimdReg.Create);
            SetA64("0>0011101<1xxxxx111101xxxxxxxxxx", InstName.Fmin_V,          InstEmit.Fmin_V,          OpCodeSimdReg.Create);
            SetA64("000111100x1xxxxx011110xxxxxxxxxx", InstName.Fminnm_S,        InstEmit.Fminnm_S,        OpCodeSimdReg.Create);
            SetA64("0>0011101<1xxxxx110001xxxxxxxxxx", InstName.Fminnm_V,        InstEmit.Fminnm_V,        OpCodeSimdReg.Create);
            SetA64("011111101x110000110010xxxxxxxxxx", InstName.Fminnmp_S,       InstEmit.Fminnmp_S,       OpCodeSimd.Create);
            SetA64("0>1011101<1xxxxx110001xxxxxxxxxx", InstName.Fminnmp_V,       InstEmit.Fminnmp_V,       OpCodeSimdReg.Create);
            SetA64("0110111010110000110010xxxxxxxxxx", InstName.Fminnmv_V,       InstEmit.Fminnmv_V,       OpCodeSimd.Create);
            SetA64("0>1011101<1xxxxx111101xxxxxxxxxx", InstName.Fminp_V,         InstEmit.Fminp_V,         OpCodeSimdReg.Create);
            SetA64("0110111010110000111110xxxxxxxxxx", InstName.Fminv_V,         InstEmit.Fminv_V,         OpCodeSimd.Create);
            SetA64("010111111xxxxxxx0001x0xxxxxxxxxx", InstName.Fmla_Se,         InstEmit.Fmla_Se,         OpCodeSimdRegElemF.Create);
            SetA64("0>0011100<1xxxxx110011xxxxxxxxxx", InstName.Fmla_V,          InstEmit.Fmla_V,          OpCodeSimdReg.Create);
            SetA64("0>0011111<xxxxxx0001x0xxxxxxxxxx", InstName.Fmla_Ve,         InstEmit.Fmla_Ve,         OpCodeSimdRegElemF.Create);
            SetA64("010111111xxxxxxx0101x0xxxxxxxxxx", InstName.Fmls_Se,         InstEmit.Fmls_Se,         OpCodeSimdRegElemF.Create);
            SetA64("0>0011101<1xxxxx110011xxxxxxxxxx", InstName.Fmls_V,          InstEmit.Fmls_V,          OpCodeSimdReg.Create);
            SetA64("0>0011111<xxxxxx0101x0xxxxxxxxxx", InstName.Fmls_Ve,         InstEmit.Fmls_Ve,         OpCodeSimdRegElemF.Create);
            SetA64("000111100x100000010000xxxxxxxxxx", InstName.Fmov_S,          InstEmit.Fmov_S,          OpCodeSimd.Create);
            SetA64("000111100x1xxxxxxxx10000000xxxxx", InstName.Fmov_Si,         InstEmit.Fmov_Si,         OpCodeSimdFmov.Create);
            SetA64("0x00111100000xxx111101xxxxxxxxxx", InstName.Fmov_Vi,         InstEmit.Fmov_Vi,         OpCodeSimdImm.Create);
            SetA64("0110111100000xxx111101xxxxxxxxxx", InstName.Fmov_Vi,         InstEmit.Fmov_Vi,         OpCodeSimdImm.Create);
            SetA64("0001111000100110000000xxxxxxxxxx", InstName.Fmov_Ftoi,       InstEmit.Fmov_Ftoi,       OpCodeSimd.Create);
            SetA64("1001111001100110000000xxxxxxxxxx", InstName.Fmov_Ftoi,       InstEmit.Fmov_Ftoi,       OpCodeSimd.Create);
            SetA64("0001111000100111000000xxxxxxxxxx", InstName.Fmov_Itof,       InstEmit.Fmov_Itof,       OpCodeSimd.Create);
            SetA64("1001111001100111000000xxxxxxxxxx", InstName.Fmov_Itof,       InstEmit.Fmov_Itof,       OpCodeSimd.Create);
            SetA64("1001111010101110000000xxxxxxxxxx", InstName.Fmov_Ftoi1,      InstEmit.Fmov_Ftoi1,      OpCodeSimd.Create);
            SetA64("1001111010101111000000xxxxxxxxxx", InstName.Fmov_Itof1,      InstEmit.Fmov_Itof1,      OpCodeSimd.Create);
            SetA64("000111110x0xxxxx1xxxxxxxxxxxxxxx", InstName.Fmsub_S,         InstEmit.Fmsub_S,         OpCodeSimdReg.Create);
            SetA64("000111100x1xxxxx000010xxxxxxxxxx", InstName.Fmul_S,          InstEmit.Fmul_S,          OpCodeSimdReg.Create);
            SetA64("010111111xxxxxxx1001x0xxxxxxxxxx", InstName.Fmul_Se,         InstEmit.Fmul_Se,         OpCodeSimdRegElemF.Create);
            SetA64("0>1011100<1xxxxx110111xxxxxxxxxx", InstName.Fmul_V,          InstEmit.Fmul_V,          OpCodeSimdReg.Create);
            SetA64("0>0011111<xxxxxx1001x0xxxxxxxxxx", InstName.Fmul_Ve,         InstEmit.Fmul_Ve,         OpCodeSimdRegElemF.Create);
            SetA64("010111100x1xxxxx110111xxxxxxxxxx", InstName.Fmulx_S,         InstEmit.Fmulx_S,         OpCodeSimdReg.Create);
            SetA64("011111111xxxxxxx1001x0xxxxxxxxxx", InstName.Fmulx_Se,        InstEmit.Fmulx_Se,        OpCodeSimdRegElemF.Create);
            SetA64("0>0011100<1xxxxx110111xxxxxxxxxx", InstName.Fmulx_V,         InstEmit.Fmulx_V,         OpCodeSimdReg.Create);
            SetA64("0>1011111<xxxxxx1001x0xxxxxxxxxx", InstName.Fmulx_Ve,        InstEmit.Fmulx_Ve,        OpCodeSimdRegElemF.Create);
            SetA64("000111100x100001010000xxxxxxxxxx", InstName.Fneg_S,          InstEmit.Fneg_S,          OpCodeSimd.Create);
            SetA64("0>1011101<100000111110xxxxxxxxxx", InstName.Fneg_V,          InstEmit.Fneg_V,          OpCodeSimd.Create);
            SetA64("000111110x1xxxxx0xxxxxxxxxxxxxxx", InstName.Fnmadd_S,        InstEmit.Fnmadd_S,        OpCodeSimdReg.Create);
            SetA64("000111110x1xxxxx1xxxxxxxxxxxxxxx", InstName.Fnmsub_S,        InstEmit.Fnmsub_S,        OpCodeSimdReg.Create);
            SetA64("000111100x1xxxxx100010xxxxxxxxxx", InstName.Fnmul_S,         InstEmit.Fnmul_S,         OpCodeSimdReg.Create);
            SetA64("010111101x100001110110xxxxxxxxxx", InstName.Frecpe_S,        InstEmit.Frecpe_S,        OpCodeSimd.Create);
            SetA64("0>0011101<100001110110xxxxxxxxxx", InstName.Frecpe_V,        InstEmit.Frecpe_V,        OpCodeSimd.Create);
            SetA64("010111100x1xxxxx111111xxxxxxxxxx", InstName.Frecps_S,        InstEmit.Frecps_S,        OpCodeSimdReg.Create);
            SetA64("0>0011100<1xxxxx111111xxxxxxxxxx", InstName.Frecps_V,        InstEmit.Frecps_V,        OpCodeSimdReg.Create);
            SetA64("010111101x100001111110xxxxxxxxxx", InstName.Frecpx_S,        InstEmit.Frecpx_S,        OpCodeSimd.Create);
            SetA64("000111100x100110010000xxxxxxxxxx", InstName.Frinta_S,        InstEmit.Frinta_S,        OpCodeSimd.Create);
            SetA64("0>1011100<100001100010xxxxxxxxxx", InstName.Frinta_V,        InstEmit.Frinta_V,        OpCodeSimd.Create);
            SetA64("000111100x100111110000xxxxxxxxxx", InstName.Frinti_S,        InstEmit.Frinti_S,        OpCodeSimd.Create);
            SetA64("0>1011101<100001100110xxxxxxxxxx", InstName.Frinti_V,        InstEmit.Frinti_V,        OpCodeSimd.Create);
            SetA64("000111100x100101010000xxxxxxxxxx", InstName.Frintm_S,        InstEmit.Frintm_S,        OpCodeSimd.Create);
            SetA64("0>0011100<100001100110xxxxxxxxxx", InstName.Frintm_V,        InstEmit.Frintm_V,        OpCodeSimd.Create);
            SetA64("000111100x100100010000xxxxxxxxxx", InstName.Frintn_S,        InstEmit.Frintn_S,        OpCodeSimd.Create);
            SetA64("0>0011100<100001100010xxxxxxxxxx", InstName.Frintn_V,        InstEmit.Frintn_V,        OpCodeSimd.Create);
            SetA64("000111100x100100110000xxxxxxxxxx", InstName.Frintp_S,        InstEmit.Frintp_S,        OpCodeSimd.Create);
            SetA64("0>0011101<100001100010xxxxxxxxxx", InstName.Frintp_V,        InstEmit.Frintp_V,        OpCodeSimd.Create);
            SetA64("000111100x100111010000xxxxxxxxxx", InstName.Frintx_S,        InstEmit.Frintx_S,        OpCodeSimd.Create);
            SetA64("0>1011100<100001100110xxxxxxxxxx", InstName.Frintx_V,        InstEmit.Frintx_V,        OpCodeSimd.Create);
            SetA64("000111100x100101110000xxxxxxxxxx", InstName.Frintz_S,        InstEmit.Frintz_S,        OpCodeSimd.Create);
            SetA64("0>0011101<100001100110xxxxxxxxxx", InstName.Frintz_V,        InstEmit.Frintz_V,        OpCodeSimd.Create);
            SetA64("011111101x100001110110xxxxxxxxxx", InstName.Frsqrte_S,       InstEmit.Frsqrte_S,       OpCodeSimd.Create);
            SetA64("0>1011101<100001110110xxxxxxxxxx", InstName.Frsqrte_V,       InstEmit.Frsqrte_V,       OpCodeSimd.Create);
            SetA64("010111101x1xxxxx111111xxxxxxxxxx", InstName.Frsqrts_S,       InstEmit.Frsqrts_S,       OpCodeSimdReg.Create);
            SetA64("0>0011101<1xxxxx111111xxxxxxxxxx", InstName.Frsqrts_V,       InstEmit.Frsqrts_V,       OpCodeSimdReg.Create);
            SetA64("000111100x100001110000xxxxxxxxxx", InstName.Fsqrt_S,         InstEmit.Fsqrt_S,         OpCodeSimd.Create);
            SetA64("0>1011101<100001111110xxxxxxxxxx", InstName.Fsqrt_V,         InstEmit.Fsqrt_V,         OpCodeSimd.Create);
            SetA64("000111100x1xxxxx001110xxxxxxxxxx", InstName.Fsub_S,          InstEmit.Fsub_S,          OpCodeSimdReg.Create);
            SetA64("0>0011101<1xxxxx110101xxxxxxxxxx", InstName.Fsub_V,          InstEmit.Fsub_V,          OpCodeSimdReg.Create);
            SetA64("01001110000xxxxx000111xxxxxxxxxx", InstName.Ins_Gp,          InstEmit.Ins_Gp,          OpCodeSimdIns.Create);
            SetA64("01101110000xxxxx0xxxx1xxxxxxxxxx", InstName.Ins_V,           InstEmit.Ins_V,           OpCodeSimdIns.Create);
            SetA64("0x00110001000000xxxxxxxxxxxxxxxx", InstName.Ld__Vms,         InstEmit.Ld__Vms,         OpCodeSimdMemMs.Create);
            SetA64("0x001100110xxxxxxxxxxxxxxxxxxxxx", InstName.Ld__Vms,         InstEmit.Ld__Vms,         OpCodeSimdMemMs.Create);
            SetA64("0x00110101x00000xxxxxxxxxxxxxxxx", InstName.Ld__Vss,         InstEmit.Ld__Vss,         OpCodeSimdMemSs.Create);
            SetA64("0x00110111xxxxxxxxxxxxxxxxxxxxxx", InstName.Ld__Vss,         InstEmit.Ld__Vss,         OpCodeSimdMemSs.Create);
            SetA64("<<10110xx1xxxxxxxxxxxxxxxxxxxxxx", InstName.Ldp,             InstEmit.Ldp,             OpCodeSimdMemPair.Create);
            SetA64("xx111100x10xxxxxxxxx00xxxxxxxxxx", InstName.Ldr,             InstEmit.Ldr,             OpCodeSimdMemImm.Create);
            SetA64("xx111100x10xxxxxxxxx01xxxxxxxxxx", InstName.Ldr,             InstEmit.Ldr,             OpCodeSimdMemImm.Create);
            SetA64("xx111100x10xxxxxxxxx11xxxxxxxxxx", InstName.Ldr,             InstEmit.Ldr,             OpCodeSimdMemImm.Create);
            SetA64("xx111101x1xxxxxxxxxxxxxxxxxxxxxx", InstName.Ldr,             InstEmit.Ldr,             OpCodeSimdMemImm.Create);
            SetA64("xx111100x11xxxxxx1xx10xxxxxxxxxx", InstName.Ldr,             InstEmit.Ldr,             OpCodeSimdMemReg.Create);
            SetA64("xx011100xxxxxxxxxxxxxxxxxxxxxxxx", InstName.Ldr_Literal,     InstEmit.Ldr_Literal,     OpCodeSimdMemLit.Create);
            SetA64("0x001110<<1xxxxx100101xxxxxxxxxx", InstName.Mla_V,           InstEmit.Mla_V,           OpCodeSimdReg.Create);
            SetA64("0x101111xxxxxxxx0000x0xxxxxxxxxx", InstName.Mla_Ve,          InstEmit.Mla_Ve,          OpCodeSimdRegElem.Create);
            SetA64("0x101110<<1xxxxx100101xxxxxxxxxx", InstName.Mls_V,           InstEmit.Mls_V,           OpCodeSimdReg.Create);
            SetA64("0x101111xxxxxxxx0100x0xxxxxxxxxx", InstName.Mls_Ve,          InstEmit.Mls_Ve,          OpCodeSimdRegElem.Create);
            SetA64("0x00111100000xxx0xx001xxxxxxxxxx", InstName.Movi_V,          InstEmit.Movi_V,          OpCodeSimdImm.Create);
            SetA64("0x00111100000xxx10x001xxxxxxxxxx", InstName.Movi_V,          InstEmit.Movi_V,          OpCodeSimdImm.Create);
            SetA64("0x00111100000xxx110x01xxxxxxxxxx", InstName.Movi_V,          InstEmit.Movi_V,          OpCodeSimdImm.Create);
            SetA64("0xx0111100000xxx111001xxxxxxxxxx", InstName.Movi_V,          InstEmit.Movi_V,          OpCodeSimdImm.Create);
            SetA64("0x001110<<1xxxxx100111xxxxxxxxxx", InstName.Mul_V,           InstEmit.Mul_V,           OpCodeSimdReg.Create);
            SetA64("0x001111xxxxxxxx1000x0xxxxxxxxxx", InstName.Mul_Ve,          InstEmit.Mul_Ve,          OpCodeSimdRegElem.Create);
            SetA64("0x10111100000xxx0xx001xxxxxxxxxx", InstName.Mvni_V,          InstEmit.Mvni_V,          OpCodeSimdImm.Create);
            SetA64("0x10111100000xxx10x001xxxxxxxxxx", InstName.Mvni_V,          InstEmit.Mvni_V,          OpCodeSimdImm.Create);
            SetA64("0x10111100000xxx110x01xxxxxxxxxx", InstName.Mvni_V,          InstEmit.Mvni_V,          OpCodeSimdImm.Create);
            SetA64("0111111011100000101110xxxxxxxxxx", InstName.Neg_S,           InstEmit.Neg_S,           OpCodeSimd.Create);
            SetA64("0>101110<<100000101110xxxxxxxxxx", InstName.Neg_V,           InstEmit.Neg_V,           OpCodeSimd.Create);
            SetA64("0x10111000100000010110xxxxxxxxxx", InstName.Not_V,           InstEmit.Not_V,           OpCodeSimd.Create);
            SetA64("0x001110111xxxxx000111xxxxxxxxxx", InstName.Orn_V,           InstEmit.Orn_V,           OpCodeSimdReg.Create);
            SetA64("0x001110101xxxxx000111xxxxxxxxxx", InstName.Orr_V,           InstEmit.Orr_V,           OpCodeSimdReg.Create);
            SetA64("0x00111100000xxx0xx101xxxxxxxxxx", InstName.Orr_Vi,          InstEmit.Orr_Vi,          OpCodeSimdImm.Create);
            SetA64("0x00111100000xxx10x101xxxxxxxxxx", InstName.Orr_Vi,          InstEmit.Orr_Vi,          OpCodeSimdImm.Create);
            SetA64("0x001110001xxxxx111000xxxxxxxxxx", InstName.Pmull_V,         InstEmit.Pmull_V,         OpCodeSimdReg.Create);
            SetA64("0x001110111xxxxx111000xxxxxxxxxx", InstName.Pmull_V,         InstEmit.Pmull_V,         OpCodeSimdReg.Create);
            SetA64("0x101110<<1xxxxx010000xxxxxxxxxx", InstName.Raddhn_V,        InstEmit.Raddhn_V,        OpCodeSimdReg.Create);
            SetA64("0x10111001100000010110xxxxxxxxxx", InstName.Rbit_V,          InstEmit.Rbit_V,          OpCodeSimd.Create);
            SetA64("0x00111000100000000110xxxxxxxxxx", InstName.Rev16_V,         InstEmit.Rev16_V,         OpCodeSimd.Create);
            SetA64("0x1011100x100000000010xxxxxxxxxx", InstName.Rev32_V,         InstEmit.Rev32_V,         OpCodeSimd.Create);
            SetA64("0x001110<<100000000010xxxxxxxxxx", InstName.Rev64_V,         InstEmit.Rev64_V,         OpCodeSimd.Create);
            SetA64("0x00111100>>>xxx100011xxxxxxxxxx", InstName.Rshrn_V,         InstEmit.Rshrn_V,         OpCodeSimdShImm.Create);
            SetA64("0x101110<<1xxxxx011000xxxxxxxxxx", InstName.Rsubhn_V,        InstEmit.Rsubhn_V,        OpCodeSimdReg.Create);
            SetA64("0x001110<<1xxxxx011111xxxxxxxxxx", InstName.Saba_V,          InstEmit.Saba_V,          OpCodeSimdReg.Create);
            SetA64("0x001110<<1xxxxx010100xxxxxxxxxx", InstName.Sabal_V,         InstEmit.Sabal_V,         OpCodeSimdReg.Create);
            SetA64("0x001110<<1xxxxx011101xxxxxxxxxx", InstName.Sabd_V,          InstEmit.Sabd_V,          OpCodeSimdReg.Create);
            SetA64("0x001110<<1xxxxx011100xxxxxxxxxx", InstName.Sabdl_V,         InstEmit.Sabdl_V,         OpCodeSimdReg.Create);
            SetA64("0x001110<<100000011010xxxxxxxxxx", InstName.Sadalp_V,        InstEmit.Sadalp_V,        OpCodeSimd.Create);
            SetA64("0x001110<<1xxxxx000000xxxxxxxxxx", InstName.Saddl_V,         InstEmit.Saddl_V,         OpCodeSimdReg.Create);
            SetA64("0x001110<<100000001010xxxxxxxxxx", InstName.Saddlp_V,        InstEmit.Saddlp_V,        OpCodeSimd.Create);
            SetA64("000011100x110000001110xxxxxxxxxx", InstName.Saddlv_V,        InstEmit.Saddlv_V,        OpCodeSimd.Create);
            SetA64("01001110<<110000001110xxxxxxxxxx", InstName.Saddlv_V,        InstEmit.Saddlv_V,        OpCodeSimd.Create);
            SetA64("0x001110<<1xxxxx000100xxxxxxxxxx", InstName.Saddw_V,         InstEmit.Saddw_V,         OpCodeSimdReg.Create);
            SetA64("x00111100x100010000000xxxxxxxxxx", InstName.Scvtf_Gp,        InstEmit.Scvtf_Gp,        OpCodeSimdCvt.Create);
            SetA64(">00111100x000010>xxxxxxxxxxxxxxx", InstName.Scvtf_Gp_Fixed,  InstEmit.Scvtf_Gp_Fixed,  OpCodeSimdCvt.Create);
            SetA64("010111100x100001110110xxxxxxxxxx", InstName.Scvtf_S,         InstEmit.Scvtf_S,         OpCodeSimd.Create);
            SetA64("010111110>>xxxxx111001xxxxxxxxxx", InstName.Scvtf_S_Fixed,   InstEmit.Scvtf_S_Fixed,   OpCodeSimdShImm.Create);
            SetA64("0>0011100<100001110110xxxxxxxxxx", InstName.Scvtf_V,         InstEmit.Scvtf_V,         OpCodeSimd.Create);
            SetA64("0x001111001xxxxx111001xxxxxxxxxx", InstName.Scvtf_V_Fixed,   InstEmit.Scvtf_V_Fixed,   OpCodeSimdShImm.Create);
            SetA64("0100111101xxxxxx111001xxxxxxxxxx", InstName.Scvtf_V_Fixed,   InstEmit.Scvtf_V_Fixed,   OpCodeSimdShImm.Create);
            SetA64("01011110000xxxxx000000xxxxxxxxxx", InstName.Sha1c_V,         InstEmit.Sha1c_V,         OpCodeSimdReg.Create);
            SetA64("0101111000101000000010xxxxxxxxxx", InstName.Sha1h_V,         InstEmit.Sha1h_V,         OpCodeSimd.Create);
            SetA64("01011110000xxxxx001000xxxxxxxxxx", InstName.Sha1m_V,         InstEmit.Sha1m_V,         OpCodeSimdReg.Create);
            SetA64("01011110000xxxxx000100xxxxxxxxxx", InstName.Sha1p_V,         InstEmit.Sha1p_V,         OpCodeSimdReg.Create);
            SetA64("01011110000xxxxx001100xxxxxxxxxx", InstName.Sha1su0_V,       InstEmit.Sha1su0_V,       OpCodeSimdReg.Create);
            SetA64("0101111000101000000110xxxxxxxxxx", InstName.Sha1su1_V,       InstEmit.Sha1su1_V,       OpCodeSimd.Create);
            SetA64("01011110000xxxxx010000xxxxxxxxxx", InstName.Sha256h_V,       InstEmit.Sha256h_V,       OpCodeSimdReg.Create);
            SetA64("01011110000xxxxx010100xxxxxxxxxx", InstName.Sha256h2_V,      InstEmit.Sha256h2_V,      OpCodeSimdReg.Create);
            SetA64("0101111000101000001010xxxxxxxxxx", InstName.Sha256su0_V,     InstEmit.Sha256su0_V,     OpCodeSimd.Create);
            SetA64("01011110000xxxxx011000xxxxxxxxxx", InstName.Sha256su1_V,     InstEmit.Sha256su1_V,     OpCodeSimdReg.Create);
            SetA64("0x001110<<1xxxxx000001xxxxxxxxxx", InstName.Shadd_V,         InstEmit.Shadd_V,         OpCodeSimdReg.Create);
            SetA64("0101111101xxxxxx010101xxxxxxxxxx", InstName.Shl_S,           InstEmit.Shl_S,           OpCodeSimdShImm.Create);
            SetA64("0x00111100>>>xxx010101xxxxxxxxxx", InstName.Shl_V,           InstEmit.Shl_V,           OpCodeSimdShImm.Create);
            SetA64("0100111101xxxxxx010101xxxxxxxxxx", InstName.Shl_V,           InstEmit.Shl_V,           OpCodeSimdShImm.Create);
            SetA64("0x101110<<100001001110xxxxxxxxxx", InstName.Shll_V,          InstEmit.Shll_V,          OpCodeSimd.Create);
            SetA64("0x00111100>>>xxx100001xxxxxxxxxx", InstName.Shrn_V,          InstEmit.Shrn_V,          OpCodeSimdShImm.Create);
            SetA64("0x001110<<1xxxxx001001xxxxxxxxxx", InstName.Shsub_V,         InstEmit.Shsub_V,         OpCodeSimdReg.Create);
            SetA64("0111111101xxxxxx010101xxxxxxxxxx", InstName.Sli_S,           InstEmit.Sli_S,           OpCodeSimdShImm.Create);
            SetA64("0x10111100>>>xxx010101xxxxxxxxxx", InstName.Sli_V,           InstEmit.Sli_V,           OpCodeSimdShImm.Create);
            SetA64("0110111101xxxxxx010101xxxxxxxxxx", InstName.Sli_V,           InstEmit.Sli_V,           OpCodeSimdShImm.Create);
            SetA64("0x001110<<1xxxxx011001xxxxxxxxxx", InstName.Smax_V,          InstEmit.Smax_V,          OpCodeSimdReg.Create);
            SetA64("0x001110<<1xxxxx101001xxxxxxxxxx", InstName.Smaxp_V,         InstEmit.Smaxp_V,         OpCodeSimdReg.Create);
            SetA64("000011100x110000101010xxxxxxxxxx", InstName.Smaxv_V,         InstEmit.Smaxv_V,         OpCodeSimd.Create);
            SetA64("01001110<<110000101010xxxxxxxxxx", InstName.Smaxv_V,         InstEmit.Smaxv_V,         OpCodeSimd.Create);
            SetA64("0x001110<<1xxxxx011011xxxxxxxxxx", InstName.Smin_V,          InstEmit.Smin_V,          OpCodeSimdReg.Create);
            SetA64("0x001110<<1xxxxx101011xxxxxxxxxx", InstName.Sminp_V,         InstEmit.Sminp_V,         OpCodeSimdReg.Create);
            SetA64("000011100x110001101010xxxxxxxxxx", InstName.Sminv_V,         InstEmit.Sminv_V,         OpCodeSimd.Create);
            SetA64("01001110<<110001101010xxxxxxxxxx", InstName.Sminv_V,         InstEmit.Sminv_V,         OpCodeSimd.Create);
            SetA64("0x001110<<1xxxxx100000xxxxxxxxxx", InstName.Smlal_V,         InstEmit.Smlal_V,         OpCodeSimdReg.Create);
            SetA64("0x001111xxxxxxxx0010x0xxxxxxxxxx", InstName.Smlal_Ve,        InstEmit.Smlal_Ve,        OpCodeSimdRegElem.Create);
            SetA64("0x001110<<1xxxxx101000xxxxxxxxxx", InstName.Smlsl_V,         InstEmit.Smlsl_V,         OpCodeSimdReg.Create);
            SetA64("0x001111xxxxxxxx0110x0xxxxxxxxxx", InstName.Smlsl_Ve,        InstEmit.Smlsl_Ve,        OpCodeSimdRegElem.Create);
            SetA64("0x001110000xxxxx001011xxxxxxxxxx", InstName.Smov_S,          InstEmit.Smov_S,          OpCodeSimdIns.Create);
            SetA64("0x001110<<1xxxxx110000xxxxxxxxxx", InstName.Smull_V,         InstEmit.Smull_V,         OpCodeSimdReg.Create);
            SetA64("0x001111xxxxxxxx1010x0xxxxxxxxxx", InstName.Smull_Ve,        InstEmit.Smull_Ve,        OpCodeSimdRegElem.Create);
            SetA64("01011110xx100000011110xxxxxxxxxx", InstName.Sqabs_S,         InstEmit.Sqabs_S,         OpCodeSimd.Create);
            SetA64("0>001110<<100000011110xxxxxxxxxx", InstName.Sqabs_V,         InstEmit.Sqabs_V,         OpCodeSimd.Create);
            SetA64("01011110xx1xxxxx000011xxxxxxxxxx", InstName.Sqadd_S,         InstEmit.Sqadd_S,         OpCodeSimdReg.Create);
            SetA64("0>001110<<1xxxxx000011xxxxxxxxxx", InstName.Sqadd_V,         InstEmit.Sqadd_V,         OpCodeSimdReg.Create);
            SetA64("01011110011xxxxx101101xxxxxxxxxx", InstName.Sqdmulh_S,       InstEmit.Sqdmulh_S,       OpCodeSimdReg.Create);
            SetA64("01011110101xxxxx101101xxxxxxxxxx", InstName.Sqdmulh_S,       InstEmit.Sqdmulh_S,       OpCodeSimdReg.Create);
            SetA64("0x001110011xxxxx101101xxxxxxxxxx", InstName.Sqdmulh_V,       InstEmit.Sqdmulh_V,       OpCodeSimdReg.Create);
            SetA64("0x001110101xxxxx101101xxxxxxxxxx", InstName.Sqdmulh_V,       InstEmit.Sqdmulh_V,       OpCodeSimdReg.Create);
            SetA64("0x00111101xxxxxx1100x0xxxxxxxxxx", InstName.Sqdmulh_Ve,      InstEmit.Sqdmulh_Ve,      OpCodeSimdRegElem.Create);
            SetA64("0x00111110xxxxxx1100x0xxxxxxxxxx", InstName.Sqdmulh_Ve,      InstEmit.Sqdmulh_Ve,      OpCodeSimdRegElem.Create);
            SetA64("01111110xx100000011110xxxxxxxxxx", InstName.Sqneg_S,         InstEmit.Sqneg_S,         OpCodeSimd.Create);
            SetA64("0>101110<<100000011110xxxxxxxxxx", InstName.Sqneg_V,         InstEmit.Sqneg_V,         OpCodeSimd.Create);
            SetA64("01111110011xxxxx101101xxxxxxxxxx", InstName.Sqrdmulh_S,      InstEmit.Sqrdmulh_S,      OpCodeSimdReg.Create);
            SetA64("01111110101xxxxx101101xxxxxxxxxx", InstName.Sqrdmulh_S,      InstEmit.Sqrdmulh_S,      OpCodeSimdReg.Create);
            SetA64("0x101110011xxxxx101101xxxxxxxxxx", InstName.Sqrdmulh_V,      InstEmit.Sqrdmulh_V,      OpCodeSimdReg.Create);
            SetA64("0x101110101xxxxx101101xxxxxxxxxx", InstName.Sqrdmulh_V,      InstEmit.Sqrdmulh_V,      OpCodeSimdReg.Create);
            SetA64("0x00111101xxxxxx1101x0xxxxxxxxxx", InstName.Sqrdmulh_Ve,     InstEmit.Sqrdmulh_Ve,     OpCodeSimdRegElem.Create);
            SetA64("0x00111110xxxxxx1101x0xxxxxxxxxx", InstName.Sqrdmulh_Ve,     InstEmit.Sqrdmulh_Ve,     OpCodeSimdRegElem.Create);
            SetA64("0>001110<<1xxxxx010111xxxxxxxxxx", InstName.Sqrshl_V,        InstEmit.Sqrshl_V,        OpCodeSimdReg.Create);
            SetA64("0101111100>>>xxx100111xxxxxxxxxx", InstName.Sqrshrn_S,       InstEmit.Sqrshrn_S,       OpCodeSimdShImm.Create);
            SetA64("0x00111100>>>xxx100111xxxxxxxxxx", InstName.Sqrshrn_V,       InstEmit.Sqrshrn_V,       OpCodeSimdShImm.Create);
            SetA64("0111111100>>>xxx100011xxxxxxxxxx", InstName.Sqrshrun_S,      InstEmit.Sqrshrun_S,      OpCodeSimdShImm.Create);
            SetA64("0x10111100>>>xxx100011xxxxxxxxxx", InstName.Sqrshrun_V,      InstEmit.Sqrshrun_V,      OpCodeSimdShImm.Create);
            SetA64("0>001110<<1xxxxx010011xxxxxxxxxx", InstName.Sqshl_V,         InstEmit.Sqshl_V,         OpCodeSimdReg.Create);
            SetA64("0101111100>>>xxx100101xxxxxxxxxx", InstName.Sqshrn_S,        InstEmit.Sqshrn_S,        OpCodeSimdShImm.Create);
            SetA64("0x00111100>>>xxx100101xxxxxxxxxx", InstName.Sqshrn_V,        InstEmit.Sqshrn_V,        OpCodeSimdShImm.Create);
            SetA64("0111111100>>>xxx100001xxxxxxxxxx", InstName.Sqshrun_S,       InstEmit.Sqshrun_S,       OpCodeSimdShImm.Create);
            SetA64("0x10111100>>>xxx100001xxxxxxxxxx", InstName.Sqshrun_V,       InstEmit.Sqshrun_V,       OpCodeSimdShImm.Create);
            SetA64("01011110xx1xxxxx001011xxxxxxxxxx", InstName.Sqsub_S,         InstEmit.Sqsub_S,         OpCodeSimdReg.Create);
            SetA64("0>001110<<1xxxxx001011xxxxxxxxxx", InstName.Sqsub_V,         InstEmit.Sqsub_V,         OpCodeSimdReg.Create);
            SetA64("01011110<<100001010010xxxxxxxxxx", InstName.Sqxtn_S,         InstEmit.Sqxtn_S,         OpCodeSimd.Create);
            SetA64("0x001110<<100001010010xxxxxxxxxx", InstName.Sqxtn_V,         InstEmit.Sqxtn_V,         OpCodeSimd.Create);
            SetA64("01111110<<100001001010xxxxxxxxxx", InstName.Sqxtun_S,        InstEmit.Sqxtun_S,        OpCodeSimd.Create);
            SetA64("0x101110<<100001001010xxxxxxxxxx", InstName.Sqxtun_V,        InstEmit.Sqxtun_V,        OpCodeSimd.Create);
            SetA64("0x001110<<1xxxxx000101xxxxxxxxxx", InstName.Srhadd_V,        InstEmit.Srhadd_V,        OpCodeSimdReg.Create);
            SetA64("0111111101xxxxxx010001xxxxxxxxxx", InstName.Sri_S,           InstEmit.Sri_S,           OpCodeSimdShImm.Create);
            SetA64("0x10111100>>>xxx010001xxxxxxxxxx", InstName.Sri_V,           InstEmit.Sri_V,           OpCodeSimdShImm.Create);
            SetA64("0110111101xxxxxx010001xxxxxxxxxx", InstName.Sri_V,           InstEmit.Sri_V,           OpCodeSimdShImm.Create);
            SetA64("0>001110<<1xxxxx010101xxxxxxxxxx", InstName.Srshl_V,         InstEmit.Srshl_V,         OpCodeSimdReg.Create);
            SetA64("0101111101xxxxxx001001xxxxxxxxxx", InstName.Srshr_S,         InstEmit.Srshr_S,         OpCodeSimdShImm.Create);
            SetA64("0x00111100>>>xxx001001xxxxxxxxxx", InstName.Srshr_V,         InstEmit.Srshr_V,         OpCodeSimdShImm.Create);
            SetA64("0100111101xxxxxx001001xxxxxxxxxx", InstName.Srshr_V,         InstEmit.Srshr_V,         OpCodeSimdShImm.Create);
            SetA64("0101111101xxxxxx001101xxxxxxxxxx", InstName.Srsra_S,         InstEmit.Srsra_S,         OpCodeSimdShImm.Create);
            SetA64("0x00111100>>>xxx001101xxxxxxxxxx", InstName.Srsra_V,         InstEmit.Srsra_V,         OpCodeSimdShImm.Create);
            SetA64("0100111101xxxxxx001101xxxxxxxxxx", InstName.Srsra_V,         InstEmit.Srsra_V,         OpCodeSimdShImm.Create);
            SetA64("01011110111xxxxx010001xxxxxxxxxx", InstName.Sshl_S,          InstEmit.Sshl_S,          OpCodeSimdReg.Create);
            SetA64("0>001110<<1xxxxx010001xxxxxxxxxx", InstName.Sshl_V,          InstEmit.Sshl_V,          OpCodeSimdReg.Create);
            SetA64("0x00111100>>>xxx101001xxxxxxxxxx", InstName.Sshll_V,         InstEmit.Sshll_V,         OpCodeSimdShImm.Create);
            SetA64("0101111101xxxxxx000001xxxxxxxxxx", InstName.Sshr_S,          InstEmit.Sshr_S,          OpCodeSimdShImm.Create);
            SetA64("0x00111100>>>xxx000001xxxxxxxxxx", InstName.Sshr_V,          InstEmit.Sshr_V,          OpCodeSimdShImm.Create);
            SetA64("0100111101xxxxxx000001xxxxxxxxxx", InstName.Sshr_V,          InstEmit.Sshr_V,          OpCodeSimdShImm.Create);
            SetA64("0101111101xxxxxx000101xxxxxxxxxx", InstName.Ssra_S,          InstEmit.Ssra_S,          OpCodeSimdShImm.Create);
            SetA64("0x00111100>>>xxx000101xxxxxxxxxx", InstName.Ssra_V,          InstEmit.Ssra_V,          OpCodeSimdShImm.Create);
            SetA64("0100111101xxxxxx000101xxxxxxxxxx", InstName.Ssra_V,          InstEmit.Ssra_V,          OpCodeSimdShImm.Create);
            SetA64("0x001110<<1xxxxx001000xxxxxxxxxx", InstName.Ssubl_V,         InstEmit.Ssubl_V,         OpCodeSimdReg.Create);
            SetA64("0x001110<<1xxxxx001100xxxxxxxxxx", InstName.Ssubw_V,         InstEmit.Ssubw_V,         OpCodeSimdReg.Create);
            SetA64("0x00110000000000xxxxxxxxxxxxxxxx", InstName.St__Vms,         InstEmit.St__Vms,         OpCodeSimdMemMs.Create);
            SetA64("0x001100100xxxxxxxxxxxxxxxxxxxxx", InstName.St__Vms,         InstEmit.St__Vms,         OpCodeSimdMemMs.Create);
            SetA64("0x00110100x00000xxxxxxxxxxxxxxxx", InstName.St__Vss,         InstEmit.St__Vss,         OpCodeSimdMemSs.Create);
            SetA64("0x00110110xxxxxxxxxxxxxxxxxxxxxx", InstName.St__Vss,         InstEmit.St__Vss,         OpCodeSimdMemSs.Create);
            SetA64("<<10110xx0xxxxxxxxxxxxxxxxxxxxxx", InstName.Stp,             InstEmit.Stp,             OpCodeSimdMemPair.Create);
            SetA64("xx111100x00xxxxxxxxx00xxxxxxxxxx", InstName.Str,             InstEmit.Str,             OpCodeSimdMemImm.Create);
            SetA64("xx111100x00xxxxxxxxx01xxxxxxxxxx", InstName.Str,             InstEmit.Str,             OpCodeSimdMemImm.Create);
            SetA64("xx111100x00xxxxxxxxx11xxxxxxxxxx", InstName.Str,             InstEmit.Str,             OpCodeSimdMemImm.Create);
            SetA64("xx111101x0xxxxxxxxxxxxxxxxxxxxxx", InstName.Str,             InstEmit.Str,             OpCodeSimdMemImm.Create);
            SetA64("xx111100x01xxxxxx1xx10xxxxxxxxxx", InstName.Str,             InstEmit.Str,             OpCodeSimdMemReg.Create);
            SetA64("01111110111xxxxx100001xxxxxxxxxx", InstName.Sub_S,           InstEmit.Sub_S,           OpCodeSimdReg.Create);
            SetA64("0>101110<<1xxxxx100001xxxxxxxxxx", InstName.Sub_V,           InstEmit.Sub_V,           OpCodeSimdReg.Create);
            SetA64("0x001110<<1xxxxx011000xxxxxxxxxx", InstName.Subhn_V,         InstEmit.Subhn_V,         OpCodeSimdReg.Create);
            SetA64("01011110xx100000001110xxxxxxxxxx", InstName.Suqadd_S,        InstEmit.Suqadd_S,        OpCodeSimd.Create);
            SetA64("0>001110<<100000001110xxxxxxxxxx", InstName.Suqadd_V,        InstEmit.Suqadd_V,        OpCodeSimd.Create);
            SetA64("0x001110000xxxxx0xx000xxxxxxxxxx", InstName.Tbl_V,           InstEmit.Tbl_V,           OpCodeSimdTbl.Create);
            SetA64("0x001110000xxxxx0xx100xxxxxxxxxx", InstName.Tbx_V,           InstEmit.Tbx_V,           OpCodeSimdTbl.Create);
            SetA64("0>001110<<0xxxxx001010xxxxxxxxxx", InstName.Trn1_V,          InstEmit.Trn1_V,          OpCodeSimdReg.Create);
            SetA64("0>001110<<0xxxxx011010xxxxxxxxxx", InstName.Trn2_V,          InstEmit.Trn2_V,          OpCodeSimdReg.Create);
            SetA64("0x101110<<1xxxxx011111xxxxxxxxxx", InstName.Uaba_V,          InstEmit.Uaba_V,          OpCodeSimdReg.Create);
            SetA64("0x101110<<1xxxxx010100xxxxxxxxxx", InstName.Uabal_V,         InstEmit.Uabal_V,         OpCodeSimdReg.Create);
            SetA64("0x101110<<1xxxxx011101xxxxxxxxxx", InstName.Uabd_V,          InstEmit.Uabd_V,          OpCodeSimdReg.Create);
            SetA64("0x101110<<1xxxxx011100xxxxxxxxxx", InstName.Uabdl_V,         InstEmit.Uabdl_V,         OpCodeSimdReg.Create);
            SetA64("0x101110<<100000011010xxxxxxxxxx", InstName.Uadalp_V,        InstEmit.Uadalp_V,        OpCodeSimd.Create);
            SetA64("0x101110<<1xxxxx000000xxxxxxxxxx", InstName.Uaddl_V,         InstEmit.Uaddl_V,         OpCodeSimdReg.Create);
            SetA64("0x101110<<100000001010xxxxxxxxxx", InstName.Uaddlp_V,        InstEmit.Uaddlp_V,        OpCodeSimd.Create);
            SetA64("001011100x110000001110xxxxxxxxxx", InstName.Uaddlv_V,        InstEmit.Uaddlv_V,        OpCodeSimd.Create);
            SetA64("01101110<<110000001110xxxxxxxxxx", InstName.Uaddlv_V,        InstEmit.Uaddlv_V,        OpCodeSimd.Create);
            SetA64("0x101110<<1xxxxx000100xxxxxxxxxx", InstName.Uaddw_V,         InstEmit.Uaddw_V,         OpCodeSimdReg.Create);
            SetA64("x00111100x100011000000xxxxxxxxxx", InstName.Ucvtf_Gp,        InstEmit.Ucvtf_Gp,        OpCodeSimdCvt.Create);
            SetA64(">00111100x000011>xxxxxxxxxxxxxxx", InstName.Ucvtf_Gp_Fixed,  InstEmit.Ucvtf_Gp_Fixed,  OpCodeSimdCvt.Create);
            SetA64("011111100x100001110110xxxxxxxxxx", InstName.Ucvtf_S,         InstEmit.Ucvtf_S,         OpCodeSimd.Create);
            SetA64("011111110>>xxxxx111001xxxxxxxxxx", InstName.Ucvtf_S_Fixed,   InstEmit.Ucvtf_S_Fixed,   OpCodeSimdShImm.Create);
            SetA64("0>1011100<100001110110xxxxxxxxxx", InstName.Ucvtf_V,         InstEmit.Ucvtf_V,         OpCodeSimd.Create);
            SetA64("0x101111001xxxxx111001xxxxxxxxxx", InstName.Ucvtf_V_Fixed,   InstEmit.Ucvtf_V_Fixed,   OpCodeSimdShImm.Create);
            SetA64("0110111101xxxxxx111001xxxxxxxxxx", InstName.Ucvtf_V_Fixed,   InstEmit.Ucvtf_V_Fixed,   OpCodeSimdShImm.Create);
            SetA64("0x101110<<1xxxxx000001xxxxxxxxxx", InstName.Uhadd_V,         InstEmit.Uhadd_V,         OpCodeSimdReg.Create);
            SetA64("0x101110<<1xxxxx001001xxxxxxxxxx", InstName.Uhsub_V,         InstEmit.Uhsub_V,         OpCodeSimdReg.Create);
            SetA64("0x101110<<1xxxxx011001xxxxxxxxxx", InstName.Umax_V,          InstEmit.Umax_V,          OpCodeSimdReg.Create);
            SetA64("0x101110<<1xxxxx101001xxxxxxxxxx", InstName.Umaxp_V,         InstEmit.Umaxp_V,         OpCodeSimdReg.Create);
            SetA64("001011100x110000101010xxxxxxxxxx", InstName.Umaxv_V,         InstEmit.Umaxv_V,         OpCodeSimd.Create);
            SetA64("01101110<<110000101010xxxxxxxxxx", InstName.Umaxv_V,         InstEmit.Umaxv_V,         OpCodeSimd.Create);
            SetA64("0x101110<<1xxxxx011011xxxxxxxxxx", InstName.Umin_V,          InstEmit.Umin_V,          OpCodeSimdReg.Create);
            SetA64("0x101110<<1xxxxx101011xxxxxxxxxx", InstName.Uminp_V,         InstEmit.Uminp_V,         OpCodeSimdReg.Create);
            SetA64("001011100x110001101010xxxxxxxxxx", InstName.Uminv_V,         InstEmit.Uminv_V,         OpCodeSimd.Create);
            SetA64("01101110<<110001101010xxxxxxxxxx", InstName.Uminv_V,         InstEmit.Uminv_V,         OpCodeSimd.Create);
            SetA64("0x101110<<1xxxxx100000xxxxxxxxxx", InstName.Umlal_V,         InstEmit.Umlal_V,         OpCodeSimdReg.Create);
            SetA64("0x101111xxxxxxxx0010x0xxxxxxxxxx", InstName.Umlal_Ve,        InstEmit.Umlal_Ve,        OpCodeSimdRegElem.Create);
            SetA64("0x101110<<1xxxxx101000xxxxxxxxxx", InstName.Umlsl_V,         InstEmit.Umlsl_V,         OpCodeSimdReg.Create);
            SetA64("0x101111xxxxxxxx0110x0xxxxxxxxxx", InstName.Umlsl_Ve,        InstEmit.Umlsl_Ve,        OpCodeSimdRegElem.Create);
            SetA64("0x001110000xxxxx001111xxxxxxxxxx", InstName.Umov_S,          InstEmit.Umov_S,          OpCodeSimdIns.Create);
            SetA64("0x101110<<1xxxxx110000xxxxxxxxxx", InstName.Umull_V,         InstEmit.Umull_V,         OpCodeSimdReg.Create);
            SetA64("0x101111xxxxxxxx1010x0xxxxxxxxxx", InstName.Umull_Ve,        InstEmit.Umull_Ve,        OpCodeSimdRegElem.Create);
            SetA64("01111110xx1xxxxx000011xxxxxxxxxx", InstName.Uqadd_S,         InstEmit.Uqadd_S,         OpCodeSimdReg.Create);
            SetA64("0>101110<<1xxxxx000011xxxxxxxxxx", InstName.Uqadd_V,         InstEmit.Uqadd_V,         OpCodeSimdReg.Create);
            SetA64("0>101110<<1xxxxx010111xxxxxxxxxx", InstName.Uqrshl_V,        InstEmit.Uqrshl_V,        OpCodeSimdReg.Create);
            SetA64("0111111100>>>xxx100111xxxxxxxxxx", InstName.Uqrshrn_S,       InstEmit.Uqrshrn_S,       OpCodeSimdShImm.Create);
            SetA64("0x10111100>>>xxx100111xxxxxxxxxx", InstName.Uqrshrn_V,       InstEmit.Uqrshrn_V,       OpCodeSimdShImm.Create);
            SetA64("0>101110<<1xxxxx010011xxxxxxxxxx", InstName.Uqshl_V,         InstEmit.Uqshl_V,         OpCodeSimdReg.Create);
            SetA64("0111111100>>>xxx100101xxxxxxxxxx", InstName.Uqshrn_S,        InstEmit.Uqshrn_S,        OpCodeSimdShImm.Create);
            SetA64("0x10111100>>>xxx100101xxxxxxxxxx", InstName.Uqshrn_V,        InstEmit.Uqshrn_V,        OpCodeSimdShImm.Create);
            SetA64("01111110xx1xxxxx001011xxxxxxxxxx", InstName.Uqsub_S,         InstEmit.Uqsub_S,         OpCodeSimdReg.Create);
            SetA64("0>101110<<1xxxxx001011xxxxxxxxxx", InstName.Uqsub_V,         InstEmit.Uqsub_V,         OpCodeSimdReg.Create);
            SetA64("01111110<<100001010010xxxxxxxxxx", InstName.Uqxtn_S,         InstEmit.Uqxtn_S,         OpCodeSimd.Create);
            SetA64("0x101110<<100001010010xxxxxxxxxx", InstName.Uqxtn_V,         InstEmit.Uqxtn_V,         OpCodeSimd.Create);
            SetA64("0x101110<<1xxxxx000101xxxxxxxxxx", InstName.Urhadd_V,        InstEmit.Urhadd_V,        OpCodeSimdReg.Create);
            SetA64("0>101110<<1xxxxx010101xxxxxxxxxx", InstName.Urshl_V,         InstEmit.Urshl_V,         OpCodeSimdReg.Create);
            SetA64("0111111101xxxxxx001001xxxxxxxxxx", InstName.Urshr_S,         InstEmit.Urshr_S,         OpCodeSimdShImm.Create);
            SetA64("0x10111100>>>xxx001001xxxxxxxxxx", InstName.Urshr_V,         InstEmit.Urshr_V,         OpCodeSimdShImm.Create);
            SetA64("0110111101xxxxxx001001xxxxxxxxxx", InstName.Urshr_V,         InstEmit.Urshr_V,         OpCodeSimdShImm.Create);
            SetA64("0111111101xxxxxx001101xxxxxxxxxx", InstName.Ursra_S,         InstEmit.Ursra_S,         OpCodeSimdShImm.Create);
            SetA64("0x10111100>>>xxx001101xxxxxxxxxx", InstName.Ursra_V,         InstEmit.Ursra_V,         OpCodeSimdShImm.Create);
            SetA64("0110111101xxxxxx001101xxxxxxxxxx", InstName.Ursra_V,         InstEmit.Ursra_V,         OpCodeSimdShImm.Create);
            SetA64("01111110111xxxxx010001xxxxxxxxxx", InstName.Ushl_S,          InstEmit.Ushl_S,          OpCodeSimdReg.Create);
            SetA64("0>101110<<1xxxxx010001xxxxxxxxxx", InstName.Ushl_V,          InstEmit.Ushl_V,          OpCodeSimdReg.Create);
            SetA64("0x10111100>>>xxx101001xxxxxxxxxx", InstName.Ushll_V,         InstEmit.Ushll_V,         OpCodeSimdShImm.Create);
            SetA64("0111111101xxxxxx000001xxxxxxxxxx", InstName.Ushr_S,          InstEmit.Ushr_S,          OpCodeSimdShImm.Create);
            SetA64("0x10111100>>>xxx000001xxxxxxxxxx", InstName.Ushr_V,          InstEmit.Ushr_V,          OpCodeSimdShImm.Create);
            SetA64("0110111101xxxxxx000001xxxxxxxxxx", InstName.Ushr_V,          InstEmit.Ushr_V,          OpCodeSimdShImm.Create);
            SetA64("01111110xx100000001110xxxxxxxxxx", InstName.Usqadd_S,        InstEmit.Usqadd_S,        OpCodeSimd.Create);
            SetA64("0>101110<<100000001110xxxxxxxxxx", InstName.Usqadd_V,        InstEmit.Usqadd_V,        OpCodeSimd.Create);
            SetA64("0111111101xxxxxx000101xxxxxxxxxx", InstName.Usra_S,          InstEmit.Usra_S,          OpCodeSimdShImm.Create);
            SetA64("0x10111100>>>xxx000101xxxxxxxxxx", InstName.Usra_V,          InstEmit.Usra_V,          OpCodeSimdShImm.Create);
            SetA64("0110111101xxxxxx000101xxxxxxxxxx", InstName.Usra_V,          InstEmit.Usra_V,          OpCodeSimdShImm.Create);
            SetA64("0x101110<<1xxxxx001000xxxxxxxxxx", InstName.Usubl_V,         InstEmit.Usubl_V,         OpCodeSimdReg.Create);
            SetA64("0x101110<<1xxxxx001100xxxxxxxxxx", InstName.Usubw_V,         InstEmit.Usubw_V,         OpCodeSimdReg.Create);
            SetA64("0>001110<<0xxxxx000110xxxxxxxxxx", InstName.Uzp1_V,          InstEmit.Uzp1_V,          OpCodeSimdReg.Create);
            SetA64("0>001110<<0xxxxx010110xxxxxxxxxx", InstName.Uzp2_V,          InstEmit.Uzp2_V,          OpCodeSimdReg.Create);
            SetA64("0x001110<<100001001010xxxxxxxxxx", InstName.Xtn_V,           InstEmit.Xtn_V,           OpCodeSimd.Create);
            SetA64("0>001110<<0xxxxx001110xxxxxxxxxx", InstName.Zip1_V,          InstEmit.Zip1_V,          OpCodeSimdReg.Create);
            SetA64("0>001110<<0xxxxx011110xxxxxxxxxx", InstName.Zip2_V,          InstEmit.Zip2_V,          OpCodeSimdReg.Create);
            #endregion

            #region "OpCode Table (AArch32, A32)"
            // Base
            SetA32("<<<<0010101xxxxxxxxxxxxxxxxxxxxx", InstName.Adc,     InstEmit32.Adc,     OpCode32AluImm.Create);
            SetA32("<<<<0000101xxxxxxxxxxxxxxxx0xxxx", InstName.Adc,     InstEmit32.Adc,     OpCode32AluRsImm.Create);
            SetA32("<<<<0000101xxxxxxxxxxxxx0xx1xxxx", InstName.Adc,     InstEmit32.Adc,     OpCode32AluRsReg.Create);
            SetA32("<<<<0010100xxxxxxxxxxxxxxxxxxxxx", InstName.Add,     InstEmit32.Add,     OpCode32AluImm.Create);
            SetA32("<<<<0000100xxxxxxxxxxxxxxxx0xxxx", InstName.Add,     InstEmit32.Add,     OpCode32AluRsImm.Create);
            SetA32("<<<<0000100xxxxxxxxxxxxx0xx1xxxx", InstName.Add,     InstEmit32.Add,     OpCode32AluRsReg.Create);
            SetA32("<<<<0010000xxxxxxxxxxxxxxxxxxxxx", InstName.And,     InstEmit32.And,     OpCode32AluImm.Create);
            SetA32("<<<<0000000xxxxxxxxxxxxxxxx0xxxx", InstName.And,     InstEmit32.And,     OpCode32AluRsImm.Create);
            SetA32("<<<<0000000xxxxxxxxxxxxx0xx1xxxx", InstName.And,     InstEmit32.And,     OpCode32AluRsReg.Create);
            SetA32("<<<<1010xxxxxxxxxxxxxxxxxxxxxxxx", InstName.B,       InstEmit32.B,       OpCode32BImm.Create);
            SetA32("<<<<0111110xxxxxxxxxxxxxx0011111", InstName.Bfc,     InstEmit32.Bfc,     OpCode32AluBf.Create);
            SetA32("<<<<0111110xxxxxxxxxxxxxx001xxxx", InstName.Bfi,     InstEmit32.Bfi,     OpCode32AluBf.Create);
            SetA32("<<<<0011110xxxxxxxxxxxxxxxxxxxxx", InstName.Bic,     InstEmit32.Bic,     OpCode32AluImm.Create);
            SetA32("<<<<0001110xxxxxxxxxxxxxxxx0xxxx", InstName.Bic,     InstEmit32.Bic,     OpCode32AluRsImm.Create);
            SetA32("<<<<0001110xxxxxxxxxxxxx0xx1xxxx", InstName.Bic,     InstEmit32.Bic,     OpCode32AluRsReg.Create);
            SetA32("<<<<1011xxxxxxxxxxxxxxxxxxxxxxxx", InstName.Bl,      InstEmit32.Bl,      OpCode32BImm.Create);
            SetA32("1111101xxxxxxxxxxxxxxxxxxxxxxxxx", InstName.Blx,     InstEmit32.Blx,     OpCode32BImm.Create);
            SetA32("<<<<000100101111111111110011xxxx", InstName.Blx,     InstEmit32.Blxr,    OpCode32BReg.Create);
            SetA32("<<<<000100101111111111110001xxxx", InstName.Bx,      InstEmit32.Bx,      OpCode32BReg.Create);
            SetA32("11110101011111111111000000011111", InstName.Clrex,   InstEmit32.Clrex,   OpCode32.Create);
            SetA32("<<<<000101101111xxxx11110001xxxx", InstName.Clz,     InstEmit32.Clz,     OpCode32AluReg.Create);
            SetA32("<<<<00110111xxxx0000xxxxxxxxxxxx", InstName.Cmn,     InstEmit32.Cmn,     OpCode32AluImm.Create);
            SetA32("<<<<00010111xxxx0000xxxxxxx0xxxx", InstName.Cmn,     InstEmit32.Cmn,     OpCode32AluRsImm.Create);
            SetA32("<<<<00010111xxxx0000xxxx0xx1xxxx", InstName.Cmn,     InstEmit32.Cmn,     OpCode32AluRsReg.Create);
            SetA32("<<<<00110101xxxx0000xxxxxxxxxxxx", InstName.Cmp,     InstEmit32.Cmp,     OpCode32AluImm.Create);
            SetA32("<<<<00010101xxxx0000xxxxxxx0xxxx", InstName.Cmp,     InstEmit32.Cmp,     OpCode32AluRsImm.Create);
            SetA32("<<<<00010101xxxx0000xxxx0xx1xxxx", InstName.Cmp,     InstEmit32.Cmp,     OpCode32AluRsReg.Create);
            SetA32("<<<<00010000xxxxxxxx00000100xxxx", InstName.Crc32b,  InstEmit32.Crc32b,  OpCode32AluReg.Create);
            SetA32("<<<<00010000xxxxxxxx00100100xxxx", InstName.Crc32cb, InstEmit32.Crc32cb, OpCode32AluReg.Create);
            SetA32("<<<<00010010xxxxxxxx00100100xxxx", InstName.Crc32ch, InstEmit32.Crc32ch, OpCode32AluReg.Create);
            SetA32("<<<<00010100xxxxxxxx00100100xxxx", InstName.Crc32cw, InstEmit32.Crc32cw, OpCode32AluReg.Create);
            SetA32("<<<<00010010xxxxxxxx00000100xxxx", InstName.Crc32h,  InstEmit32.Crc32h,  OpCode32AluReg.Create);
            SetA32("<<<<00010100xxxxxxxx00000100xxxx", InstName.Crc32w,  InstEmit32.Crc32w,  OpCode32AluReg.Create);
            SetA32("<<<<0011001000001111000000010100", InstName.Csdb,    InstEmit32.Csdb,    OpCode32.Create);
            SetA32("1111010101111111111100000101xxxx", InstName.Dmb,     InstEmit32.Dmb,     OpCode32.Create);
            SetA32("1111010101111111111100000100xxxx", InstName.Dsb,     InstEmit32.Dsb,     OpCode32.Create);
            SetA32("<<<<0010001xxxxxxxxxxxxxxxxxxxxx", InstName.Eor,     InstEmit32.Eor,     OpCode32AluImm.Create);
            SetA32("<<<<0000001xxxxxxxxxxxxxxxx0xxxx", InstName.Eor,     InstEmit32.Eor,     OpCode32AluRsImm.Create);
            SetA32("<<<<0000001xxxxxxxxxxxxx0xx1xxxx", InstName.Eor,     InstEmit32.Eor,     OpCode32AluRsReg.Create);
            SetA32("<<<<0011001000001111000000010000", InstName.Esb,     InstEmit32.Nop,     OpCode32.Create); // Error Synchronization Barrier (FEAT_RAS)
            SetA32("<<<<001100100000111100000000011x", InstName.Hint,    InstEmit32.Nop,     OpCode32.Create); // Reserved Hint
            SetA32("<<<<0011001000001111000000001xxx", InstName.Hint,    InstEmit32.Nop,     OpCode32.Create); // Reserved Hint
            SetA32("<<<<0011001000001111000000010001", InstName.Hint,    InstEmit32.Nop,     OpCode32.Create); // Reserved Hint
            SetA32("<<<<0011001000001111000000010011", InstName.Hint,    InstEmit32.Nop,     OpCode32.Create); // Reserved Hint
            SetA32("<<<<0011001000001111000000010101", InstName.Hint,    InstEmit32.Nop,     OpCode32.Create); // Reserved Hint
            SetA32("<<<<001100100000111100000001011x", InstName.Hint,    InstEmit32.Nop,     OpCode32.Create); // Reserved Hint
            SetA32("<<<<0011001000001111000000011xxx", InstName.Hint,    InstEmit32.Nop,     OpCode32.Create); // Reserved Hint
            SetA32("<<<<00110010000011110000001xxxxx", InstName.Hint,    InstEmit32.Nop,     OpCode32.Create); // Reserved Hint
            SetA32("<<<<0011001000001111000001xxxxxx", InstName.Hint,    InstEmit32.Nop,     OpCode32.Create); // Reserved Hint
            SetA32("<<<<001100100000111100001xxxxxxx", InstName.Hint,    InstEmit32.Nop,     OpCode32.Create); // Reserved Hint
            SetA32("1111010101111111111100000110xxxx", InstName.Isb,     InstEmit32.Nop,     OpCode32.Create);
            SetA32("<<<<00011001xxxxxxxx110010011111", InstName.Lda,     InstEmit32.Lda,     OpCode32MemLdEx.Create);
            SetA32("<<<<00011101xxxxxxxx110010011111", InstName.Ldab,    InstEmit32.Ldab,    OpCode32MemLdEx.Create);
            SetA32("<<<<00011001xxxxxxxx111010011111", InstName.Ldaex,   InstEmit32.Ldaex,   OpCode32MemLdEx.Create);
            SetA32("<<<<00011101xxxxxxxx111010011111", InstName.Ldaexb,  InstEmit32.Ldaexb,  OpCode32MemLdEx.Create);
            SetA32("<<<<00011011xxxxxxxx111010011111", InstName.Ldaexd,  InstEmit32.Ldaexd,  OpCode32MemLdEx.Create);
            SetA32("<<<<00011111xxxxxxxx111010011111", InstName.Ldaexh,  InstEmit32.Ldaexh,  OpCode32MemLdEx.Create);
            SetA32("<<<<00011111xxxxxxxx110010011111", InstName.Ldah,    InstEmit32.Ldah,    OpCode32MemLdEx.Create);
            SetA32("<<<<100xx0x1xxxxxxxxxxxxxxxxxxxx", InstName.Ldm,     InstEmit32.Ldm,     OpCode32MemMult.Create);
            SetA32("<<<<010xx0x1xxxxxxxxxxxxxxxxxxxx", InstName.Ldr,     InstEmit32.Ldr,     OpCode32MemImm.Create);
            SetA32("<<<<011xx0x1xxxxxxxxxxxxxxx0xxxx", InstName.Ldr,     InstEmit32.Ldr,     OpCode32MemRsImm.Create);
            SetA32("<<<<010xx1x1xxxxxxxxxxxxxxxxxxxx", InstName.Ldrb,    InstEmit32.Ldrb,    OpCode32MemImm.Create);
            SetA32("<<<<011xx1x1xxxxxxxxxxxxxxx0xxxx", InstName.Ldrb,    InstEmit32.Ldrb,    OpCode32MemRsImm.Create);
            SetA32("<<<<000xx1x0xxxxxxxxxxxx1101xxxx", InstName.Ldrd,    InstEmit32.Ldrd,    OpCode32MemImm8.Create);
            SetA32("<<<<000xx0x0xxxxxxxx00001101xxxx", InstName.Ldrd,    InstEmit32.Ldrd,    OpCode32MemReg.Create);
            SetA32("<<<<00011001xxxxxxxx111110011111", InstName.Ldrex,   InstEmit32.Ldrex,   OpCode32MemLdEx.Create);
            SetA32("<<<<00011101xxxxxxxx111110011111", InstName.Ldrexb,  InstEmit32.Ldrexb,  OpCode32MemLdEx.Create);
            SetA32("<<<<00011011xxxxxxxx111110011111", InstName.Ldrexd,  InstEmit32.Ldrexd,  OpCode32MemLdEx.Create);
            SetA32("<<<<00011111xxxxxxxx111110011111", InstName.Ldrexh,  InstEmit32.Ldrexh,  OpCode32MemLdEx.Create);
            SetA32("<<<<000xx1x1xxxxxxxxxxxx1011xxxx", InstName.Ldrh,    InstEmit32.Ldrh,    OpCode32MemImm8.Create);
            SetA32("<<<<000xx0x1xxxxxxxx00001011xxxx", InstName.Ldrh,    InstEmit32.Ldrh,    OpCode32MemReg.Create);
            SetA32("<<<<000xx1x1xxxxxxxxxxxx1101xxxx", InstName.Ldrsb,   InstEmit32.Ldrsb,   OpCode32MemImm8.Create);
            SetA32("<<<<000xx0x1xxxxxxxx00001101xxxx", InstName.Ldrsb,   InstEmit32.Ldrsb,   OpCode32MemReg.Create);
            SetA32("<<<<000xx1x1xxxxxxxxxxxx1111xxxx", InstName.Ldrsh,   InstEmit32.Ldrsh,   OpCode32MemImm8.Create);
            SetA32("<<<<000xx0x1xxxxxxxx00001111xxxx", InstName.Ldrsh,   InstEmit32.Ldrsh,   OpCode32MemReg.Create);
            SetA32("<<<<1110xxx0xxxxxxxx111xxxx1xxxx", InstName.Mcr,     InstEmit32.Mcr,     OpCode32System.Create);
            SetA32("<<<<0000001xxxxxxxxxxxxx1001xxxx", InstName.Mla,     InstEmit32.Mla,     OpCode32AluMla.Create);
            SetA32("<<<<00000110xxxxxxxxxxxx1001xxxx", InstName.Mls,     InstEmit32.Mls,     OpCode32AluMla.Create);
            SetA32("<<<<0011101x0000xxxxxxxxxxxxxxxx", InstName.Mov,     InstEmit32.Mov,     OpCode32AluImm.Create);
            SetA32("<<<<0001101x0000xxxxxxxxxxx0xxxx", InstName.Mov,     InstEmit32.Mov,     OpCode32AluRsImm.Create);
            SetA32("<<<<0001101x0000xxxxxxxx0xx1xxxx", InstName.Mov,     InstEmit32.Mov,     OpCode32AluRsReg.Create);
            SetA32("<<<<00110000xxxxxxxxxxxxxxxxxxxx", InstName.Mov,     InstEmit32.Mov,     OpCode32AluImm16.Create);
            SetA32("<<<<00110100xxxxxxxxxxxxxxxxxxxx", InstName.Movt,    InstEmit32.Movt,    OpCode32AluImm16.Create);
            SetA32("<<<<1110xxx1xxxxxxxx111xxxx1xxxx", InstName.Mrc,     InstEmit32.Mrc,     OpCode32System.Create);
            SetA32("<<<<11000101xxxxxxxx111xxxxxxxxx", InstName.Mrrc,    InstEmit32.Mrrc,    OpCode32System.Create);
            SetA32("<<<<00010x001111xxxx000000000000", InstName.Mrs,     InstEmit32.Mrs,     OpCode32Mrs.Create);
            SetA32("<<<<00010x10xxxx111100000000xxxx", InstName.Msr,     InstEmit32.Msr,     OpCode32MsrReg.Create);
            SetA32("<<<<0000000xxxxx0000xxxx1001xxxx", InstName.Mul,     InstEmit32.Mul,     OpCode32AluMla.Create);
            SetA32("<<<<0011111x0000xxxxxxxxxxxxxxxx", InstName.Mvn,     InstEmit32.Mvn,     OpCode32AluImm.Create);
            SetA32("<<<<0001111x0000xxxxxxxxxxx0xxxx", InstName.Mvn,     InstEmit32.Mvn,     OpCode32AluRsImm.Create);
            SetA32("<<<<0001111x0000xxxxxxxx0xx1xxxx", InstName.Mvn,     InstEmit32.Mvn,     OpCode32AluRsReg.Create);
            SetA32("<<<<0011001000001111000000000000", InstName.Nop,     InstEmit32.Nop,     OpCode32.Create);
            SetA32("<<<<0011100xxxxxxxxxxxxxxxxxxxxx", InstName.Orr,     InstEmit32.Orr,     OpCode32AluImm.Create);
            SetA32("<<<<0001100xxxxxxxxxxxxxxxx0xxxx", InstName.Orr,     InstEmit32.Orr,     OpCode32AluRsImm.Create);
            SetA32("<<<<0001100xxxxxxxxxxxxx0xx1xxxx", InstName.Orr,     InstEmit32.Orr,     OpCode32AluRsReg.Create);
            SetA32("<<<<01101000xxxxxxxxxxxxxx01xxxx", InstName.Pkh,     InstEmit32.Pkh,     OpCode32AluRsImm.Create);
            SetA32("11110101xx01xxxx1111xxxxxxxxxxxx", InstName.Pld,     InstEmit32.Nop,     OpCode32.Create);
            SetA32("11110111xx01xxxx1111xxxxxxx0xxxx", InstName.Pld,     InstEmit32.Nop,     OpCode32.Create);
            SetA32("<<<<011011111111xxxx11110011xxxx", InstName.Rbit,    InstEmit32.Rbit,    OpCode32AluReg.Create);
            SetA32("<<<<011010111111xxxx11110011xxxx", InstName.Rev,     InstEmit32.Rev,     OpCode32AluReg.Create);
            SetA32("<<<<011010111111xxxx11111011xxxx", InstName.Rev16,   InstEmit32.Rev16,   OpCode32AluReg.Create);
            SetA32("<<<<011011111111xxxx11111011xxxx", InstName.Revsh,   InstEmit32.Revsh,   OpCode32AluReg.Create);
            SetA32("<<<<0010011xxxxxxxxxxxxxxxxxxxxx", InstName.Rsb,     InstEmit32.Rsb,     OpCode32AluImm.Create);
            SetA32("<<<<0000011xxxxxxxxxxxxxxxx0xxxx", InstName.Rsb,     InstEmit32.Rsb,     OpCode32AluRsImm.Create);
            SetA32("<<<<0000011xxxxxxxxxxxxx0xx1xxxx", InstName.Rsb,     InstEmit32.Rsb,     OpCode32AluRsReg.Create);
            SetA32("<<<<0010111xxxxxxxxxxxxxxxxxxxxx", InstName.Rsc,     InstEmit32.Rsc,     OpCode32AluImm.Create);
            SetA32("<<<<0000111xxxxxxxxxxxxxxxx0xxxx", InstName.Rsc,     InstEmit32.Rsc,     OpCode32AluRsImm.Create);
            SetA32("<<<<0000111xxxxxxxxxxxxx0xx1xxxx", InstName.Rsc,     InstEmit32.Rsc,     OpCode32AluRsReg.Create);
            SetA32("<<<<01100001xxxxxxxx11111001xxxx", InstName.Sadd8,   InstEmit32.Sadd8,   OpCode32AluReg.Create);
            SetA32("<<<<0010110xxxxxxxxxxxxxxxxxxxxx", InstName.Sbc,     InstEmit32.Sbc,     OpCode32AluImm.Create);
            SetA32("<<<<0000110xxxxxxxxxxxxxxxx0xxxx", InstName.Sbc,     InstEmit32.Sbc,     OpCode32AluRsImm.Create);
            SetA32("<<<<0000110xxxxxxxxxxxxx0xx1xxxx", InstName.Sbc,     InstEmit32.Sbc,     OpCode32AluRsReg.Create);
            SetA32("<<<<0111101xxxxxxxxxxxxxx101xxxx", InstName.Sbfx,    InstEmit32.Sbfx,    OpCode32AluBf.Create);
            SetA32("<<<<01110001xxxx1111xxxx0001xxxx", InstName.Sdiv,    InstEmit32.Sdiv,    OpCode32AluMla.Create);
            SetA32("<<<<01101000xxxxxxxx11111011xxxx", InstName.Sel,     InstEmit32.Sel,     OpCode32AluReg.Create);
            SetA32("<<<<0011001000001111000000000100", InstName.Sev,     InstEmit32.Nop,     OpCode32.Create);
            SetA32("<<<<0011001000001111000000000101", InstName.Sevl,    InstEmit32.Nop,     OpCode32.Create);
            SetA32("<<<<01100011xxxxxxxx11111001xxxx", InstName.Shadd8,  InstEmit32.Shadd8,  OpCode32AluReg.Create);
            SetA32("<<<<01100011xxxxxxxx11111111xxxx", InstName.Shsub8,  InstEmit32.Shsub8,  OpCode32AluReg.Create);
            SetA32("<<<<00010000xxxxxxxxxxxx1xx0xxxx", InstName.Smla__,  InstEmit32.Smla__,  OpCode32AluMla.Create);
            SetA32("<<<<0000111xxxxxxxxxxxxx1001xxxx", InstName.Smlal,   InstEmit32.Smlal,   OpCode32AluUmull.Create);
            SetA32("<<<<00010100xxxxxxxxxxxx1xx0xxxx", InstName.Smlal__, InstEmit32.Smlal__, OpCode32AluUmull.Create);
            SetA32("<<<<00010010xxxxxxxxxxxx1x00xxxx", InstName.Smlaw_,  InstEmit32.Smlaw_,  OpCode32AluMla.Create);
            SetA32("<<<<01110101xxxxxxxxxxxx00x1xxxx", InstName.Smmla,   InstEmit32.Smmla,   OpCode32AluMla.Create);
            SetA32("<<<<01110101xxxxxxxxxxxx11x1xxxx", InstName.Smmls,   InstEmit32.Smmls,   OpCode32AluMla.Create);
            SetA32("<<<<00010110xxxxxxxxxxxx1xx0xxxx", InstName.Smul__,  InstEmit32.Smul__,  OpCode32AluMla.Create);
            SetA32("<<<<0000110xxxxxxxxxxxxx1001xxxx", InstName.Smull,   InstEmit32.Smull,   OpCode32AluUmull.Create);
            SetA32("<<<<00010010xxxx0000xxxx1x10xxxx", InstName.Smulw_,  InstEmit32.Smulw_,  OpCode32AluMla.Create);
            SetA32("<<<<0110101xxxxxxxxxxxxxxx01xxxx", InstName.Ssat,    InstEmit32.Ssat,    OpCode32Sat.Create);
            SetA32("<<<<01101010xxxxxxxx11110011xxxx", InstName.Ssat16,  InstEmit32.Ssat16,  OpCode32Sat16.Create);
            SetA32("<<<<01100001xxxxxxxx11111111xxxx", InstName.Ssub8,   InstEmit32.Ssub8,   OpCode32AluReg.Create);
            SetA32("<<<<00011000xxxx111111001001xxxx", InstName.Stl,     InstEmit32.Stl,     OpCode32MemStEx.Create);
            SetA32("<<<<00011100xxxx111111001001xxxx", InstName.Stlb,    InstEmit32.Stlb,    OpCode32MemStEx.Create);
            SetA32("<<<<00011000xxxxxxxx11101001xxxx", InstName.Stlex,   InstEmit32.Stlex,   OpCode32MemStEx.Create);
            SetA32("<<<<00011100xxxxxxxx11101001xxxx", InstName.Stlexb,  InstEmit32.Stlexb,  OpCode32MemStEx.Create);
            SetA32("<<<<00011010xxxxxxxx11101001xxxx", InstName.Stlexd,  InstEmit32.Stlexd,  OpCode32MemStEx.Create);
            SetA32("<<<<00011110xxxxxxxx11101001xxxx", InstName.Stlexh,  InstEmit32.Stlexh,  OpCode32MemStEx.Create);
            SetA32("<<<<00011110xxxx111111001001xxxx", InstName.Stlh,    InstEmit32.Stlh,    OpCode32MemStEx.Create);
            SetA32("<<<<100xx0x0xxxxxxxxxxxxxxxxxxxx", InstName.Stm,     InstEmit32.Stm,     OpCode32MemMult.Create);
            SetA32("<<<<010xx0x0xxxxxxxxxxxxxxxxxxxx", InstName.Str,     InstEmit32.Str,     OpCode32MemImm.Create);
            SetA32("<<<<011xx0x0xxxxxxxxxxxxxxx0xxxx", InstName.Str,     InstEmit32.Str,     OpCode32MemRsImm.Create);
            SetA32("<<<<010xx1x0xxxxxxxxxxxxxxxxxxxx", InstName.Strb,    InstEmit32.Strb,    OpCode32MemImm.Create);
            SetA32("<<<<011xx1x0xxxxxxxxxxxxxxx0xxxx", InstName.Strb,    InstEmit32.Strb,    OpCode32MemRsImm.Create);
            SetA32("<<<<000xx1x0xxxxxxxxxxxx1111xxxx", InstName.Strd,    InstEmit32.Strd,    OpCode32MemImm8.Create);
            SetA32("<<<<000xx0x0xxxxxxxx00001111xxxx", InstName.Strd,    InstEmit32.Strd,    OpCode32MemReg.Create);
            SetA32("<<<<00011000xxxxxxxx11111001xxxx", InstName.Strex,   InstEmit32.Strex,   OpCode32MemStEx.Create);
            SetA32("<<<<00011100xxxxxxxx11111001xxxx", InstName.Strexb,  InstEmit32.Strexb,  OpCode32MemStEx.Create);
            SetA32("<<<<00011010xxxxxxxx11111001xxxx", InstName.Strexd,  InstEmit32.Strexd,  OpCode32MemStEx.Create);
            SetA32("<<<<00011110xxxxxxxx11111001xxxx", InstName.Strexh,  InstEmit32.Strexh,  OpCode32MemStEx.Create);
            SetA32("<<<<000xx1x0xxxxxxxxxxxx1011xxxx", InstName.Strh,    InstEmit32.Strh,    OpCode32MemImm8.Create);
            SetA32("<<<<000xx0x0xxxxxxxx00001011xxxx", InstName.Strh,    InstEmit32.Strh,    OpCode32MemReg.Create);
            SetA32("<<<<0010010xxxxxxxxxxxxxxxxxxxxx", InstName.Sub,     InstEmit32.Sub,     OpCode32AluImm.Create);
            SetA32("<<<<0000010xxxxxxxxxxxxxxxx0xxxx", InstName.Sub,     InstEmit32.Sub,     OpCode32AluRsImm.Create);
            SetA32("<<<<0000010xxxxxxxxxxxxx0xx1xxxx", InstName.Sub,     InstEmit32.Sub,     OpCode32AluRsReg.Create);
            SetA32("<<<<1111xxxxxxxxxxxxxxxxxxxxxxxx", InstName.Svc,     InstEmit32.Svc,     OpCode32Exception.Create);
            SetA32("<<<<01101010xxxxxxxxxx000111xxxx", InstName.Sxtb,    InstEmit32.Sxtb,    OpCode32AluUx.Create);
            SetA32("<<<<01101000xxxxxxxxxx000111xxxx", InstName.Sxtb16,  InstEmit32.Sxtb16,  OpCode32AluUx.Create);
            SetA32("<<<<01101011xxxxxxxxxx000111xxxx", InstName.Sxth,    InstEmit32.Sxth,    OpCode32AluUx.Create);
            SetA32("<<<<00110011xxxx0000xxxxxxxxxxxx", InstName.Teq,     InstEmit32.Teq,     OpCode32AluImm.Create);
            SetA32("<<<<00010011xxxx0000xxxxxxx0xxxx", InstName.Teq,     InstEmit32.Teq,     OpCode32AluRsImm.Create);
            SetA32("<<<<00010011xxxx0000xxxx0xx1xxxx", InstName.Teq,     InstEmit32.Teq,     OpCode32AluRsReg.Create);
            SetA32("<<<<0111111111111101111011111110", InstName.Trap,    InstEmit32.Trap,    OpCode32Exception.Create);
            SetA32("<<<<0011001000001111000000010010", InstName.Tsb,     InstEmit32.Nop,     OpCode32.Create); // Trace Synchronization Barrier (FEAT_TRF)
            SetA32("<<<<00110001xxxx0000xxxxxxxxxxxx", InstName.Tst,     InstEmit32.Tst,     OpCode32AluImm.Create);
            SetA32("<<<<00010001xxxx0000xxxxxxx0xxxx", InstName.Tst,     InstEmit32.Tst,     OpCode32AluRsImm.Create);
            SetA32("<<<<00010001xxxx0000xxxx0xx1xxxx", InstName.Tst,     InstEmit32.Tst,     OpCode32AluRsReg.Create);
            SetA32("<<<<01100101xxxxxxxx11111001xxxx", InstName.Uadd8,   InstEmit32.Uadd8,   OpCode32AluReg.Create);
            SetA32("<<<<0111111xxxxxxxxxxxxxx101xxxx", InstName.Ubfx,    InstEmit32.Ubfx,    OpCode32AluBf.Create);
            SetA32("<<<<01110011xxxx1111xxxx0001xxxx", InstName.Udiv,    InstEmit32.Udiv,    OpCode32AluMla.Create);
            SetA32("<<<<01100111xxxxxxxx11111001xxxx", InstName.Uhadd8,  InstEmit32.Uhadd8,  OpCode32AluReg.Create);
            SetA32("<<<<01100111xxxxxxxx11111111xxxx", InstName.Uhsub8,  InstEmit32.Uhsub8,  OpCode32AluReg.Create);
            SetA32("<<<<00000100xxxxxxxxxxxx1001xxxx", InstName.Umaal,   InstEmit32.Umaal,   OpCode32AluUmull.Create);
            SetA32("<<<<0000101xxxxxxxxxxxxx1001xxxx", InstName.Umlal,   InstEmit32.Umlal,   OpCode32AluUmull.Create);
            SetA32("<<<<0000100xxxxxxxxxxxxx1001xxxx", InstName.Umull,   InstEmit32.Umull,   OpCode32AluUmull.Create);
            SetA32("<<<<0110111xxxxxxxxxxxxxxx01xxxx", InstName.Usat,    InstEmit32.Usat,    OpCode32Sat.Create);
            SetA32("<<<<01101110xxxxxxxx11110011xxxx", InstName.Usat16,  InstEmit32.Usat16,  OpCode32Sat16.Create);
            SetA32("<<<<01100101xxxxxxxx11111111xxxx", InstName.Usub8,   InstEmit32.Usub8,   OpCode32AluReg.Create);
            SetA32("<<<<01101110xxxxxxxxxx000111xxxx", InstName.Uxtb,    InstEmit32.Uxtb,    OpCode32AluUx.Create);
            SetA32("<<<<01101100xxxxxxxxxx000111xxxx", InstName.Uxtb16,  InstEmit32.Uxtb16,  OpCode32AluUx.Create);
            SetA32("<<<<01101111xxxxxxxxxx000111xxxx", InstName.Uxth,    InstEmit32.Uxth,    OpCode32AluUx.Create);
            SetA32("<<<<0011001000001111000000000010", InstName.Wfe,     InstEmit32.Nop,     OpCode32.Create);
            SetA32("<<<<0011001000001111000000000011", InstName.Wfi,     InstEmit32.Nop,     OpCode32.Create);
            SetA32("<<<<0011001000001111000000000001", InstName.Yield,   InstEmit32.Nop,     OpCode32.Create);

            // VFP
            SetVfp("<<<<11101x110000xxxx101x11x0xxxx", InstName.Vabs,   InstEmit32.Vabs_S,   OpCode32SimdS.Create,           OpCode32SimdS.CreateT32);
            SetVfp("<<<<11100x11xxxxxxxx101xx0x0xxxx", InstName.Vadd,   InstEmit32.Vadd_S,   OpCode32SimdRegS.Create,        OpCode32SimdRegS.CreateT32);
            SetVfp("<<<<11101x11010xxxxx101x01x0xxxx", InstName.Vcmp,   InstEmit32.Vcmp,     OpCode32SimdS.Create,           OpCode32SimdS.CreateT32);
            SetVfp("<<<<11101x11010xxxxx101x11x0xxxx", InstName.Vcmpe,  InstEmit32.Vcmpe,    OpCode32SimdS.Create,           OpCode32SimdS.CreateT32);
            SetVfp("<<<<11101x110111xxxx101x11x0xxxx", InstName.Vcvt,   InstEmit32.Vcvt_FD,  OpCode32SimdS.Create,           OpCode32SimdS.CreateT32); // FP 32 and 64, scalar.
            SetVfp("<<<<11101x11110xxxxx101x11x0xxxx", InstName.Vcvt,   InstEmit32.Vcvt_FI,  OpCode32SimdCvtFI.Create,       OpCode32SimdCvtFI.CreateT32); // FP32 to int.
            SetVfp("<<<<11101x111000xxxx101xx1x0xxxx", InstName.Vcvt,   InstEmit32.Vcvt_FI,  OpCode32SimdCvtFI.Create,       OpCode32SimdCvtFI.CreateT32); // Int to FP32.
            SetVfp("111111101x1111xxxxxx101xx1x0xxxx", InstName.Vcvt,   InstEmit32.Vcvt_RM,  OpCode32SimdCvtFI.Create,       OpCode32SimdCvtFI.CreateT32); // The many FP32 to int encodings (fp).
            SetVfp("<<<<11101x11001xxxxx101xx1x0xxxx", InstName.Vcvt,   InstEmit32.Vcvt_TB,  OpCode32SimdCvtTB.Create,       OpCode32SimdCvtTB.CreateT32);
            SetVfp("<<<<11101x00xxxxxxxx101xx0x0xxxx", InstName.Vdiv,   InstEmit32.Vdiv_S,   OpCode32SimdRegS.Create,        OpCode32SimdRegS.CreateT32);
            SetVfp("<<<<11101xx0xxxxxxxx1011x0x10000", InstName.Vdup,   InstEmit32.Vdup,     OpCode32SimdDupGP.Create,       OpCode32SimdDupGP.CreateT32);
            SetVfp("<<<<11101x10xxxxxxxx101xx0x0xxxx", InstName.Vfma,   InstEmit32.Vfma_S,   OpCode32SimdRegS.Create,        OpCode32SimdRegS.CreateT32);
            SetVfp("<<<<11101x10xxxxxxxx101xx1x0xxxx", InstName.Vfms,   InstEmit32.Vfms_S,   OpCode32SimdRegS.Create,        OpCode32SimdRegS.CreateT32);
            SetVfp("<<<<11101x01xxxxxxxx101xx1x0xxxx", InstName.Vfnma,  InstEmit32.Vfnma_S,  OpCode32SimdRegS.Create,        OpCode32SimdRegS.CreateT32);
            SetVfp("<<<<11101x01xxxxxxxx101xx0x0xxxx", InstName.Vfnms,  InstEmit32.Vfnms_S,  OpCode32SimdRegS.Create,        OpCode32SimdRegS.CreateT32);
            SetVfp("<<<<11001x01xxxxxxxx1011xxxxxxx0", InstName.Vldm,   InstEmit32.Vldm,     OpCode32SimdMemMult.Create,     OpCode32SimdMemMult.CreateT32);
            SetVfp("<<<<11001x11xxxxxxxx1011xxxxxxx0", InstName.Vldm,   InstEmit32.Vldm,     OpCode32SimdMemMult.Create,     OpCode32SimdMemMult.CreateT32);
            SetVfp("<<<<11010x11xxxxxxxx1011xxxxxxx0", InstName.Vldm,   InstEmit32.Vldm,     OpCode32SimdMemMult.Create,     OpCode32SimdMemMult.CreateT32);
            SetVfp("<<<<11001x01xxxxxxxx1010xxxxxxxx", InstName.Vldm,   InstEmit32.Vldm,     OpCode32SimdMemMult.Create,     OpCode32SimdMemMult.CreateT32);
            SetVfp("<<<<11001x11xxxxxxxx1010xxxxxxxx", InstName.Vldm,   InstEmit32.Vldm,     OpCode32SimdMemMult.Create,     OpCode32SimdMemMult.CreateT32);
            SetVfp("<<<<11010x11xxxxxxxx1010xxxxxxxx", InstName.Vldm,   InstEmit32.Vldm,     OpCode32SimdMemMult.Create,     OpCode32SimdMemMult.CreateT32);
            SetVfp("<<<<1101xx01xxxxxxxx101xxxxxxxxx", InstName.Vldr,   InstEmit32.Vldr,     OpCode32SimdMemImm.Create,      OpCode32SimdMemImm.CreateT32);
            SetVfp("111111101x00xxxxxxxx10>>x0x0xxxx", InstName.Vmaxnm, InstEmit32.Vmaxnm_S, OpCode32SimdRegS.Create,        OpCode32SimdRegS.CreateT32);
            SetVfp("111111101x00xxxxxxxx10>>x1x0xxxx", InstName.Vminnm, InstEmit32.Vminnm_S, OpCode32SimdRegS.Create,        OpCode32SimdRegS.CreateT32);
            SetVfp("<<<<11100x00xxxxxxxx101xx0x0xxxx", InstName.Vmla,   InstEmit32.Vmla_S,   OpCode32SimdRegS.Create,        OpCode32SimdRegS.CreateT32);
            SetVfp("<<<<11100x00xxxxxxxx101xx1x0xxxx", InstName.Vmls,   InstEmit32.Vmls_S,   OpCode32SimdRegS.Create,        OpCode32SimdRegS.CreateT32);
            SetVfp("<<<<11100xx0xxxxxxxx1011xxx10000", InstName.Vmov,   InstEmit32.Vmov_G1,  OpCode32SimdMovGpElem.Create,   OpCode32SimdMovGpElem.CreateT32); // From gen purpose.
            SetVfp("<<<<1110xxx1xxxxxxxx1011xxx10000", InstName.Vmov,   InstEmit32.Vmov_G1,  OpCode32SimdMovGpElem.Create,   OpCode32SimdMovGpElem.CreateT32); // To gen purpose.
            SetVfp("<<<<1100010xxxxxxxxx101000x1xxxx", InstName.Vmov,   InstEmit32.Vmov_G2,  OpCode32SimdMovGpDouble.Create, OpCode32SimdMovGpDouble.CreateT32); // To/from gen purpose x2 and single precision x2.
            SetVfp("<<<<1100010xxxxxxxxx101100x1xxxx", InstName.Vmov,   InstEmit32.Vmov_GD,  OpCode32SimdMovGpDouble.Create, OpCode32SimdMovGpDouble.CreateT32); // To/from gen purpose x2 and double precision.
            SetVfp("<<<<1110000xxxxxxxxx1010x0010000", InstName.Vmov,   InstEmit32.Vmov_GS,  OpCode32SimdMovGp.Create,       OpCode32SimdMovGp.CreateT32); // To/from gen purpose and single precision.
            SetVfp("<<<<11101x11xxxxxxxx101x0000xxxx", InstName.Vmov,   InstEmit32.Vmov_I,   OpCode32SimdImm44.Create,       OpCode32SimdImm44.CreateT32); // Scalar f16/32/64 based on size 01 10 11.
            SetVfp("<<<<11101x110000xxxx101x01x0xxxx", InstName.Vmov,   InstEmit32.Vmov_S,   OpCode32SimdS.Create,           OpCode32SimdS.CreateT32);
            SetVfp("<<<<11101111xxxxxxxx101000010000", InstName.Vmrs,   InstEmit32.Vmrs,     OpCode32SimdSpecial.Create,     OpCode32SimdSpecial.CreateT32);
            SetVfp("<<<<11101110xxxxxxxx101000010000", InstName.Vmsr,   InstEmit32.Vmsr,     OpCode32SimdSpecial.Create,     OpCode32SimdSpecial.CreateT32);
            SetVfp("<<<<11100x10xxxxxxxx101xx0x0xxxx", InstName.Vmul,   InstEmit32.Vmul_S,   OpCode32SimdRegS.Create,        OpCode32SimdRegS.CreateT32);
            SetVfp("<<<<11101x110001xxxx101x01x0xxxx", InstName.Vneg,   InstEmit32.Vneg_S,   OpCode32SimdS.Create,           OpCode32SimdS.CreateT32);
            SetVfp("<<<<11100x01xxxxxxxx101xx1x0xxxx", InstName.Vnmla,  InstEmit32.Vnmla_S,  OpCode32SimdRegS.Create,        OpCode32SimdRegS.CreateT32);
            SetVfp("<<<<11100x01xxxxxxxx101xx0x0xxxx", InstName.Vnmls,  InstEmit32.Vnmls_S,  OpCode32SimdRegS.Create,        OpCode32SimdRegS.CreateT32);
            SetVfp("<<<<11100x10xxxxxxxx101xx1x0xxxx", InstName.Vnmul,  InstEmit32.Vnmul_S,  OpCode32SimdRegS.Create,        OpCode32SimdRegS.CreateT32);
            SetVfp("111111101x1110xxxxxx101x01x0xxxx", InstName.Vrint,  InstEmit32.Vrint_RM, OpCode32SimdS.Create,           OpCode32SimdS.CreateT32);
            SetVfp("<<<<11101x110110xxxx101x11x0xxxx", InstName.Vrint,  InstEmit32.Vrint_Z,  OpCode32SimdS.Create,           OpCode32SimdS.CreateT32);
            SetVfp("<<<<11101x110111xxxx101x01x0xxxx", InstName.Vrintx, InstEmit32.Vrintx_S, OpCode32SimdS.Create,           OpCode32SimdS.CreateT32);
            SetVfp("<<<<11101x110001xxxx101x11x0xxxx", InstName.Vsqrt,  InstEmit32.Vsqrt_S,  OpCode32SimdS.Create,           OpCode32SimdS.CreateT32);
            SetVfp("111111100xxxxxxxxxxx101xx0x0xxxx", InstName.Vsel,   InstEmit32.Vsel,     OpCode32SimdSel.Create,         OpCode32SimdSel.CreateT32);
            SetVfp("<<<<11001x00xxxxxxxx1011xxxxxxx0", InstName.Vstm,   InstEmit32.Vstm,     OpCode32SimdMemMult.Create,     OpCode32SimdMemMult.CreateT32);
            SetVfp("<<<<11001x10xxxxxxxx1011xxxxxxx0", InstName.Vstm,   InstEmit32.Vstm,     OpCode32SimdMemMult.Create,     OpCode32SimdMemMult.CreateT32);
            SetVfp("<<<<11010x10xxxxxxxx1011xxxxxxx0", InstName.Vstm,   InstEmit32.Vstm,     OpCode32SimdMemMult.Create,     OpCode32SimdMemMult.CreateT32);
            SetVfp("<<<<11001x00xxxxxxxx1010xxxxxxxx", InstName.Vstm,   InstEmit32.Vstm,     OpCode32SimdMemMult.Create,     OpCode32SimdMemMult.CreateT32);
            SetVfp("<<<<11001x10xxxxxxxx1010xxxxxxxx", InstName.Vstm,   InstEmit32.Vstm,     OpCode32SimdMemMult.Create,     OpCode32SimdMemMult.CreateT32);
            SetVfp("<<<<11010x10xxxxxxxx1010xxxxxxxx", InstName.Vstm,   InstEmit32.Vstm,     OpCode32SimdMemMult.Create,     OpCode32SimdMemMult.CreateT32);
            SetVfp("<<<<1101xx00xxxxxxxx101xxxxxxxxx", InstName.Vstr,   InstEmit32.Vstr,     OpCode32SimdMemImm.Create,      OpCode32SimdMemImm.CreateT32);
            SetVfp("<<<<11100x11xxxxxxxx101xx1x0xxxx", InstName.Vsub,   InstEmit32.Vsub_S,   OpCode32SimdRegS.Create,        OpCode32SimdRegS.CreateT32);

            // ASIMD
<<<<<<< HEAD
            SetAsimd("111100111x110000xxx0001101x0xxx0", InstName.Aesd_V,      InstEmit32.Aesd_V,       OpCode32Simd.Create,            OpCode32Simd.CreateT32);
            SetAsimd("111100111x110000xxx0001100x0xxx0", InstName.Aese_V,      InstEmit32.Aese_V,       OpCode32Simd.Create,            OpCode32Simd.CreateT32);
            SetAsimd("111100111x110000xxx0001111x0xxx0", InstName.Aesimc_V,    InstEmit32.Aesimc_V,     OpCode32Simd.Create,            OpCode32Simd.CreateT32);
            SetAsimd("111100111x110000xxx0001110x0xxx0", InstName.Aesmc_V,     InstEmit32.Aesmc_V,      OpCode32Simd.Create,            OpCode32Simd.CreateT32);
            SetAsimd("111100110x00xxx0xxx01100x1x0xxx0", InstName.Sha256h_V,   InstEmit32.Sha256h_V,    OpCode32SimdReg.Create,         OpCode32SimdReg.CreateT32);
            SetAsimd("111100110x01xxx0xxx01100x1x0xxx0", InstName.Sha256h2_V,  InstEmit32.Sha256h2_V,   OpCode32SimdReg.Create,         OpCode32SimdReg.CreateT32);
            SetAsimd("111100111x111010xxx0001111x0xxx0", InstName.Sha256su0_V, InstEmit32.Sha256su0_V,  OpCode32Simd.Create,            OpCode32Simd.CreateT32);
            SetAsimd("111100110x10xxx0xxx01100x1x0xxx0", InstName.Sha256su1_V, InstEmit32.Sha256su1_V,  OpCode32SimdReg.Create,         OpCode32SimdReg.CreateT32);
            SetAsimd("1111001x0x<<xxxxxxxx0111xxx0xxxx", InstName.Vabd,        InstEmit32.Vabd_I,       OpCode32SimdReg.Create,         OpCode32SimdReg.CreateT32);
            SetAsimd("1111001x1x<<xxxxxxxx0111x0x0xxxx", InstName.Vabdl,       InstEmit32.Vabdl_I,      OpCode32SimdRegLong.Create,     OpCode32SimdRegLong.CreateT32);
            SetAsimd("111100111x11<<01xxxx00110xx0xxxx", InstName.Vabs,        InstEmit32.Vabs_V,       OpCode32SimdCmpZ.Create,        OpCode32SimdCmpZ.CreateT32);
            SetAsimd("111100111x111001xxxx01110xx0xxxx", InstName.Vabs,        InstEmit32.Vabs_V,       OpCode32SimdCmpZ.Create,        OpCode32SimdCmpZ.CreateT32);
            SetAsimd("111100100xxxxxxxxxxx1000xxx0xxxx", InstName.Vadd,        InstEmit32.Vadd_I,       OpCode32SimdReg.Create,         OpCode32SimdReg.CreateT32);
            SetAsimd("111100100x00xxxxxxxx1101xxx0xxxx", InstName.Vadd,        InstEmit32.Vadd_V,       OpCode32SimdReg.Create,         OpCode32SimdReg.CreateT32);
            SetAsimd("1111001x1x<<xxxxxxx00000x0x0xxxx", InstName.Vaddl,       InstEmit32.Vaddl_I,      OpCode32SimdRegLong.Create,     OpCode32SimdRegLong.CreateT32);
            SetAsimd("1111001x1x<<xxxxxxx00001x0x0xxxx", InstName.Vaddw,       InstEmit32.Vaddw_I,      OpCode32SimdRegWide.Create,     OpCode32SimdRegWide.CreateT32);
            SetAsimd("111100100x00xxxxxxxx0001xxx1xxxx", InstName.Vand,        InstEmit32.Vand_I,       OpCode32SimdBinary.Create,      OpCode32SimdBinary.CreateT32);
            SetAsimd("111100100x01xxxxxxxx0001xxx1xxxx", InstName.Vbic,        InstEmit32.Vbic_I,       OpCode32SimdBinary.Create,      OpCode32SimdBinary.CreateT32);
            SetAsimd("1111001x1x000xxxxxxx<<x10x11xxxx", InstName.Vbic,        InstEmit32.Vbic_II,      OpCode32SimdImm.Create,         OpCode32SimdImm.CreateT32);
            SetAsimd("111100110x11xxxxxxxx0001xxx1xxxx", InstName.Vbif,        InstEmit32.Vbif,         OpCode32SimdBinary.Create,      OpCode32SimdBinary.CreateT32);
            SetAsimd("111100110x10xxxxxxxx0001xxx1xxxx", InstName.Vbit,        InstEmit32.Vbit,         OpCode32SimdBinary.Create,      OpCode32SimdBinary.CreateT32);
            SetAsimd("111100110x01xxxxxxxx0001xxx1xxxx", InstName.Vbsl,        InstEmit32.Vbsl,         OpCode32SimdBinary.Create,      OpCode32SimdBinary.CreateT32);
            SetAsimd("111100110x<<xxxxxxxx1000xxx1xxxx", InstName.Vceq,        InstEmit32.Vceq_I,       OpCode32SimdReg.Create,         OpCode32SimdReg.CreateT32);
            SetAsimd("111100100x00xxxxxxxx1110xxx0xxxx", InstName.Vceq,        InstEmit32.Vceq_V,       OpCode32SimdReg.Create,         OpCode32SimdReg.CreateT32);
            SetAsimd("111100111x11xx01xxxx0x010xx0xxxx", InstName.Vceq,        InstEmit32.Vceq_Z,       OpCode32SimdCmpZ.Create,        OpCode32SimdCmpZ.CreateT32);
            SetAsimd("1111001x0x<<xxxxxxxx0011xxx1xxxx", InstName.Vcge,        InstEmit32.Vcge_I,       OpCode32SimdReg.Create,         OpCode32SimdReg.CreateT32);
            SetAsimd("111100110x00xxxxxxxx1110xxx0xxxx", InstName.Vcge,        InstEmit32.Vcge_V,       OpCode32SimdReg.Create,         OpCode32SimdReg.CreateT32);
            SetAsimd("111100111x11xx01xxxx0x001xx0xxxx", InstName.Vcge,        InstEmit32.Vcge_Z,       OpCode32SimdCmpZ.Create,        OpCode32SimdCmpZ.CreateT32);
            SetAsimd("1111001x0x<<xxxxxxxx0011xxx0xxxx", InstName.Vcgt,        InstEmit32.Vcgt_I,       OpCode32SimdReg.Create,         OpCode32SimdReg.CreateT32);
            SetAsimd("111100110x10xxxxxxxx1110xxx0xxxx", InstName.Vcgt,        InstEmit32.Vcgt_V,       OpCode32SimdReg.Create,         OpCode32SimdReg.CreateT32);
            SetAsimd("111100111x11xx01xxxx0x000xx0xxxx", InstName.Vcgt,        InstEmit32.Vcgt_Z,       OpCode32SimdCmpZ.Create,        OpCode32SimdCmpZ.CreateT32);
            SetAsimd("111100111x11xx01xxxx0x011xx0xxxx", InstName.Vcle,        InstEmit32.Vcle_Z,       OpCode32SimdCmpZ.Create,        OpCode32SimdCmpZ.CreateT32);
            SetAsimd("111100111x11xx01xxxx0x100xx0xxxx", InstName.Vclt,        InstEmit32.Vclt_Z,       OpCode32SimdCmpZ.Create,        OpCode32SimdCmpZ.CreateT32);
            SetAsimd("111100111x110000xxxx01010xx0xxxx", InstName.Vcnt,        InstEmit32.Vcnt,         OpCode32SimdCmpZ.Create,        OpCode32SimdCmpZ.CreateT32);
            SetAsimd("111100111x111011xxxx011xxxx0xxxx", InstName.Vcvt,        InstEmit32.Vcvt_V,       OpCode32SimdCmpZ.Create,        OpCode32SimdCmpZ.CreateT32); // FP and integer, vector.
            SetAsimd("1111001x1x1xxxxxxxxx111x0xx1xxxx", InstName.Vcvt,        InstEmit32.Vcvt_V_Fixed, OpCode32SimdCvtFFixed.Create,   OpCode32SimdCvtFFixed.CreateT32); // Between floating point and fixed point, vector.
            SetAsimd("111100111x11xxxxxxxx11000xx0xxxx", InstName.Vdup,        InstEmit32.Vdup_1,       OpCode32SimdDupElem.Create,     OpCode32SimdDupElem.CreateT32);
            SetAsimd("111100110x00xxxxxxxx0001xxx1xxxx", InstName.Veor,        InstEmit32.Veor_I,       OpCode32SimdBinary.Create,      OpCode32SimdBinary.CreateT32);
            SetAsimd("111100101x11xxxxxxxxxxxxxxx0xxxx", InstName.Vext,        InstEmit32.Vext,         OpCode32SimdExt.Create,         OpCode32SimdExt.CreateT32);
            SetAsimd("111100100x00xxxxxxxx1100xxx1xxxx", InstName.Vfma,        InstEmit32.Vfma_V,       OpCode32SimdReg.Create,         OpCode32SimdReg.CreateT32);
            SetAsimd("111100100x10xxxxxxxx1100xxx1xxxx", InstName.Vfms,        InstEmit32.Vfms_V,       OpCode32SimdReg.Create,         OpCode32SimdReg.CreateT32);
            SetAsimd("1111001x0x<<xxxxxxxx0000xxx0xxxx", InstName.Vhadd,       InstEmit32.Vhadd,        OpCode32SimdReg.Create,         OpCode32SimdReg.CreateT32);
            SetAsimd("111101001x10xxxxxxxx0000xxx0xxxx", InstName.Vld1,        InstEmit32.Vld1,         OpCode32SimdMemSingle.Create,   OpCode32SimdMemSingle.CreateT32);
            SetAsimd("111101001x10xxxxxxxx0100xx0xxxxx", InstName.Vld1,        InstEmit32.Vld1,         OpCode32SimdMemSingle.Create,   OpCode32SimdMemSingle.CreateT32);
            SetAsimd("111101001x10xxxxxxxx1000x000xxxx", InstName.Vld1,        InstEmit32.Vld1,         OpCode32SimdMemSingle.Create,   OpCode32SimdMemSingle.CreateT32);
            SetAsimd("111101001x10xxxxxxxx1000x011xxxx", InstName.Vld1,        InstEmit32.Vld1,         OpCode32SimdMemSingle.Create,   OpCode32SimdMemSingle.CreateT32);
            SetAsimd("111101001x10xxxxxxxx110000x0xxxx", InstName.Vld1,        InstEmit32.Vld1,         OpCode32SimdMemSingle.Create,   OpCode32SimdMemSingle.CreateT32);
            SetAsimd("111101001x10xxxxxxxx110001xxxxxx", InstName.Vld1,        InstEmit32.Vld1,         OpCode32SimdMemSingle.Create,   OpCode32SimdMemSingle.CreateT32);
            SetAsimd("111101001x10xxxxxxxx110010xxxxxx", InstName.Vld1,        InstEmit32.Vld1,         OpCode32SimdMemSingle.Create,   OpCode32SimdMemSingle.CreateT32);
            SetAsimd("111101000x10xxxxxxxx0111xx0xxxxx", InstName.Vld1,        InstEmit32.Vld1,         OpCode32SimdMemPair.Create,     OpCode32SimdMemPair.CreateT32); // Regs = 1.
            SetAsimd("111101000x10xxxxxxxx1010xx<<xxxx", InstName.Vld1,        InstEmit32.Vld1,         OpCode32SimdMemPair.Create,     OpCode32SimdMemPair.CreateT32); // Regs = 2.
            SetAsimd("111101000x10xxxxxxxx0110xx0xxxxx", InstName.Vld1,        InstEmit32.Vld1,         OpCode32SimdMemPair.Create,     OpCode32SimdMemPair.CreateT32); // Regs = 3.
            SetAsimd("111101000x10xxxxxxxx0010xxxxxxxx", InstName.Vld1,        InstEmit32.Vld1,         OpCode32SimdMemPair.Create,     OpCode32SimdMemPair.CreateT32); // Regs = 4.
            SetAsimd("111101001x10xxxxxxxx0x01xxxxxxxx", InstName.Vld2,        InstEmit32.Vld2,         OpCode32SimdMemSingle.Create,   OpCode32SimdMemSingle.CreateT32);
            SetAsimd("111101001x10xxxxxxxx1001xx0xxxxx", InstName.Vld2,        InstEmit32.Vld2,         OpCode32SimdMemSingle.Create,   OpCode32SimdMemSingle.CreateT32);
            SetAsimd("111101001x10xxxxxxxx1101<<xxxxxx", InstName.Vld2,        InstEmit32.Vld2,         OpCode32SimdMemSingle.Create,   OpCode32SimdMemSingle.CreateT32);
            SetAsimd("111101000x10xxxxxxxx100x<<0xxxxx", InstName.Vld2,        InstEmit32.Vld2,         OpCode32SimdMemPair.Create,     OpCode32SimdMemPair.CreateT32); // Regs = 1, inc = 1/2 (itype).
            SetAsimd("111101000x10xxxxxxxx100x<<10xxxx", InstName.Vld2,        InstEmit32.Vld2,         OpCode32SimdMemPair.Create,     OpCode32SimdMemPair.CreateT32); // Regs = 1, inc = 1/2 (itype).
            SetAsimd("111101000x10xxxxxxxx0011<<xxxxxx", InstName.Vld2,        InstEmit32.Vld2,         OpCode32SimdMemPair.Create,     OpCode32SimdMemPair.CreateT32); // Regs = 2, inc = 2.
            SetAsimd("111101001x10xxxxxxxx0x10xxx0xxxx", InstName.Vld3,        InstEmit32.Vld3,         OpCode32SimdMemSingle.Create,   OpCode32SimdMemSingle.CreateT32);
            SetAsimd("111101001x10xxxxxxxx1010xx00xxxx", InstName.Vld3,        InstEmit32.Vld3,         OpCode32SimdMemSingle.Create,   OpCode32SimdMemSingle.CreateT32);
            SetAsimd("111101001x10xxxxxxxx1110<<x0xxxx", InstName.Vld3,        InstEmit32.Vld3,         OpCode32SimdMemSingle.Create,   OpCode32SimdMemSingle.CreateT32);
            SetAsimd("111101000x10xxxxxxxx010x<<0xxxxx", InstName.Vld3,        InstEmit32.Vld3,         OpCode32SimdMemPair.Create,     OpCode32SimdMemPair.CreateT32); // Inc = 1/2 (itype).
            SetAsimd("111101001x10xxxxxxxx0x11xxxxxxxx", InstName.Vld4,        InstEmit32.Vld4,         OpCode32SimdMemSingle.Create,   OpCode32SimdMemSingle.CreateT32);
            SetAsimd("111101001x10xxxxxxxx1011xx<<xxxx", InstName.Vld4,        InstEmit32.Vld4,         OpCode32SimdMemSingle.Create,   OpCode32SimdMemSingle.CreateT32);
            SetAsimd("111101001x10xxxxxxxx1111<<x>xxxx", InstName.Vld4,        InstEmit32.Vld4,         OpCode32SimdMemSingle.Create,   OpCode32SimdMemSingle.CreateT32);
            SetAsimd("111101000x10xxxxxxxx000x<<xxxxxx", InstName.Vld4,        InstEmit32.Vld4,         OpCode32SimdMemPair.Create,     OpCode32SimdMemPair.CreateT32); // Inc = 1/2 (itype).
            SetAsimd("1111001x0x<<xxxxxxxx0110xxx0xxxx", InstName.Vmax,        InstEmit32.Vmax_I,       OpCode32SimdReg.Create,         OpCode32SimdReg.CreateT32);
            SetAsimd("111100100x00xxxxxxxx1111xxx0xxxx", InstName.Vmax,        InstEmit32.Vmax_V,       OpCode32SimdReg.Create,         OpCode32SimdReg.CreateT32);
            SetAsimd("1111001x0x<<xxxxxxxx0110xxx1xxxx", InstName.Vmin,        InstEmit32.Vmin_I,       OpCode32SimdReg.Create,         OpCode32SimdReg.CreateT32);
            SetAsimd("111100100x10xxxxxxxx1111xxx0xxxx", InstName.Vmin,        InstEmit32.Vmin_V,       OpCode32SimdReg.Create,         OpCode32SimdReg.CreateT32);
            SetAsimd("111100110x0xxxxxxxxx1111xxx1xxxx", InstName.Vmaxnm,      InstEmit32.Vmaxnm_V,     OpCode32SimdReg.Create,         OpCode32SimdReg.CreateT32);
            SetAsimd("111100110x1xxxxxxxxx1111xxx1xxxx", InstName.Vminnm,      InstEmit32.Vminnm_V,     OpCode32SimdReg.Create,         OpCode32SimdReg.CreateT32);
            SetAsimd("1111001x1x<<xxxxxxxx000xx1x0xxxx", InstName.Vmla,        InstEmit32.Vmla_1,       OpCode32SimdRegElem.Create,     OpCode32SimdRegElem.CreateT32);
            SetAsimd("111100100xxxxxxxxxxx1001xxx0xxxx", InstName.Vmla,        InstEmit32.Vmla_I,       OpCode32SimdReg.Create,         OpCode32SimdReg.CreateT32);
            SetAsimd("111100100x00xxxxxxxx1101xxx1xxxx", InstName.Vmla,        InstEmit32.Vmla_V,       OpCode32SimdReg.Create,         OpCode32SimdReg.CreateT32);
            SetAsimd("1111001x1x<<xxxxxxx01000x0x0xxxx", InstName.Vmlal,       InstEmit32.Vmlal_I,      OpCode32SimdRegLong.Create,     OpCode32SimdRegLong.CreateT32);
            SetAsimd("1111001x1x<<xxxxxxxx010xx1x0xxxx", InstName.Vmls,        InstEmit32.Vmls_1,       OpCode32SimdRegElem.Create,     OpCode32SimdRegElem.CreateT32);
            SetAsimd("111100100x10xxxxxxxx1101xxx1xxxx", InstName.Vmls,        InstEmit32.Vmls_V,       OpCode32SimdReg.Create,         OpCode32SimdReg.CreateT32);
            SetAsimd("111100110xxxxxxxxxxx1001xxx0xxxx", InstName.Vmls,        InstEmit32.Vmls_I,       OpCode32SimdReg.Create,         OpCode32SimdReg.CreateT32);
            SetAsimd("1111001x1x<<xxxxxxx01010x0x0xxxx", InstName.Vmlsl,       InstEmit32.Vmlsl_I,      OpCode32SimdRegLong.Create,     OpCode32SimdRegLong.CreateT32);
            SetAsimd("1111001x1x000xxxxxxx0xx00x01xxxx", InstName.Vmov,        InstEmit32.Vmov_I,       OpCode32SimdImm.Create,         OpCode32SimdImm.CreateT32); // D/Q vector I32.
            SetAsimd("1111001x1x000xxxxxxx10x00x01xxxx", InstName.Vmov,        InstEmit32.Vmov_I,       OpCode32SimdImm.Create,         OpCode32SimdImm.CreateT32); // D/Q I16.
            SetAsimd("1111001x1x000xxxxxxx11xx0x01xxxx", InstName.Vmov,        InstEmit32.Vmov_I,       OpCode32SimdImm.Create,         OpCode32SimdImm.CreateT32); // D/Q (dt - from cmode).
            SetAsimd("1111001x1x000xxxxxxx11100x11xxxx", InstName.Vmov,        InstEmit32.Vmov_I,       OpCode32SimdImm.Create,         OpCode32SimdImm.CreateT32); // D/Q I64.
            SetAsimd("1111001x1x001000xxx0101000x1xxxx", InstName.Vmovl,       InstEmit32.Vmovl,        OpCode32SimdLong.Create,        OpCode32SimdLong.CreateT32);
            SetAsimd("1111001x1x010000xxx0101000x1xxxx", InstName.Vmovl,       InstEmit32.Vmovl,        OpCode32SimdLong.Create,        OpCode32SimdLong.CreateT32);
            SetAsimd("1111001x1x100000xxx0101000x1xxxx", InstName.Vmovl,       InstEmit32.Vmovl,        OpCode32SimdLong.Create,        OpCode32SimdLong.CreateT32);
            SetAsimd("111100111x11<<10xxxx001000x0xxx0", InstName.Vmovn,       InstEmit32.Vmovn,        OpCode32SimdMovn.Create,        OpCode32SimdMovn.CreateT32);
            SetAsimd("1111001x1x<<xxxxxxxx100xx1x0xxxx", InstName.Vmul,        InstEmit32.Vmul_1,       OpCode32SimdRegElem.Create,     OpCode32SimdRegElem.CreateT32);
            SetAsimd("111100100x<<xxxxxxxx1001xxx1xxxx", InstName.Vmul,        InstEmit32.Vmul_I,       OpCode32SimdReg.Create,         OpCode32SimdReg.CreateT32);
            SetAsimd("111100110x00xxxxxxxx1001xxx1xxxx", InstName.Vmul,        InstEmit32.Vmul_I,       OpCode32SimdReg.Create,         OpCode32SimdReg.CreateT32);
            SetAsimd("111100110x00xxxxxxxx1101xxx1xxxx", InstName.Vmul,        InstEmit32.Vmul_V,       OpCode32SimdReg.Create,         OpCode32SimdReg.CreateT32);
            SetAsimd("1111001x1x<<xxxxxxx01010x1x0xxxx", InstName.Vmull,       InstEmit32.Vmull_1,      OpCode32SimdRegElemLong.Create, OpCode32SimdRegElemLong.CreateT32);
            SetAsimd("1111001x1x<<xxxxxxx01100x0x0xxxx", InstName.Vmull,       InstEmit32.Vmull_I,      OpCode32SimdRegLong.Create,     OpCode32SimdRegLong.CreateT32);
            SetAsimd("111100101xx0xxxxxxx01110x0x0xxxx", InstName.Vmull,       InstEmit32.Vmull_I,      OpCode32SimdRegLong.Create,     OpCode32SimdRegLong.CreateT32); // P8/P64
            SetAsimd("111100111x110000xxxx01011xx0xxxx", InstName.Vmvn,        InstEmit32.Vmvn_I,       OpCode32SimdBinary.Create,      OpCode32SimdBinary.CreateT32);
            SetAsimd("1111001x1x000xxxxxxx0xx00x11xxxx", InstName.Vmvn,        InstEmit32.Vmvn_II,      OpCode32SimdImm.Create,         OpCode32SimdImm.CreateT32); // D/Q vector I32.
            SetAsimd("1111001x1x000xxxxxxx10x00x11xxxx", InstName.Vmvn,        InstEmit32.Vmvn_II,      OpCode32SimdImm.Create,         OpCode32SimdImm.CreateT32);
            SetAsimd("1111001x1x000xxxxxxx110x0x11xxxx", InstName.Vmvn,        InstEmit32.Vmvn_II,      OpCode32SimdImm.Create,         OpCode32SimdImm.CreateT32);
            SetAsimd("111100111x11<<01xxxx00111xx0xxxx", InstName.Vneg,        InstEmit32.Vneg_V,       OpCode32SimdCmpZ.Create,        OpCode32SimdCmpZ.CreateT32);
            SetAsimd("111100111x111001xxxx01111xx0xxxx", InstName.Vneg,        InstEmit32.Vneg_V,       OpCode32SimdCmpZ.Create,        OpCode32SimdCmpZ.CreateT32);
            SetAsimd("111100100x11xxxxxxxx0001xxx1xxxx", InstName.Vorn,        InstEmit32.Vorn_I,       OpCode32SimdBinary.Create,      OpCode32SimdBinary.CreateT32);
            SetAsimd("111100100x10xxxxxxxx0001xxx1xxxx", InstName.Vorr,        InstEmit32.Vorr_I,       OpCode32SimdBinary.Create,      OpCode32SimdBinary.CreateT32);
            SetAsimd("1111001x1x000xxxxxxx<<x10x01xxxx", InstName.Vorr,        InstEmit32.Vorr_II,      OpCode32SimdImm.Create,         OpCode32SimdImm.CreateT32);
            SetAsimd("111100100x<<xxxxxxxx1011x0x1xxxx", InstName.Vpadd,       InstEmit32.Vpadd_I,      OpCode32SimdReg.Create,         OpCode32SimdReg.CreateT32);
            SetAsimd("111100110x00xxxxxxxx1101x0x0xxxx", InstName.Vpadd,       InstEmit32.Vpadd_V,      OpCode32SimdReg.Create,         OpCode32SimdReg.CreateT32);
            SetAsimd("111100111x11<<00xxxx0010xxx0xxxx", InstName.Vpaddl,      InstEmit32.Vpaddl,       OpCode32SimdCmpZ.Create,        OpCode32SimdCmpZ.CreateT32);
            SetAsimd("1111001x0x<<xxxxxxxx1010x0x0xxxx", InstName.Vpmax,       InstEmit32.Vpmax_I,      OpCode32SimdReg.Create,         OpCode32SimdReg.CreateT32);
            SetAsimd("111100110x00xxxxxxxx1111x0x0xxxx", InstName.Vpmax,       InstEmit32.Vpmax_V,      OpCode32SimdReg.Create,         OpCode32SimdReg.CreateT32);
            SetAsimd("1111001x0x<<xxxxxxxx1010x0x1xxxx", InstName.Vpmin,       InstEmit32.Vpmin_I,      OpCode32SimdReg.Create,         OpCode32SimdReg.CreateT32);
            SetAsimd("111100110x10xxxxxxxx1111x0x0xxxx", InstName.Vpmin,       InstEmit32.Vpmin_V,      OpCode32SimdReg.Create,         OpCode32SimdReg.CreateT32);
            SetAsimd("1111001x0xxxxxxxxxxx0000xxx1xxxx", InstName.Vqadd,       InstEmit32.Vqadd,        OpCode32SimdReg.Create,         OpCode32SimdReg.CreateT32);
            SetAsimd("111100100x01xxxxxxxx1011xxx0xxxx", InstName.Vqdmulh,     InstEmit32.Vqdmulh,      OpCode32SimdReg.Create,         OpCode32SimdReg.CreateT32);
            SetAsimd("111100100x10xxxxxxxx1011xxx0xxxx", InstName.Vqdmulh,     InstEmit32.Vqdmulh,      OpCode32SimdReg.Create,         OpCode32SimdReg.CreateT32);
            SetAsimd("111100111x11<<10xxxx00101xx0xxx0", InstName.Vqmovn,      InstEmit32.Vqmovn,       OpCode32SimdMovn.Create,        OpCode32SimdMovn.CreateT32);
            SetAsimd("111100111x11<<10xxxx001001x0xxx0", InstName.Vqmovun,     InstEmit32.Vqmovun,      OpCode32SimdMovn.Create,        OpCode32SimdMovn.CreateT32);
            SetAsimd("1111001x1x>>>xxxxxxx100101x1xxx0", InstName.Vqrshrn,     InstEmit32.Vqrshrn,      OpCode32SimdShImmNarrow.Create, OpCode32SimdShImmNarrow.CreateT32);
            SetAsimd("111100111x>>>xxxxxxx100001x1xxx0", InstName.Vqrshrun,    InstEmit32.Vqrshrun,     OpCode32SimdShImmNarrow.Create, OpCode32SimdShImmNarrow.CreateT32);
            SetAsimd("1111001x1x>>>xxxxxxx100100x1xxx0", InstName.Vqshrn,      InstEmit32.Vqshrn,       OpCode32SimdShImmNarrow.Create, OpCode32SimdShImmNarrow.CreateT32);
            SetAsimd("111100111x>>>xxxxxxx100000x1xxx0", InstName.Vqshrun,     InstEmit32.Vqshrun,      OpCode32SimdShImmNarrow.Create, OpCode32SimdShImmNarrow.CreateT32);
            SetAsimd("1111001x0xxxxxxxxxxx0010xxx1xxxx", InstName.Vqsub,       InstEmit32.Vqsub,        OpCode32SimdReg.Create,         OpCode32SimdReg.CreateT32);
            SetAsimd("111100111x111011xxxx010x0xx0xxxx", InstName.Vrecpe,      InstEmit32.Vrecpe,       OpCode32SimdSqrte.Create,       OpCode32SimdSqrte.CreateT32);
            SetAsimd("111100100x00xxxxxxxx1111xxx1xxxx", InstName.Vrecps,      InstEmit32.Vrecps,       OpCode32SimdReg.Create,         OpCode32SimdReg.CreateT32);
            SetAsimd("111100111x11xx00xxxx000<<xx0xxxx", InstName.Vrev,        InstEmit32.Vrev,         OpCode32SimdRev.Create,         OpCode32SimdRev.CreateT32);
            SetAsimd("1111001x0x<<xxxxxxxx0001xxx0xxxx", InstName.Vrhadd,      InstEmit32.Vrhadd,       OpCode32SimdReg.Create,         OpCode32SimdReg.CreateT32);
            SetAsimd("111100111x111010xxxx01010xx0xxxx", InstName.Vrinta,      InstEmit32.Vrinta_V,     OpCode32SimdCmpZ.Create,        OpCode32SimdCmpZ.CreateT32);
            SetAsimd("111100111x111010xxxx01101xx0xxxx", InstName.Vrintm,      InstEmit32.Vrintm_V,     OpCode32SimdCmpZ.Create,        OpCode32SimdCmpZ.CreateT32);
            SetAsimd("111100111x111010xxxx01000xx0xxxx", InstName.Vrintn,      InstEmit32.Vrintn_V,     OpCode32SimdCmpZ.Create,        OpCode32SimdCmpZ.CreateT32);
            SetAsimd("111100111x111010xxxx01111xx0xxxx", InstName.Vrintp,      InstEmit32.Vrintp_V,     OpCode32SimdCmpZ.Create,        OpCode32SimdCmpZ.CreateT32);
            SetAsimd("1111001x1x>>>xxxxxxx0010>xx1xxxx", InstName.Vrshr,       InstEmit32.Vrshr,        OpCode32SimdShImm.Create,       OpCode32SimdShImm.CreateT32);
            SetAsimd("111100101x>>>xxxxxxx100001x1xxx0", InstName.Vrshrn,      InstEmit32.Vrshrn,       OpCode32SimdShImmNarrow.Create, OpCode32SimdShImmNarrow.CreateT32);
            SetAsimd("111100111x111011xxxx010x1xx0xxxx", InstName.Vrsqrte,     InstEmit32.Vrsqrte,      OpCode32SimdSqrte.Create,       OpCode32SimdSqrte.CreateT32);
            SetAsimd("111100100x10xxxxxxxx1111xxx1xxxx", InstName.Vrsqrts,     InstEmit32.Vrsqrts,      OpCode32SimdReg.Create,         OpCode32SimdReg.CreateT32);
            SetAsimd("1111001x1x>>>xxxxxxx0011>xx1xxxx", InstName.Vrsra,       InstEmit32.Vrsra,        OpCode32SimdShImm.Create,       OpCode32SimdShImm.CreateT32);
            SetAsimd("111100101x>>>xxxxxxx0101>xx1xxxx", InstName.Vshl,        InstEmit32.Vshl,         OpCode32SimdShImm.Create,       OpCode32SimdShImm.CreateT32);
            SetAsimd("1111001x0xxxxxxxxxxx0100xxx0xxxx", InstName.Vshl,        InstEmit32.Vshl_I,       OpCode32SimdReg.Create,         OpCode32SimdReg.CreateT32);
            SetAsimd("1111001x1x>>>xxxxxxx101000x1xxxx", InstName.Vshll,       InstEmit32.Vshll,        OpCode32SimdShImmLong.Create,   OpCode32SimdShImmLong.CreateT32); // A1 encoding.
            SetAsimd("1111001x1x>>>xxxxxxx0000>xx1xxxx", InstName.Vshr,        InstEmit32.Vshr,         OpCode32SimdShImm.Create,       OpCode32SimdShImm.CreateT32);
            SetAsimd("111100101x>>>xxxxxxx100000x1xxx0", InstName.Vshrn,       InstEmit32.Vshrn,        OpCode32SimdShImmNarrow.Create, OpCode32SimdShImmNarrow.CreateT32);
            SetAsimd("1111001x1x>>>xxxxxxx0001>xx1xxxx", InstName.Vsra,        InstEmit32.Vsra,         OpCode32SimdShImm.Create,       OpCode32SimdShImm.CreateT32);
            SetAsimd("111101001x00xxxxxxxx0000xxx0xxxx", InstName.Vst1,        InstEmit32.Vst1,         OpCode32SimdMemSingle.Create,   OpCode32SimdMemSingle.CreateT32);
            SetAsimd("111101001x00xxxxxxxx0100xx0xxxxx", InstName.Vst1,        InstEmit32.Vst1,         OpCode32SimdMemSingle.Create,   OpCode32SimdMemSingle.CreateT32);
            SetAsimd("111101001x00xxxxxxxx1000x000xxxx", InstName.Vst1,        InstEmit32.Vst1,         OpCode32SimdMemSingle.Create,   OpCode32SimdMemSingle.CreateT32);
            SetAsimd("111101001x00xxxxxxxx1000x011xxxx", InstName.Vst1,        InstEmit32.Vst1,         OpCode32SimdMemSingle.Create,   OpCode32SimdMemSingle.CreateT32);
            SetAsimd("111101000x00xxxxxxxx0111xx0xxxxx", InstName.Vst1,        InstEmit32.Vst1,         OpCode32SimdMemPair.Create,     OpCode32SimdMemPair.CreateT32); // Regs = 1.
            SetAsimd("111101000x00xxxxxxxx1010xx<<xxxx", InstName.Vst1,        InstEmit32.Vst1,         OpCode32SimdMemPair.Create,     OpCode32SimdMemPair.CreateT32); // Regs = 2.
            SetAsimd("111101000x00xxxxxxxx0110xx0xxxxx", InstName.Vst1,        InstEmit32.Vst1,         OpCode32SimdMemPair.Create,     OpCode32SimdMemPair.CreateT32); // Regs = 3.
            SetAsimd("111101000x00xxxxxxxx0010xxxxxxxx", InstName.Vst1,        InstEmit32.Vst1,         OpCode32SimdMemPair.Create,     OpCode32SimdMemPair.CreateT32); // Regs = 4.
            SetAsimd("111101001x00xxxxxxxx0x01xxxxxxxx", InstName.Vst2,        InstEmit32.Vst2,         OpCode32SimdMemSingle.Create,   OpCode32SimdMemSingle.CreateT32);
            SetAsimd("111101001x00xxxxxxxx1001xx0xxxxx", InstName.Vst2,        InstEmit32.Vst2,         OpCode32SimdMemSingle.Create,   OpCode32SimdMemSingle.CreateT32);
            SetAsimd("111101000x00xxxxxxxx100x<<0xxxxx", InstName.Vst2,        InstEmit32.Vst2,         OpCode32SimdMemPair.Create,     OpCode32SimdMemPair.CreateT32); // Regs = 1, inc = 1/2 (itype).
            SetAsimd("111101000x00xxxxxxxx100x<<10xxxx", InstName.Vst2,        InstEmit32.Vst2,         OpCode32SimdMemPair.Create,     OpCode32SimdMemPair.CreateT32); // Regs = 1, inc = 1/2 (itype).
            SetAsimd("111101000x00xxxxxxxx0011<<xxxxxx", InstName.Vst2,        InstEmit32.Vst2,         OpCode32SimdMemPair.Create,     OpCode32SimdMemPair.CreateT32); // Regs = 2, inc = 2.
            SetAsimd("111101001x00xxxxxxxx0x10xxx0xxxx", InstName.Vst3,        InstEmit32.Vst3,         OpCode32SimdMemSingle.Create,   OpCode32SimdMemSingle.CreateT32);
            SetAsimd("111101001x00xxxxxxxx1010xx00xxxx", InstName.Vst3,        InstEmit32.Vst3,         OpCode32SimdMemSingle.Create,   OpCode32SimdMemSingle.CreateT32);
            SetAsimd("111101000x00xxxxxxxx010x<<0xxxxx", InstName.Vst3,        InstEmit32.Vst3,         OpCode32SimdMemPair.Create,     OpCode32SimdMemPair.CreateT32); // Inc = 1/2 (itype).
            SetAsimd("111101001x00xxxxxxxx0x11xxxxxxxx", InstName.Vst4,        InstEmit32.Vst4,         OpCode32SimdMemSingle.Create,   OpCode32SimdMemSingle.CreateT32);
            SetAsimd("111101001x00xxxxxxxx1011xx<<xxxx", InstName.Vst4,        InstEmit32.Vst4,         OpCode32SimdMemSingle.Create,   OpCode32SimdMemSingle.CreateT32);
            SetAsimd("111101000x00xxxxxxxx000x<<xxxxxx", InstName.Vst4,        InstEmit32.Vst4,         OpCode32SimdMemPair.Create,     OpCode32SimdMemPair.CreateT32); // Inc = 1/2 (itype).
            SetAsimd("111100110xxxxxxxxxxx1000xxx0xxxx", InstName.Vsub,        InstEmit32.Vsub_I,       OpCode32SimdReg.Create,         OpCode32SimdReg.CreateT32);
            SetAsimd("111100100x10xxxxxxxx1101xxx0xxxx", InstName.Vsub,        InstEmit32.Vsub_V,       OpCode32SimdReg.Create,         OpCode32SimdReg.CreateT32);
            SetAsimd("1111001x1x<<xxxxxxx00010x0x0xxxx", InstName.Vsubl,       InstEmit32.Vsubl_I,      OpCode32SimdRegLong.Create,     OpCode32SimdRegLong.CreateT32);
            SetAsimd("1111001x1x<<xxxxxxx00011x0x0xxxx", InstName.Vsubw,       InstEmit32.Vsubw_I,      OpCode32SimdRegWide.Create,     OpCode32SimdRegWide.CreateT32);
            SetAsimd("111100111x11xxxxxxxx10xxxxx0xxxx", InstName.Vtbl,        InstEmit32.Vtbl,         OpCode32SimdTbl.Create,         OpCode32SimdTbl.CreateT32);
            SetAsimd("111100111x11<<10xxxx00001xx0xxxx", InstName.Vtrn,        InstEmit32.Vtrn,         OpCode32SimdCmpZ.Create,        OpCode32SimdCmpZ.CreateT32);
            SetAsimd("111100100x<<xxxxxxxx1000xxx1xxxx", InstName.Vtst,        InstEmit32.Vtst,         OpCode32SimdReg.Create,         OpCode32SimdReg.CreateT32);
            SetAsimd("111100111x11<<10xxxx00010xx0xxxx", InstName.Vuzp,        InstEmit32.Vuzp,         OpCode32SimdCmpZ.Create,        OpCode32SimdCmpZ.CreateT32);
            SetAsimd("111100111x11<<10xxxx00011xx0xxxx", InstName.Vzip,        InstEmit32.Vzip,         OpCode32SimdCmpZ.Create,        OpCode32SimdCmpZ.CreateT32);
#endregion
=======
            SetAsimd("111100111x110000xxx0001101x0xxx0", InstName.Aesd_V,      InstEmit32.Aesd_V,      OpCode32Simd.Create,            OpCode32Simd.CreateT32);
            SetAsimd("111100111x110000xxx0001100x0xxx0", InstName.Aese_V,      InstEmit32.Aese_V,      OpCode32Simd.Create,            OpCode32Simd.CreateT32);
            SetAsimd("111100111x110000xxx0001111x0xxx0", InstName.Aesimc_V,    InstEmit32.Aesimc_V,    OpCode32Simd.Create,            OpCode32Simd.CreateT32);
            SetAsimd("111100111x110000xxx0001110x0xxx0", InstName.Aesmc_V,     InstEmit32.Aesmc_V,     OpCode32Simd.Create,            OpCode32Simd.CreateT32);
            SetAsimd("111100110x00xxx0xxx01100x1x0xxx0", InstName.Sha256h_V,   InstEmit32.Sha256h_V,   OpCode32SimdReg.Create,         OpCode32SimdReg.CreateT32);
            SetAsimd("111100110x01xxx0xxx01100x1x0xxx0", InstName.Sha256h2_V,  InstEmit32.Sha256h2_V,  OpCode32SimdReg.Create,         OpCode32SimdReg.CreateT32);
            SetAsimd("111100111x111010xxx0001111x0xxx0", InstName.Sha256su0_V, InstEmit32.Sha256su0_V, OpCode32Simd.Create,            OpCode32Simd.CreateT32);
            SetAsimd("111100110x10xxx0xxx01100x1x0xxx0", InstName.Sha256su1_V, InstEmit32.Sha256su1_V, OpCode32SimdReg.Create,         OpCode32SimdReg.CreateT32);
            SetAsimd("1111001x0x<<xxxxxxxx0111xxx0xxxx", InstName.Vabd,        InstEmit32.Vabd_I,      OpCode32SimdReg.Create,         OpCode32SimdReg.CreateT32);
            SetAsimd("1111001x1x<<xxxxxxxx0111x0x0xxxx", InstName.Vabdl,       InstEmit32.Vabdl_I,     OpCode32SimdRegLong.Create,     OpCode32SimdRegLong.CreateT32);
            SetAsimd("111100111x11<<01xxxx00110xx0xxxx", InstName.Vabs,        InstEmit32.Vabs_V,      OpCode32SimdCmpZ.Create,        OpCode32SimdCmpZ.CreateT32);
            SetAsimd("111100111x111001xxxx01110xx0xxxx", InstName.Vabs,        InstEmit32.Vabs_V,      OpCode32SimdCmpZ.Create,        OpCode32SimdCmpZ.CreateT32);
            SetAsimd("111100100xxxxxxxxxxx1000xxx0xxxx", InstName.Vadd,        InstEmit32.Vadd_I,      OpCode32SimdReg.Create,         OpCode32SimdReg.CreateT32);
            SetAsimd("111100100x00xxxxxxxx1101xxx0xxxx", InstName.Vadd,        InstEmit32.Vadd_V,      OpCode32SimdReg.Create,         OpCode32SimdReg.CreateT32);
            SetAsimd("1111001x1x<<xxxxxxx00000x0x0xxxx", InstName.Vaddl,       InstEmit32.Vaddl_I,     OpCode32SimdRegLong.Create,     OpCode32SimdRegLong.CreateT32);
            SetAsimd("1111001x1x<<xxxxxxx00001x0x0xxxx", InstName.Vaddw,       InstEmit32.Vaddw_I,     OpCode32SimdRegWide.Create,     OpCode32SimdRegWide.CreateT32);
            SetAsimd("111100100x00xxxxxxxx0001xxx1xxxx", InstName.Vand,        InstEmit32.Vand_I,      OpCode32SimdBinary.Create,      OpCode32SimdBinary.CreateT32);
            SetAsimd("111100100x01xxxxxxxx0001xxx1xxxx", InstName.Vbic,        InstEmit32.Vbic_I,      OpCode32SimdBinary.Create,      OpCode32SimdBinary.CreateT32);
            SetAsimd("1111001x1x000xxxxxxx<<x10x11xxxx", InstName.Vbic,        InstEmit32.Vbic_II,     OpCode32SimdImm.Create,         OpCode32SimdImm.CreateT32);
            SetAsimd("111100110x11xxxxxxxx0001xxx1xxxx", InstName.Vbif,        InstEmit32.Vbif,        OpCode32SimdBinary.Create,      OpCode32SimdBinary.CreateT32);
            SetAsimd("111100110x10xxxxxxxx0001xxx1xxxx", InstName.Vbit,        InstEmit32.Vbit,        OpCode32SimdBinary.Create,      OpCode32SimdBinary.CreateT32);
            SetAsimd("111100110x01xxxxxxxx0001xxx1xxxx", InstName.Vbsl,        InstEmit32.Vbsl,        OpCode32SimdBinary.Create,      OpCode32SimdBinary.CreateT32);
            SetAsimd("111100110x<<xxxxxxxx1000xxx1xxxx", InstName.Vceq,        InstEmit32.Vceq_I,      OpCode32SimdReg.Create,         OpCode32SimdReg.CreateT32);
            SetAsimd("111100100x00xxxxxxxx1110xxx0xxxx", InstName.Vceq,        InstEmit32.Vceq_V,      OpCode32SimdReg.Create,         OpCode32SimdReg.CreateT32);
            SetAsimd("111100111x11xx01xxxx0x010xx0xxxx", InstName.Vceq,        InstEmit32.Vceq_Z,      OpCode32SimdCmpZ.Create,        OpCode32SimdCmpZ.CreateT32);
            SetAsimd("1111001x0x<<xxxxxxxx0011xxx1xxxx", InstName.Vcge,        InstEmit32.Vcge_I,      OpCode32SimdReg.Create,         OpCode32SimdReg.CreateT32);
            SetAsimd("111100110x00xxxxxxxx1110xxx0xxxx", InstName.Vcge,        InstEmit32.Vcge_V,      OpCode32SimdReg.Create,         OpCode32SimdReg.CreateT32);
            SetAsimd("111100111x11xx01xxxx0x001xx0xxxx", InstName.Vcge,        InstEmit32.Vcge_Z,      OpCode32SimdCmpZ.Create,        OpCode32SimdCmpZ.CreateT32);
            SetAsimd("1111001x0x<<xxxxxxxx0011xxx0xxxx", InstName.Vcgt,        InstEmit32.Vcgt_I,      OpCode32SimdReg.Create,         OpCode32SimdReg.CreateT32);
            SetAsimd("111100110x10xxxxxxxx1110xxx0xxxx", InstName.Vcgt,        InstEmit32.Vcgt_V,      OpCode32SimdReg.Create,         OpCode32SimdReg.CreateT32);
            SetAsimd("111100111x11xx01xxxx0x000xx0xxxx", InstName.Vcgt,        InstEmit32.Vcgt_Z,      OpCode32SimdCmpZ.Create,        OpCode32SimdCmpZ.CreateT32);
            SetAsimd("111100111x11xx01xxxx0x011xx0xxxx", InstName.Vcle,        InstEmit32.Vcle_Z,      OpCode32SimdCmpZ.Create,        OpCode32SimdCmpZ.CreateT32);
            SetAsimd("111100111x11xx01xxxx0x100xx0xxxx", InstName.Vclt,        InstEmit32.Vclt_Z,      OpCode32SimdCmpZ.Create,        OpCode32SimdCmpZ.CreateT32);
            SetAsimd("111100111x110000xxxx01010xx0xxxx", InstName.Vcnt,        InstEmit32.Vcnt,        OpCode32SimdCmpZ.Create,        OpCode32SimdCmpZ.CreateT32);
            SetAsimd("111100111x111011xxxx011xxxx0xxxx", InstName.Vcvt,        InstEmit32.Vcvt_V,      OpCode32SimdCmpZ.Create,        OpCode32SimdCmpZ.CreateT32); // FP and integer, vector.
            SetAsimd("111100111x11xxxxxxxx11000xx0xxxx", InstName.Vdup,        InstEmit32.Vdup_1,      OpCode32SimdDupElem.Create,     OpCode32SimdDupElem.CreateT32);
            SetAsimd("111100110x00xxxxxxxx0001xxx1xxxx", InstName.Veor,        InstEmit32.Veor_I,      OpCode32SimdBinary.Create,      OpCode32SimdBinary.CreateT32);
            SetAsimd("111100101x11xxxxxxxxxxxxxxx0xxxx", InstName.Vext,        InstEmit32.Vext,        OpCode32SimdExt.Create,         OpCode32SimdExt.CreateT32);
            SetAsimd("111100100x00xxxxxxxx1100xxx1xxxx", InstName.Vfma,        InstEmit32.Vfma_V,      OpCode32SimdReg.Create,         OpCode32SimdReg.CreateT32);
            SetAsimd("111100100x10xxxxxxxx1100xxx1xxxx", InstName.Vfms,        InstEmit32.Vfms_V,      OpCode32SimdReg.Create,         OpCode32SimdReg.CreateT32);
            SetAsimd("1111001x0x<<xxxxxxxx0000xxx0xxxx", InstName.Vhadd,       InstEmit32.Vhadd,       OpCode32SimdReg.Create,         OpCode32SimdReg.CreateT32);
            SetAsimd("111101001x10xxxxxxxx0000xxx0xxxx", InstName.Vld1,        InstEmit32.Vld1,        OpCode32SimdMemSingle.Create,   OpCode32SimdMemSingle.CreateT32);
            SetAsimd("111101001x10xxxxxxxx0100xx0xxxxx", InstName.Vld1,        InstEmit32.Vld1,        OpCode32SimdMemSingle.Create,   OpCode32SimdMemSingle.CreateT32);
            SetAsimd("111101001x10xxxxxxxx1000x000xxxx", InstName.Vld1,        InstEmit32.Vld1,        OpCode32SimdMemSingle.Create,   OpCode32SimdMemSingle.CreateT32);
            SetAsimd("111101001x10xxxxxxxx1000x011xxxx", InstName.Vld1,        InstEmit32.Vld1,        OpCode32SimdMemSingle.Create,   OpCode32SimdMemSingle.CreateT32);
            SetAsimd("111101001x10xxxxxxxx110000x0xxxx", InstName.Vld1,        InstEmit32.Vld1,        OpCode32SimdMemSingle.Create,   OpCode32SimdMemSingle.CreateT32);
            SetAsimd("111101001x10xxxxxxxx110001xxxxxx", InstName.Vld1,        InstEmit32.Vld1,        OpCode32SimdMemSingle.Create,   OpCode32SimdMemSingle.CreateT32);
            SetAsimd("111101001x10xxxxxxxx110010xxxxxx", InstName.Vld1,        InstEmit32.Vld1,        OpCode32SimdMemSingle.Create,   OpCode32SimdMemSingle.CreateT32);
            SetAsimd("111101000x10xxxxxxxx0111xx0xxxxx", InstName.Vld1,        InstEmit32.Vld1,        OpCode32SimdMemPair.Create,     OpCode32SimdMemPair.CreateT32); // Regs = 1.
            SetAsimd("111101000x10xxxxxxxx1010xx<<xxxx", InstName.Vld1,        InstEmit32.Vld1,        OpCode32SimdMemPair.Create,     OpCode32SimdMemPair.CreateT32); // Regs = 2.
            SetAsimd("111101000x10xxxxxxxx0110xx0xxxxx", InstName.Vld1,        InstEmit32.Vld1,        OpCode32SimdMemPair.Create,     OpCode32SimdMemPair.CreateT32); // Regs = 3.
            SetAsimd("111101000x10xxxxxxxx0010xxxxxxxx", InstName.Vld1,        InstEmit32.Vld1,        OpCode32SimdMemPair.Create,     OpCode32SimdMemPair.CreateT32); // Regs = 4.
            SetAsimd("111101001x10xxxxxxxx0x01xxxxxxxx", InstName.Vld2,        InstEmit32.Vld2,        OpCode32SimdMemSingle.Create,   OpCode32SimdMemSingle.CreateT32);
            SetAsimd("111101001x10xxxxxxxx1001xx0xxxxx", InstName.Vld2,        InstEmit32.Vld2,        OpCode32SimdMemSingle.Create,   OpCode32SimdMemSingle.CreateT32);
            SetAsimd("111101001x10xxxxxxxx1101<<xxxxxx", InstName.Vld2,        InstEmit32.Vld2,        OpCode32SimdMemSingle.Create,   OpCode32SimdMemSingle.CreateT32);
            SetAsimd("111101000x10xxxxxxxx100x<<0xxxxx", InstName.Vld2,        InstEmit32.Vld2,        OpCode32SimdMemPair.Create,     OpCode32SimdMemPair.CreateT32); // Regs = 1, inc = 1/2 (itype).
            SetAsimd("111101000x10xxxxxxxx100x<<10xxxx", InstName.Vld2,        InstEmit32.Vld2,        OpCode32SimdMemPair.Create,     OpCode32SimdMemPair.CreateT32); // Regs = 1, inc = 1/2 (itype).
            SetAsimd("111101000x10xxxxxxxx0011<<xxxxxx", InstName.Vld2,        InstEmit32.Vld2,        OpCode32SimdMemPair.Create,     OpCode32SimdMemPair.CreateT32); // Regs = 2, inc = 2.
            SetAsimd("111101001x10xxxxxxxx0x10xxx0xxxx", InstName.Vld3,        InstEmit32.Vld3,        OpCode32SimdMemSingle.Create,   OpCode32SimdMemSingle.CreateT32);
            SetAsimd("111101001x10xxxxxxxx1010xx00xxxx", InstName.Vld3,        InstEmit32.Vld3,        OpCode32SimdMemSingle.Create,   OpCode32SimdMemSingle.CreateT32);
            SetAsimd("111101001x10xxxxxxxx1110<<x0xxxx", InstName.Vld3,        InstEmit32.Vld3,        OpCode32SimdMemSingle.Create,   OpCode32SimdMemSingle.CreateT32);
            SetAsimd("111101000x10xxxxxxxx010x<<0xxxxx", InstName.Vld3,        InstEmit32.Vld3,        OpCode32SimdMemPair.Create,     OpCode32SimdMemPair.CreateT32); // Inc = 1/2 (itype).
            SetAsimd("111101001x10xxxxxxxx0x11xxxxxxxx", InstName.Vld4,        InstEmit32.Vld4,        OpCode32SimdMemSingle.Create,   OpCode32SimdMemSingle.CreateT32);
            SetAsimd("111101001x10xxxxxxxx1011xx<<xxxx", InstName.Vld4,        InstEmit32.Vld4,        OpCode32SimdMemSingle.Create,   OpCode32SimdMemSingle.CreateT32);
            SetAsimd("111101001x10xxxxxxxx1111<<x>xxxx", InstName.Vld4,        InstEmit32.Vld4,        OpCode32SimdMemSingle.Create,   OpCode32SimdMemSingle.CreateT32);
            SetAsimd("111101000x10xxxxxxxx000x<<xxxxxx", InstName.Vld4,        InstEmit32.Vld4,        OpCode32SimdMemPair.Create,     OpCode32SimdMemPair.CreateT32); // Inc = 1/2 (itype).
            SetAsimd("1111001x0x<<xxxxxxxx0110xxx0xxxx", InstName.Vmax,        InstEmit32.Vmax_I,      OpCode32SimdReg.Create,         OpCode32SimdReg.CreateT32);
            SetAsimd("111100100x00xxxxxxxx1111xxx0xxxx", InstName.Vmax,        InstEmit32.Vmax_V,      OpCode32SimdReg.Create,         OpCode32SimdReg.CreateT32);
            SetAsimd("1111001x0x<<xxxxxxxx0110xxx1xxxx", InstName.Vmin,        InstEmit32.Vmin_I,      OpCode32SimdReg.Create,         OpCode32SimdReg.CreateT32);
            SetAsimd("111100100x10xxxxxxxx1111xxx0xxxx", InstName.Vmin,        InstEmit32.Vmin_V,      OpCode32SimdReg.Create,         OpCode32SimdReg.CreateT32);
            SetAsimd("111100110x0xxxxxxxxx1111xxx1xxxx", InstName.Vmaxnm,      InstEmit32.Vmaxnm_V,    OpCode32SimdReg.Create,         OpCode32SimdReg.CreateT32);
            SetAsimd("111100110x1xxxxxxxxx1111xxx1xxxx", InstName.Vminnm,      InstEmit32.Vminnm_V,    OpCode32SimdReg.Create,         OpCode32SimdReg.CreateT32);
            SetAsimd("1111001x1x<<xxxxxxxx000xx1x0xxxx", InstName.Vmla,        InstEmit32.Vmla_1,      OpCode32SimdRegElem.Create,     OpCode32SimdRegElem.CreateT32);
            SetAsimd("111100100xxxxxxxxxxx1001xxx0xxxx", InstName.Vmla,        InstEmit32.Vmla_I,      OpCode32SimdReg.Create,         OpCode32SimdReg.CreateT32);
            SetAsimd("111100100x00xxxxxxxx1101xxx1xxxx", InstName.Vmla,        InstEmit32.Vmla_V,      OpCode32SimdReg.Create,         OpCode32SimdReg.CreateT32);
            SetAsimd("1111001x1x<<xxxxxxx01000x0x0xxxx", InstName.Vmlal,       InstEmit32.Vmlal_I,     OpCode32SimdRegLong.Create,     OpCode32SimdRegLong.CreateT32);
            SetAsimd("1111001x1x<<xxxxxxxx010xx1x0xxxx", InstName.Vmls,        InstEmit32.Vmls_1,      OpCode32SimdRegElem.Create,     OpCode32SimdRegElem.CreateT32);
            SetAsimd("111100100x10xxxxxxxx1101xxx1xxxx", InstName.Vmls,        InstEmit32.Vmls_V,      OpCode32SimdReg.Create,         OpCode32SimdReg.CreateT32);
            SetAsimd("111100110xxxxxxxxxxx1001xxx0xxxx", InstName.Vmls,        InstEmit32.Vmls_I,      OpCode32SimdReg.Create,         OpCode32SimdReg.CreateT32);
            SetAsimd("1111001x1x<<xxxxxxx01010x0x0xxxx", InstName.Vmlsl,       InstEmit32.Vmlsl_I,     OpCode32SimdRegLong.Create,     OpCode32SimdRegLong.CreateT32);
            SetAsimd("1111001x1x000xxxxxxx0xx00x01xxxx", InstName.Vmov,        InstEmit32.Vmov_I,      OpCode32SimdImm.Create,         OpCode32SimdImm.CreateT32); // D/Q vector I32.
            SetAsimd("1111001x1x000xxxxxxx10x00x01xxxx", InstName.Vmov,        InstEmit32.Vmov_I,      OpCode32SimdImm.Create,         OpCode32SimdImm.CreateT32); // D/Q I16.
            SetAsimd("1111001x1x000xxxxxxx11xx0x01xxxx", InstName.Vmov,        InstEmit32.Vmov_I,      OpCode32SimdImm.Create,         OpCode32SimdImm.CreateT32); // D/Q (dt - from cmode).
            SetAsimd("1111001x1x000xxxxxxx11100x11xxxx", InstName.Vmov,        InstEmit32.Vmov_I,      OpCode32SimdImm.Create,         OpCode32SimdImm.CreateT32); // D/Q I64.
            SetAsimd("1111001x1x001000xxx0101000x1xxxx", InstName.Vmovl,       InstEmit32.Vmovl,       OpCode32SimdLong.Create,        OpCode32SimdLong.CreateT32);
            SetAsimd("1111001x1x010000xxx0101000x1xxxx", InstName.Vmovl,       InstEmit32.Vmovl,       OpCode32SimdLong.Create,        OpCode32SimdLong.CreateT32);
            SetAsimd("1111001x1x100000xxx0101000x1xxxx", InstName.Vmovl,       InstEmit32.Vmovl,       OpCode32SimdLong.Create,        OpCode32SimdLong.CreateT32);
            SetAsimd("111100111x11<<10xxxx001000x0xxx0", InstName.Vmovn,       InstEmit32.Vmovn,       OpCode32SimdMovn.Create,        OpCode32SimdMovn.CreateT32);
            SetAsimd("1111001x1x<<xxxxxxxx100xx1x0xxxx", InstName.Vmul,        InstEmit32.Vmul_1,      OpCode32SimdRegElem.Create,     OpCode32SimdRegElem.CreateT32);
            SetAsimd("111100100x<<xxxxxxxx1001xxx1xxxx", InstName.Vmul,        InstEmit32.Vmul_I,      OpCode32SimdReg.Create,         OpCode32SimdReg.CreateT32);
            SetAsimd("111100110x00xxxxxxxx1001xxx1xxxx", InstName.Vmul,        InstEmit32.Vmul_I,      OpCode32SimdReg.Create,         OpCode32SimdReg.CreateT32);
            SetAsimd("111100110x00xxxxxxxx1101xxx1xxxx", InstName.Vmul,        InstEmit32.Vmul_V,      OpCode32SimdReg.Create,         OpCode32SimdReg.CreateT32);
            SetAsimd("1111001x1x<<xxxxxxx01010x1x0xxxx", InstName.Vmull,       InstEmit32.Vmull_1,     OpCode32SimdRegElemLong.Create, OpCode32SimdRegElemLong.CreateT32);
            SetAsimd("1111001x1x<<xxxxxxx01100x0x0xxxx", InstName.Vmull,       InstEmit32.Vmull_I,     OpCode32SimdRegLong.Create,     OpCode32SimdRegLong.CreateT32);
            SetAsimd("111100101xx0xxxxxxx01110x0x0xxxx", InstName.Vmull,       InstEmit32.Vmull_I,     OpCode32SimdRegLong.Create,     OpCode32SimdRegLong.CreateT32); // P8/P64
            SetAsimd("111100111x110000xxxx01011xx0xxxx", InstName.Vmvn,        InstEmit32.Vmvn_I,      OpCode32SimdBinary.Create,      OpCode32SimdBinary.CreateT32);
            SetAsimd("1111001x1x000xxxxxxx0xx00x11xxxx", InstName.Vmvn,        InstEmit32.Vmvn_II,     OpCode32SimdImm.Create,         OpCode32SimdImm.CreateT32); // D/Q vector I32.
            SetAsimd("1111001x1x000xxxxxxx10x00x11xxxx", InstName.Vmvn,        InstEmit32.Vmvn_II,     OpCode32SimdImm.Create,         OpCode32SimdImm.CreateT32);
            SetAsimd("1111001x1x000xxxxxxx110x0x11xxxx", InstName.Vmvn,        InstEmit32.Vmvn_II,     OpCode32SimdImm.Create,         OpCode32SimdImm.CreateT32);
            SetAsimd("111100111x11<<01xxxx00111xx0xxxx", InstName.Vneg,        InstEmit32.Vneg_V,      OpCode32SimdCmpZ.Create,        OpCode32SimdCmpZ.CreateT32);
            SetAsimd("111100111x111001xxxx01111xx0xxxx", InstName.Vneg,        InstEmit32.Vneg_V,      OpCode32SimdCmpZ.Create,        OpCode32SimdCmpZ.CreateT32);
            SetAsimd("111100100x11xxxxxxxx0001xxx1xxxx", InstName.Vorn,        InstEmit32.Vorn_I,      OpCode32SimdBinary.Create,      OpCode32SimdBinary.CreateT32);
            SetAsimd("111100100x10xxxxxxxx0001xxx1xxxx", InstName.Vorr,        InstEmit32.Vorr_I,      OpCode32SimdBinary.Create,      OpCode32SimdBinary.CreateT32);
            SetAsimd("1111001x1x000xxxxxxx<<x10x01xxxx", InstName.Vorr,        InstEmit32.Vorr_II,     OpCode32SimdImm.Create,         OpCode32SimdImm.CreateT32);
            SetAsimd("111100100x<<xxxxxxxx1011x0x1xxxx", InstName.Vpadd,       InstEmit32.Vpadd_I,     OpCode32SimdReg.Create,         OpCode32SimdReg.CreateT32);
            SetAsimd("111100110x00xxxxxxxx1101x0x0xxxx", InstName.Vpadd,       InstEmit32.Vpadd_V,     OpCode32SimdReg.Create,         OpCode32SimdReg.CreateT32);
            SetAsimd("111100111x11<<00xxxx0010xxx0xxxx", InstName.Vpaddl,      InstEmit32.Vpaddl,      OpCode32SimdCmpZ.Create,        OpCode32SimdCmpZ.CreateT32);
            SetAsimd("1111001x0x<<xxxxxxxx1010x0x0xxxx", InstName.Vpmax,       InstEmit32.Vpmax_I,     OpCode32SimdReg.Create,         OpCode32SimdReg.CreateT32);
            SetAsimd("111100110x00xxxxxxxx1111x0x0xxxx", InstName.Vpmax,       InstEmit32.Vpmax_V,     OpCode32SimdReg.Create,         OpCode32SimdReg.CreateT32);
            SetAsimd("1111001x0x<<xxxxxxxx1010x0x1xxxx", InstName.Vpmin,       InstEmit32.Vpmin_I,     OpCode32SimdReg.Create,         OpCode32SimdReg.CreateT32);
            SetAsimd("111100110x10xxxxxxxx1111x0x0xxxx", InstName.Vpmin,       InstEmit32.Vpmin_V,     OpCode32SimdReg.Create,         OpCode32SimdReg.CreateT32);
            SetAsimd("1111001x0xxxxxxxxxxx0000xxx1xxxx", InstName.Vqadd,       InstEmit32.Vqadd,       OpCode32SimdReg.Create,         OpCode32SimdReg.CreateT32);
            SetAsimd("111100100x01xxxxxxxx1011xxx0xxxx", InstName.Vqdmulh,     InstEmit32.Vqdmulh,     OpCode32SimdReg.Create,         OpCode32SimdReg.CreateT32);
            SetAsimd("111100100x10xxxxxxxx1011xxx0xxxx", InstName.Vqdmulh,     InstEmit32.Vqdmulh,     OpCode32SimdReg.Create,         OpCode32SimdReg.CreateT32);
            SetAsimd("111100111x11<<10xxxx00101xx0xxx0", InstName.Vqmovn,      InstEmit32.Vqmovn,      OpCode32SimdMovn.Create,        OpCode32SimdMovn.CreateT32);
            SetAsimd("111100111x11<<10xxxx001001x0xxx0", InstName.Vqmovun,     InstEmit32.Vqmovun,     OpCode32SimdMovn.Create,        OpCode32SimdMovn.CreateT32);
            SetAsimd("1111001x1x>>>xxxxxxx100101x1xxx0", InstName.Vqrshrn,     InstEmit32.Vqrshrn,     OpCode32SimdShImmNarrow.Create, OpCode32SimdShImmNarrow.CreateT32);
            SetAsimd("111100111x>>>xxxxxxx100001x1xxx0", InstName.Vqrshrun,    InstEmit32.Vqrshrun,    OpCode32SimdShImmNarrow.Create, OpCode32SimdShImmNarrow.CreateT32);
            SetAsimd("1111001x1x>>>xxxxxxx100100x1xxx0", InstName.Vqshrn,      InstEmit32.Vqshrn,      OpCode32SimdShImmNarrow.Create, OpCode32SimdShImmNarrow.CreateT32);
            SetAsimd("111100111x>>>xxxxxxx100000x1xxx0", InstName.Vqshrun,     InstEmit32.Vqshrun,     OpCode32SimdShImmNarrow.Create, OpCode32SimdShImmNarrow.CreateT32);
            SetAsimd("1111001x0xxxxxxxxxxx0010xxx1xxxx", InstName.Vqsub,       InstEmit32.Vqsub,       OpCode32SimdReg.Create,         OpCode32SimdReg.CreateT32);
            SetAsimd("111100111x111011xxxx010x0xx0xxxx", InstName.Vrecpe,      InstEmit32.Vrecpe,      OpCode32SimdSqrte.Create,       OpCode32SimdSqrte.CreateT32);
            SetAsimd("111100100x00xxxxxxxx1111xxx1xxxx", InstName.Vrecps,      InstEmit32.Vrecps,      OpCode32SimdReg.Create,         OpCode32SimdReg.CreateT32);
            SetAsimd("111100111x11xx00xxxx000<<xx0xxxx", InstName.Vrev,        InstEmit32.Vrev,        OpCode32SimdRev.Create,         OpCode32SimdRev.CreateT32);
            SetAsimd("1111001x0x<<xxxxxxxx0001xxx0xxxx", InstName.Vrhadd,      InstEmit32.Vrhadd,      OpCode32SimdReg.Create,         OpCode32SimdReg.CreateT32);
            SetAsimd("111100111x111010xxxx01010xx0xxxx", InstName.Vrinta,      InstEmit32.Vrinta_V,    OpCode32SimdCmpZ.Create,        OpCode32SimdCmpZ.CreateT32);
            SetAsimd("111100111x111010xxxx01101xx0xxxx", InstName.Vrintm,      InstEmit32.Vrintm_V,    OpCode32SimdCmpZ.Create,        OpCode32SimdCmpZ.CreateT32);
            SetAsimd("111100111x111010xxxx01000xx0xxxx", InstName.Vrintn,      InstEmit32.Vrintn_V,    OpCode32SimdCmpZ.Create,        OpCode32SimdCmpZ.CreateT32);
            SetAsimd("111100111x111010xxxx01111xx0xxxx", InstName.Vrintp,      InstEmit32.Vrintp_V,    OpCode32SimdCmpZ.Create,        OpCode32SimdCmpZ.CreateT32);
            SetAsimd("1111001x1x>>>xxxxxxx0010>xx1xxxx", InstName.Vrshr,       InstEmit32.Vrshr,       OpCode32SimdShImm.Create,       OpCode32SimdShImm.CreateT32);
            SetAsimd("111100101x>>>xxxxxxx100001x1xxx0", InstName.Vrshrn,      InstEmit32.Vrshrn,      OpCode32SimdShImmNarrow.Create, OpCode32SimdShImmNarrow.CreateT32);
            SetAsimd("111100111x111011xxxx010x1xx0xxxx", InstName.Vrsqrte,     InstEmit32.Vrsqrte,     OpCode32SimdSqrte.Create,       OpCode32SimdSqrte.CreateT32);
            SetAsimd("111100100x10xxxxxxxx1111xxx1xxxx", InstName.Vrsqrts,     InstEmit32.Vrsqrts,     OpCode32SimdReg.Create,         OpCode32SimdReg.CreateT32);
            SetAsimd("1111001x1x>>>xxxxxxx0011>xx1xxxx", InstName.Vrsra,       InstEmit32.Vrsra,       OpCode32SimdShImm.Create,       OpCode32SimdShImm.CreateT32);
            SetAsimd("111100101x>>>xxxxxxx0101>xx1xxxx", InstName.Vshl,        InstEmit32.Vshl,        OpCode32SimdShImm.Create,       OpCode32SimdShImm.CreateT32);
            SetAsimd("1111001x0xxxxxxxxxxx0100xxx0xxxx", InstName.Vshl,        InstEmit32.Vshl_I,      OpCode32SimdReg.Create,         OpCode32SimdReg.CreateT32);
            SetAsimd("1111001x1x>>>xxxxxxx101000x1xxxx", InstName.Vshll,       InstEmit32.Vshll,       OpCode32SimdShImmLong.Create,   OpCode32SimdShImmLong.CreateT32); // A1 encoding.
            SetAsimd("1111001x1x>>>xxxxxxx0000>xx1xxxx", InstName.Vshr,        InstEmit32.Vshr,        OpCode32SimdShImm.Create,       OpCode32SimdShImm.CreateT32);
            SetAsimd("111100101x>>>xxxxxxx100000x1xxx0", InstName.Vshrn,       InstEmit32.Vshrn,       OpCode32SimdShImmNarrow.Create, OpCode32SimdShImmNarrow.CreateT32);
            SetAsimd("1111001x1x>>>xxxxxxx0001>xx1xxxx", InstName.Vsra,        InstEmit32.Vsra,        OpCode32SimdShImm.Create,       OpCode32SimdShImm.CreateT32);
            SetAsimd("111101001x00xxxxxxxx0000xxx0xxxx", InstName.Vst1,        InstEmit32.Vst1,        OpCode32SimdMemSingle.Create,   OpCode32SimdMemSingle.CreateT32);
            SetAsimd("111101001x00xxxxxxxx0100xx0xxxxx", InstName.Vst1,        InstEmit32.Vst1,        OpCode32SimdMemSingle.Create,   OpCode32SimdMemSingle.CreateT32);
            SetAsimd("111101001x00xxxxxxxx1000x000xxxx", InstName.Vst1,        InstEmit32.Vst1,        OpCode32SimdMemSingle.Create,   OpCode32SimdMemSingle.CreateT32);
            SetAsimd("111101001x00xxxxxxxx1000x011xxxx", InstName.Vst1,        InstEmit32.Vst1,        OpCode32SimdMemSingle.Create,   OpCode32SimdMemSingle.CreateT32);
            SetAsimd("111101000x00xxxxxxxx0111xx0xxxxx", InstName.Vst1,        InstEmit32.Vst1,        OpCode32SimdMemPair.Create,     OpCode32SimdMemPair.CreateT32); // Regs = 1.
            SetAsimd("111101000x00xxxxxxxx1010xx<<xxxx", InstName.Vst1,        InstEmit32.Vst1,        OpCode32SimdMemPair.Create,     OpCode32SimdMemPair.CreateT32); // Regs = 2.
            SetAsimd("111101000x00xxxxxxxx0110xx0xxxxx", InstName.Vst1,        InstEmit32.Vst1,        OpCode32SimdMemPair.Create,     OpCode32SimdMemPair.CreateT32); // Regs = 3.
            SetAsimd("111101000x00xxxxxxxx0010xxxxxxxx", InstName.Vst1,        InstEmit32.Vst1,        OpCode32SimdMemPair.Create,     OpCode32SimdMemPair.CreateT32); // Regs = 4.
            SetAsimd("111101001x00xxxxxxxx0x01xxxxxxxx", InstName.Vst2,        InstEmit32.Vst2,        OpCode32SimdMemSingle.Create,   OpCode32SimdMemSingle.CreateT32);
            SetAsimd("111101001x00xxxxxxxx1001xx0xxxxx", InstName.Vst2,        InstEmit32.Vst2,        OpCode32SimdMemSingle.Create,   OpCode32SimdMemSingle.CreateT32);
            SetAsimd("111101000x00xxxxxxxx100x<<0xxxxx", InstName.Vst2,        InstEmit32.Vst2,        OpCode32SimdMemPair.Create,     OpCode32SimdMemPair.CreateT32); // Regs = 1, inc = 1/2 (itype).
            SetAsimd("111101000x00xxxxxxxx100x<<10xxxx", InstName.Vst2,        InstEmit32.Vst2,        OpCode32SimdMemPair.Create,     OpCode32SimdMemPair.CreateT32); // Regs = 1, inc = 1/2 (itype).
            SetAsimd("111101000x00xxxxxxxx0011<<xxxxxx", InstName.Vst2,        InstEmit32.Vst2,        OpCode32SimdMemPair.Create,     OpCode32SimdMemPair.CreateT32); // Regs = 2, inc = 2.
            SetAsimd("111101001x00xxxxxxxx0x10xxx0xxxx", InstName.Vst3,        InstEmit32.Vst3,        OpCode32SimdMemSingle.Create,   OpCode32SimdMemSingle.CreateT32);
            SetAsimd("111101001x00xxxxxxxx1010xx00xxxx", InstName.Vst3,        InstEmit32.Vst3,        OpCode32SimdMemSingle.Create,   OpCode32SimdMemSingle.CreateT32);
            SetAsimd("111101000x00xxxxxxxx010x<<0xxxxx", InstName.Vst3,        InstEmit32.Vst3,        OpCode32SimdMemPair.Create,     OpCode32SimdMemPair.CreateT32); // Inc = 1/2 (itype).
            SetAsimd("111101001x00xxxxxxxx0x11xxxxxxxx", InstName.Vst4,        InstEmit32.Vst4,        OpCode32SimdMemSingle.Create,   OpCode32SimdMemSingle.CreateT32);
            SetAsimd("111101001x00xxxxxxxx1011xx<<xxxx", InstName.Vst4,        InstEmit32.Vst4,        OpCode32SimdMemSingle.Create,   OpCode32SimdMemSingle.CreateT32);
            SetAsimd("111101000x00xxxxxxxx000x<<xxxxxx", InstName.Vst4,        InstEmit32.Vst4,        OpCode32SimdMemPair.Create,     OpCode32SimdMemPair.CreateT32); // Inc = 1/2 (itype).
            SetAsimd("111100110xxxxxxxxxxx1000xxx0xxxx", InstName.Vsub,        InstEmit32.Vsub_I,      OpCode32SimdReg.Create,         OpCode32SimdReg.CreateT32);
            SetAsimd("111100100x10xxxxxxxx1101xxx0xxxx", InstName.Vsub,        InstEmit32.Vsub_V,      OpCode32SimdReg.Create,         OpCode32SimdReg.CreateT32);
            SetAsimd("1111001x1x<<xxxxxxx00010x0x0xxxx", InstName.Vsubl,       InstEmit32.Vsubl_I,     OpCode32SimdRegLong.Create,     OpCode32SimdRegLong.CreateT32);
            SetAsimd("1111001x1x<<xxxxxxx00011x0x0xxxx", InstName.Vsubw,       InstEmit32.Vsubw_I,     OpCode32SimdRegWide.Create,     OpCode32SimdRegWide.CreateT32);
            SetAsimd("111100111x11xxxxxxxx10xxxxx0xxxx", InstName.Vtbl,        InstEmit32.Vtbl,        OpCode32SimdTbl.Create,         OpCode32SimdTbl.CreateT32);
            SetAsimd("111100111x11<<10xxxx00001xx0xxxx", InstName.Vtrn,        InstEmit32.Vtrn,        OpCode32SimdCmpZ.Create,        OpCode32SimdCmpZ.CreateT32);
            SetAsimd("111100100x<<xxxxxxxx1000xxx1xxxx", InstName.Vtst,        InstEmit32.Vtst,        OpCode32SimdReg.Create,         OpCode32SimdReg.CreateT32);
            SetAsimd("111100111x11<<10xxxx00010xx0xxxx", InstName.Vuzp,        InstEmit32.Vuzp,        OpCode32SimdCmpZ.Create,        OpCode32SimdCmpZ.CreateT32);
            SetAsimd("111100111x11<<10xxxx00011xx0xxxx", InstName.Vzip,        InstEmit32.Vzip,        OpCode32SimdCmpZ.Create,        OpCode32SimdCmpZ.CreateT32);
            #endregion
>>>>>>> 2cdc82cb

            #region "OpCode Table (AArch32, T16)"
            SetT16("000<<xxxxxxxxxxx", InstName.Mov,    InstEmit32.Mov,     OpCodeT16ShiftImm.Create);
            SetT16("0001100xxxxxxxxx", InstName.Add,    InstEmit32.Add,     OpCodeT16AddSubReg.Create);
            SetT16("0001101xxxxxxxxx", InstName.Sub,    InstEmit32.Sub,     OpCodeT16AddSubReg.Create);
            SetT16("0001110xxxxxxxxx", InstName.Add,    InstEmit32.Add,     OpCodeT16AddSubImm3.Create);
            SetT16("0001111xxxxxxxxx", InstName.Sub,    InstEmit32.Sub,     OpCodeT16AddSubImm3.Create);
            SetT16("00100xxxxxxxxxxx", InstName.Mov,    InstEmit32.Mov,     OpCodeT16AluImm8.Create);
            SetT16("00101xxxxxxxxxxx", InstName.Cmp,    InstEmit32.Cmp,     OpCodeT16AluImm8.Create);
            SetT16("00110xxxxxxxxxxx", InstName.Add,    InstEmit32.Add,     OpCodeT16AluImm8.Create);
            SetT16("00111xxxxxxxxxxx", InstName.Sub,    InstEmit32.Sub,     OpCodeT16AluImm8.Create);
            SetT16("0100000000xxxxxx", InstName.And,    InstEmit32.And,     OpCodeT16AluRegLow.Create);
            SetT16("0100000001xxxxxx", InstName.Eor,    InstEmit32.Eor,     OpCodeT16AluRegLow.Create);
            SetT16("0100000010xxxxxx", InstName.Mov,    InstEmit32.Mov,     OpCodeT16ShiftReg.Create);
            SetT16("0100000011xxxxxx", InstName.Mov,    InstEmit32.Mov,     OpCodeT16ShiftReg.Create);
            SetT16("0100000100xxxxxx", InstName.Mov,    InstEmit32.Mov,     OpCodeT16ShiftReg.Create);
            SetT16("0100000101xxxxxx", InstName.Adc,    InstEmit32.Adc,     OpCodeT16AluRegLow.Create);
            SetT16("0100000110xxxxxx", InstName.Sbc,    InstEmit32.Sbc,     OpCodeT16AluRegLow.Create);
            SetT16("0100000111xxxxxx", InstName.Mov,    InstEmit32.Mov,     OpCodeT16ShiftReg.Create);
            SetT16("0100001000xxxxxx", InstName.Tst,    InstEmit32.Tst,     OpCodeT16AluRegLow.Create);
            SetT16("0100001001xxxxxx", InstName.Rsb,    InstEmit32.Rsb,     OpCodeT16AluImmZero.Create);
            SetT16("0100001010xxxxxx", InstName.Cmp,    InstEmit32.Cmp,     OpCodeT16AluRegLow.Create);
            SetT16("0100001011xxxxxx", InstName.Cmn,    InstEmit32.Cmn,     OpCodeT16AluRegLow.Create);
            SetT16("0100001100xxxxxx", InstName.Orr,    InstEmit32.Orr,     OpCodeT16AluRegLow.Create);
            SetT16("0100001101xxxxxx", InstName.Mul,    InstEmit32.Mul,     OpCodeT16AluRegLow.Create);
            SetT16("0100001110xxxxxx", InstName.Bic,    InstEmit32.Bic,     OpCodeT16AluRegLow.Create);
            SetT16("0100001111xxxxxx", InstName.Mvn,    InstEmit32.Mvn,     OpCodeT16AluRegLow.Create);
            SetT16("01000100xxxxxxxx", InstName.Add,    InstEmit32.Add,     OpCodeT16AluRegHigh.Create);
            SetT16("01000101xxxxxxxx", InstName.Cmp,    InstEmit32.Cmp,     OpCodeT16AluRegHigh.Create);
            SetT16("01000110xxxxxxxx", InstName.Mov,    InstEmit32.Mov,     OpCodeT16AluRegHigh.Create);
            SetT16("010001110xxxx000", InstName.Bx,     InstEmit32.Bx,      OpCodeT16BReg.Create);
            SetT16("010001111xxxx000", InstName.Blx,    InstEmit32.Blxr,    OpCodeT16BReg.Create);
            SetT16("01001xxxxxxxxxxx", InstName.Ldr,    InstEmit32.Ldr,     OpCodeT16MemLit.Create);
            SetT16("0101000xxxxxxxxx", InstName.Str,    InstEmit32.Str,     OpCodeT16MemReg.Create);
            SetT16("0101001xxxxxxxxx", InstName.Strh,   InstEmit32.Strh,    OpCodeT16MemReg.Create);
            SetT16("0101010xxxxxxxxx", InstName.Strb,   InstEmit32.Strb,    OpCodeT16MemReg.Create);
            SetT16("0101011xxxxxxxxx", InstName.Ldrsb,  InstEmit32.Ldrsb,   OpCodeT16MemReg.Create);
            SetT16("0101100xxxxxxxxx", InstName.Ldr,    InstEmit32.Ldr,     OpCodeT16MemReg.Create);
            SetT16("0101101xxxxxxxxx", InstName.Ldrh,   InstEmit32.Ldrh,    OpCodeT16MemReg.Create);
            SetT16("0101110xxxxxxxxx", InstName.Ldrb,   InstEmit32.Ldrb,    OpCodeT16MemReg.Create);
            SetT16("0101111xxxxxxxxx", InstName.Ldrsh,  InstEmit32.Ldrsh,   OpCodeT16MemReg.Create);
            SetT16("01100xxxxxxxxxxx", InstName.Str,    InstEmit32.Str,     OpCodeT16MemImm5.Create);
            SetT16("01101xxxxxxxxxxx", InstName.Ldr,    InstEmit32.Ldr,     OpCodeT16MemImm5.Create);
            SetT16("01110xxxxxxxxxxx", InstName.Strb,   InstEmit32.Strb,    OpCodeT16MemImm5.Create);
            SetT16("01111xxxxxxxxxxx", InstName.Ldrb,   InstEmit32.Ldrb,    OpCodeT16MemImm5.Create);
            SetT16("10000xxxxxxxxxxx", InstName.Strh,   InstEmit32.Strh,    OpCodeT16MemImm5.Create);
            SetT16("10001xxxxxxxxxxx", InstName.Ldrh,   InstEmit32.Ldrh,    OpCodeT16MemImm5.Create);
            SetT16("10010xxxxxxxxxxx", InstName.Str,    InstEmit32.Str,     OpCodeT16MemSp.Create);
            SetT16("10011xxxxxxxxxxx", InstName.Ldr,    InstEmit32.Ldr,     OpCodeT16MemSp.Create);
            SetT16("10100xxxxxxxxxxx", InstName.Adr,    InstEmit32.Adr,     OpCodeT16Adr.Create);
            SetT16("10101xxxxxxxxxxx", InstName.Add,    InstEmit32.Add,     OpCodeT16SpRel.Create);
            SetT16("101100000xxxxxxx", InstName.Add,    InstEmit32.Add,     OpCodeT16AddSubSp.Create);
            SetT16("101100001xxxxxxx", InstName.Sub,    InstEmit32.Sub,     OpCodeT16AddSubSp.Create);
            SetT16("1011001000xxxxxx", InstName.Sxth,   InstEmit32.Sxth,    OpCodeT16AluUx.Create);
            SetT16("1011001001xxxxxx", InstName.Sxtb,   InstEmit32.Sxtb,    OpCodeT16AluUx.Create);
            SetT16("1011001010xxxxxx", InstName.Uxth,   InstEmit32.Uxth,    OpCodeT16AluUx.Create);
            SetT16("1011001011xxxxxx", InstName.Uxtb,   InstEmit32.Uxtb,    OpCodeT16AluUx.Create);
            SetT16("101100x1xxxxxxxx", InstName.Cbz,    InstEmit32.Cbz,     OpCodeT16BImmCmp.Create);
            SetT16("1011010xxxxxxxxx", InstName.Push,   InstEmit32.Stm,     OpCodeT16MemStack.Create);
            SetT16("1011101000xxxxxx", InstName.Rev,    InstEmit32.Rev,     OpCodeT16AluRegLow.Create);
            SetT16("1011101001xxxxxx", InstName.Rev16,  InstEmit32.Rev16,   OpCodeT16AluRegLow.Create);
            SetT16("1011101011xxxxxx", InstName.Revsh,  InstEmit32.Revsh,   OpCodeT16AluRegLow.Create);
            SetT16("101110x1xxxxxxxx", InstName.Cbnz,   InstEmit32.Cbnz,    OpCodeT16BImmCmp.Create);
            SetT16("1011110xxxxxxxxx", InstName.Pop,    InstEmit32.Ldm,     OpCodeT16MemStack.Create);
            SetT16("1011111100000000", InstName.Nop,    InstEmit32.Nop,     OpCodeT16.Create);
            SetT16("1011111100010000", InstName.Yield,  InstEmit32.Nop,     OpCodeT16.Create);
            SetT16("1011111100100000", InstName.Wfe,    InstEmit32.Nop,     OpCodeT16.Create);
            SetT16("1011111100110000", InstName.Wfi,    InstEmit32.Nop,     OpCodeT16.Create);
            SetT16("1011111101000000", InstName.Sev,    InstEmit32.Nop,     OpCodeT16.Create);
            SetT16("1011111101010000", InstName.Sevl,   InstEmit32.Nop,     OpCodeT16.Create);
            SetT16("10111111011x0000", InstName.Hint,   InstEmit32.Nop,     OpCodeT16.Create); // Hint instruction
            SetT16("101111111xxx0000", InstName.Hint,   InstEmit32.Nop,     OpCodeT16.Create); // Hint instruction
            SetT16("10111111xxxx>>>>", InstName.It,     InstEmit32.It,      OpCodeT16IfThen.Create);
            SetT16("11000xxxxxxxxxxx", InstName.Stm,    InstEmit32.Stm,     OpCodeT16MemMult.Create);
            SetT16("11001xxxxxxxxxxx", InstName.Ldm,    InstEmit32.Ldm,     OpCodeT16MemMult.Create);
            SetT16("1101<<<xxxxxxxxx", InstName.B,      InstEmit32.B,       OpCodeT16BImm8.Create);
            SetT16("11011111xxxxxxxx", InstName.Svc,    InstEmit32.Svc,     OpCodeT16Exception.Create);
            SetT16("11100xxxxxxxxxxx", InstName.B,      InstEmit32.B,       OpCodeT16BImm11.Create);
#endregion

            #region "OpCode Table (AArch32, T32)"
            // Base
            SetT32("11101011010xxxxx0xxxxxxxxxxxxxxx", InstName.Adc,      InstEmit32.Adc,      OpCodeT32AluRsImm.Create);
            SetT32("11110x01010xxxxx0xxxxxxxxxxxxxxx", InstName.Adc,      InstEmit32.Adc,      OpCodeT32AluImm.Create);
            SetT32("11101011000<xxxx0xxx<<<<xxxxxxxx", InstName.Add,      InstEmit32.Add,      OpCodeT32AluRsImm.Create);
            SetT32("11110x01000<xxxx0xxx<<<<xxxxxxxx", InstName.Add,      InstEmit32.Add,      OpCodeT32AluImm.Create);
            SetT32("11110x100000xxxx0xxxxxxxxxxxxxxx", InstName.Add,      InstEmit32.Add,      OpCodeT32AluImm12.Create);
            SetT32("11101010000<xxxx0xxx<<<<xxxxxxxx", InstName.And,      InstEmit32.And,      OpCodeT32AluRsImm.Create);
            SetT32("11110x00000<xxxx0xxx<<<<xxxxxxxx", InstName.And,      InstEmit32.And,      OpCodeT32AluImm.Create);
            SetT32("11110x<<<xxxxxxx10x0xxxxxxxxxxxx", InstName.B,        InstEmit32.B,        OpCodeT32BImm20.Create);
            SetT32("11110xxxxxxxxxxx10x1xxxxxxxxxxxx", InstName.B,        InstEmit32.B,        OpCodeT32BImm24.Create);
            SetT32("11110011011011110xxxxxxxxx0xxxxx", InstName.Bfc,      InstEmit32.Bfc,      OpCodeT32AluBf.Create);
            SetT32("111100110110<<<<0xxxxxxxxx0xxxxx", InstName.Bfi,      InstEmit32.Bfi,      OpCodeT32AluBf.Create);
            SetT32("11101010001xxxxx0xxxxxxxxxxxxxxx", InstName.Bic,      InstEmit32.Bic,      OpCodeT32AluRsImm.Create);
            SetT32("11110x00001xxxxx0xxxxxxxxxxxxxxx", InstName.Bic,      InstEmit32.Bic,      OpCodeT32AluImm.Create);
            SetT32("11110xxxxxxxxxxx11x1xxxxxxxxxxxx", InstName.Bl,       InstEmit32.Bl,       OpCodeT32BImm24.Create);
            SetT32("11110xxxxxxxxxxx11x0xxxxxxxxxxx0", InstName.Blx,      InstEmit32.Blx,      OpCodeT32BImm24.Create);
            SetT32("111110101011xxxx1111xxxx1000xxxx", InstName.Clz,      InstEmit32.Clz,      OpCodeT32AluReg.Create);
            SetT32("111010110001xxxx0xxx1111xxxxxxxx", InstName.Cmn,      InstEmit32.Cmn,      OpCodeT32AluRsImm.Create);
            SetT32("11110x010001xxxx0xxx1111xxxxxxxx", InstName.Cmn,      InstEmit32.Cmn,      OpCodeT32AluImm.Create);
            SetT32("111010111011xxxx0xxx1111xxxxxxxx", InstName.Cmp,      InstEmit32.Cmp,      OpCodeT32AluRsImm.Create);
            SetT32("11110x011011xxxx0xxx1111xxxxxxxx", InstName.Cmp,      InstEmit32.Cmp,      OpCodeT32AluImm.Create);
            SetT32("11110011101011111000000000010100", InstName.Csdb,     InstEmit32.Csdb,     OpCodeT32.Create);
            SetT32("11101010100<xxxx0xxx<<<<xxxxxxxx", InstName.Eor,      InstEmit32.Eor,      OpCodeT32AluRsImm.Create);
            SetT32("11110x00100<xxxx0xxx<<<<xxxxxxxx", InstName.Eor,      InstEmit32.Eor,      OpCodeT32AluImm.Create);
            SetT32("11110011101011111000000000010000", InstName.Esb,      InstEmit32.Nop,      OpCodeT32.Create); // Error Synchronization Barrier (FEAT_RAS)
            SetT32("1111001110101111100000000000011x", InstName.Hint,     InstEmit32.Nop,      OpCodeT32.Create); // Reserved Hint
            SetT32("11110011101011111000000000001xxx", InstName.Hint,     InstEmit32.Nop,      OpCodeT32.Create); // Reserved Hint
            SetT32("11110011101011111000000000010001", InstName.Hint,     InstEmit32.Nop,      OpCodeT32.Create); // Reserved Hint
            SetT32("11110011101011111000000000010011", InstName.Hint,     InstEmit32.Nop,      OpCodeT32.Create); // Reserved Hint
            SetT32("11110011101011111000000000010101", InstName.Hint,     InstEmit32.Nop,      OpCodeT32.Create); // Reserved Hint
            SetT32("1111001110101111100000000001011x", InstName.Hint,     InstEmit32.Nop,      OpCodeT32.Create); // Reserved Hint
            SetT32("11110011101011111000000000011xxx", InstName.Hint,     InstEmit32.Nop,      OpCodeT32.Create); // Reserved Hint
            SetT32("111100111010111110000000001xxxxx", InstName.Hint,     InstEmit32.Nop,      OpCodeT32.Create); // Reserved Hint
            SetT32("11110011101011111000000001xxxxxx", InstName.Hint,     InstEmit32.Nop,      OpCodeT32.Create); // Reserved Hint
            SetT32("1111001110101111100000001xxxxxxx", InstName.Hint,     InstEmit32.Nop,      OpCodeT32.Create); // Reserved Hint
            SetT32("111010001101xxxxxxxx111110101111", InstName.Lda,      InstEmit32.Lda,      OpCodeT32MemLdEx.Create);
            SetT32("111010001101xxxxxxxx111110001111", InstName.Ldab,     InstEmit32.Ldab,     OpCodeT32MemLdEx.Create);
            SetT32("111010001101xxxxxxxx111111101111", InstName.Ldaex,    InstEmit32.Ldaex,    OpCodeT32MemLdEx.Create);
            SetT32("111010001101xxxxxxxx111111001111", InstName.Ldaexb,   InstEmit32.Ldaexb,   OpCodeT32MemLdEx.Create);
            SetT32("111010001101xxxxxxxxxxxx11111111", InstName.Ldaexd,   InstEmit32.Ldaexd,   OpCodeT32MemLdEx.Create);
            SetT32("111010001101xxxxxxxx111111011111", InstName.Ldaexh,   InstEmit32.Ldaexh,   OpCodeT32MemLdEx.Create);
            SetT32("111010001101xxxxxxxx111110011111", InstName.Ldah,     InstEmit32.Ldah,     OpCodeT32MemLdEx.Create);
            SetT32("1110100010x1xxxxxxxxxxxxxxxxxxxx", InstName.Ldm,      InstEmit32.Ldm,      OpCodeT32MemMult.Create);
            SetT32("1110100100x1xxxxxxxxxxxxxxxxxxxx", InstName.Ldm,      InstEmit32.Ldm,      OpCodeT32MemMult.Create);
            SetT32("111110000101xxxxxxxx10x1xxxxxxxx", InstName.Ldr,      InstEmit32.Ldr,      OpCodeT32MemImm8.Create);
            SetT32("111110000101xxxxxxxx1100xxxxxxxx", InstName.Ldr,      InstEmit32.Ldr,      OpCodeT32MemImm8.Create);
            SetT32("111110000101xxxxxxxx11x1xxxxxxxx", InstName.Ldr,      InstEmit32.Ldr,      OpCodeT32MemImm8.Create);
            SetT32("111110001101xxxxxxxxxxxxxxxxxxxx", InstName.Ldr,      InstEmit32.Ldr,      OpCodeT32MemImm12.Create);
            SetT32("111110000101<<<<xxxx000000xxxxxx", InstName.Ldr,      InstEmit32.Ldr,      OpCodeT32MemRsImm.Create);
            SetT32("111110000001xxxxxxxx10x1xxxxxxxx", InstName.Ldrb,     InstEmit32.Ldrb,     OpCodeT32MemImm8.Create);
            SetT32("111110000001xxxx<<<<1100xxxxxxxx", InstName.Ldrb,     InstEmit32.Ldrb,     OpCodeT32MemImm8.Create);
            SetT32("111110000001xxxxxxxx11x1xxxxxxxx", InstName.Ldrb,     InstEmit32.Ldrb,     OpCodeT32MemImm8.Create);
            SetT32("111110001001xxxx<<<<xxxxxxxxxxxx", InstName.Ldrb,     InstEmit32.Ldrb,     OpCodeT32MemImm12.Create);
            SetT32("111110000001xxxx<<<<000000xxxxxx", InstName.Ldrb,     InstEmit32.Ldrb,     OpCodeT32MemRsImm.Create);
            SetT32("11101000x111<<<<xxxxxxxxxxxxxxxx", InstName.Ldrd,     InstEmit32.Ldrd,     OpCodeT32MemImm8D.Create);
            SetT32("11101001x1x1<<<<xxxxxxxxxxxxxxxx", InstName.Ldrd,     InstEmit32.Ldrd,     OpCodeT32MemImm8D.Create);
            SetT32("111110000011xxxxxxxx10x1xxxxxxxx", InstName.Ldrh,     InstEmit32.Ldrh,     OpCodeT32MemImm8.Create);
            SetT32("111110000011xxxx<<<<1100xxxxxxxx", InstName.Ldrh,     InstEmit32.Ldrh,     OpCodeT32MemImm8.Create);
            SetT32("111110000011xxxxxxxx11x1xxxxxxxx", InstName.Ldrh,     InstEmit32.Ldrh,     OpCodeT32MemImm8.Create);
            SetT32("111110001011xxxx<<<<xxxxxxxxxxxx", InstName.Ldrh,     InstEmit32.Ldrh,     OpCodeT32MemImm12.Create);
            SetT32("111110000011xxxx<<<<000000xxxxxx", InstName.Ldrh,     InstEmit32.Ldrh,     OpCodeT32MemRsImm.Create);
            SetT32("111110010001xxxxxxxx10x1xxxxxxxx", InstName.Ldrsb,    InstEmit32.Ldrsb,    OpCodeT32MemImm8.Create);
            SetT32("111110010001xxxx<<<<1100xxxxxxxx", InstName.Ldrsb,    InstEmit32.Ldrsb,    OpCodeT32MemImm8.Create);
            SetT32("111110010001xxxxxxxx11x1xxxxxxxx", InstName.Ldrsb,    InstEmit32.Ldrsb,    OpCodeT32MemImm8.Create);
            SetT32("111110011001xxxx<<<<xxxxxxxxxxxx", InstName.Ldrsb,    InstEmit32.Ldrsb,    OpCodeT32MemImm12.Create);
            SetT32("111110010001xxxx<<<<000000xxxxxx", InstName.Ldrsb,    InstEmit32.Ldrsb,    OpCodeT32MemRsImm.Create);
            SetT32("111110010011xxxxxxxx10x1xxxxxxxx", InstName.Ldrsh,    InstEmit32.Ldrsh,    OpCodeT32MemImm8.Create);
            SetT32("111110010011xxxx<<<<1100xxxxxxxx", InstName.Ldrsh,    InstEmit32.Ldrsh,    OpCodeT32MemImm8.Create);
            SetT32("111110010011xxxxxxxx11x1xxxxxxxx", InstName.Ldrsh,    InstEmit32.Ldrsh,    OpCodeT32MemImm8.Create);
            SetT32("111110011011xxxx<<<<xxxxxxxxxxxx", InstName.Ldrsh,    InstEmit32.Ldrsh,    OpCodeT32MemImm12.Create);
            SetT32("111110010011xxxx<<<<000000xxxxxx", InstName.Ldrsh,    InstEmit32.Ldrsh,    OpCodeT32MemRsImm.Create);
            SetT32("111110110000xxxx<<<<xxxx0000xxxx", InstName.Mla,      InstEmit32.Mla,      OpCodeT32AluMla.Create);
            SetT32("111110110000xxxxxxxxxxxx0001xxxx", InstName.Mls,      InstEmit32.Mls,      OpCodeT32AluMla.Create);
            SetT32("11101010010x11110xxxxxxxxxxxxxxx", InstName.Mov,      InstEmit32.Mov,      OpCodeT32AluRsImm.Create);
            SetT32("111110100xxxxxxx1111xxxx0000xxxx", InstName.Mov,      InstEmit32.Mov,      OpCodeT32ShiftReg.Create);
            SetT32("11110x00010x11110xxxxxxxxxxxxxxx", InstName.Mov,      InstEmit32.Mov,      OpCodeT32AluImm.Create);
            SetT32("11110x100100xxxx0xxxxxxxxxxxxxxx", InstName.Mov,      InstEmit32.Mov,      OpCodeT32MovImm16.Create);
            SetT32("11110x101100xxxx0xxxxxxxxxxxxxxx", InstName.Movt,     InstEmit32.Movt,     OpCodeT32MovImm16.Create);
            SetT32("111110110000xxxx1111xxxx0000xxxx", InstName.Mul,      InstEmit32.Mul,      OpCodeT32AluMla.Create);
            SetT32("11101010011x11110xxxxxxxxxxxxxxx", InstName.Mvn,      InstEmit32.Mvn,      OpCodeT32AluRsImm.Create);
            SetT32("11110x00011x11110xxxxxxxxxxxxxxx", InstName.Mvn,      InstEmit32.Mvn,      OpCodeT32AluImm.Create);
            SetT32("11110011101011111000000000000000", InstName.Nop,      InstEmit32.Nop,      OpCodeT32.Create);
            SetT32("11101010011x<<<<0xxxxxxxxxxxxxxx", InstName.Orn,      InstEmit32.Orn,      OpCodeT32AluRsImm.Create);
            SetT32("11110x00011x<<<<0xxxxxxxxxxxxxxx", InstName.Orn,      InstEmit32.Orn,      OpCodeT32AluImm.Create);
            SetT32("11101010010x<<<<0xxxxxxxxxxxxxxx", InstName.Orr,      InstEmit32.Orr,      OpCodeT32AluRsImm.Create);
            SetT32("11110x00010x<<<<0xxxxxxxxxxxxxxx", InstName.Orr,      InstEmit32.Orr,      OpCodeT32AluImm.Create);
            SetT32("1111100010x1xxxx1111xxxxxxxxxxxx", InstName.Pld,      InstEmit32.Nop,      OpCodeT32.Create);
            SetT32("1111100000x1xxxx11111100xxxxxxxx", InstName.Pld,      InstEmit32.Nop,      OpCodeT32.Create);
            SetT32("1111100000x1xxxx1111000000xxxxxx", InstName.Pld,      InstEmit32.Nop,      OpCodeT32.Create);
            SetT32("11101011110xxxxx0xxxxxxxxxxxxxxx", InstName.Rsb,      InstEmit32.Rsb,      OpCodeT32AluRsImm.Create);
            SetT32("11110x01110xxxxx0xxxxxxxxxxxxxxx", InstName.Rsb,      InstEmit32.Rsb,      OpCodeT32AluImm.Create);
            SetT32("111110101000xxxx1111xxxx0000xxxx", InstName.Sadd8,    InstEmit32.Sadd8,    OpCodeT32AluReg.Create);
            SetT32("11101011011xxxxx0xxxxxxxxxxxxxxx", InstName.Sbc,      InstEmit32.Sbc,      OpCodeT32AluRsImm.Create);
            SetT32("11110x01011xxxxx0xxxxxxxxxxxxxxx", InstName.Sbc,      InstEmit32.Sbc,      OpCodeT32AluImm.Create);
            SetT32("111100110100xxxx0xxxxxxxxx0xxxxx", InstName.Sbfx,     InstEmit32.Sbfx,     OpCodeT32AluBf.Create);
            SetT32("111110111001xxxx1111xxxx1111xxxx", InstName.Sdiv,     InstEmit32.Sdiv,     OpCodeT32AluMla.Create);
            SetT32("111110101010xxxx1111xxxx1000xxxx", InstName.Sel,      InstEmit32.Sel,      OpCodeT32AluReg.Create);
            SetT32("111110101000xxxx1111xxxx0010xxxx", InstName.Shadd8,   InstEmit32.Shadd8,   OpCodeT32AluReg.Create);
            SetT32("111110101100xxxx1111xxxx0010xxxx", InstName.Shsub8,   InstEmit32.Shsub8,   OpCodeT32AluReg.Create);
            SetT32("11110011101011111000000000000100", InstName.Sev,      InstEmit32.Nop,      OpCodeT32.Create);
            SetT32("11110011101011111000000000000101", InstName.Sevl,     InstEmit32.Nop,      OpCodeT32.Create);
            SetT32("111110110001xxxx<<<<xxxx00xxxxxx", InstName.Smla__,   InstEmit32.Smla__,   OpCodeT32AluMla.Create);
            SetT32("111110111100xxxxxxxxxxxx0000xxxx", InstName.Smlal,    InstEmit32.Smlal,    OpCodeT32AluUmull.Create);
            SetT32("111110111100xxxxxxxxxxxx10xxxxxx", InstName.Smlal__,  InstEmit32.Smlal__,  OpCodeT32AluUmull.Create);
            SetT32("111110110011xxxx<<<<xxxx000xxxxx", InstName.Smlaw_,   InstEmit32.Smlaw_,   OpCodeT32AluMla.Create);
            SetT32("111110110101xxxx<<<<xxxx000xxxxx", InstName.Smmla,    InstEmit32.Smmla,    OpCodeT32AluMla.Create);
            SetT32("111110110110xxxxxxxxxxxx000xxxxx", InstName.Smmls,    InstEmit32.Smmls,    OpCodeT32AluMla.Create);
            SetT32("111110110001xxxx1111xxxx00xxxxxx", InstName.Smul__,   InstEmit32.Smul__,   OpCodeT32AluMla.Create);
            SetT32("111110111000xxxxxxxxxxxx0000xxxx", InstName.Smull,    InstEmit32.Smull,    OpCodeT32AluUmull.Create);
            SetT32("111110110011xxxx1111xxxx000xxxxx", InstName.Smulw_,   InstEmit32.Smulw_,   OpCodeT32AluMla.Create);
            SetT32("111110101100xxxx1111xxxx0000xxxx", InstName.Ssub8,    InstEmit32.Ssub8,    OpCodeT32AluReg.Create);
            SetT32("111010001100xxxxxxxx111110101111", InstName.Stl,      InstEmit32.Stl,      OpCodeT32MemStEx.Create);
            SetT32("111010001100xxxxxxxx111110001111", InstName.Stlb,     InstEmit32.Stlb,     OpCodeT32MemStEx.Create);
            SetT32("111010001100xxxxxxxx11111110xxxx", InstName.Stlex,    InstEmit32.Stlex,    OpCodeT32MemStEx.Create);
            SetT32("111010001100xxxxxxxx11111100xxxx", InstName.Stlexb,   InstEmit32.Stlexb,   OpCodeT32MemStEx.Create);
            SetT32("111010001100xxxxxxxxxxxx1111xxxx", InstName.Stlexd,   InstEmit32.Stlexd,   OpCodeT32MemStEx.Create);
            SetT32("111010001100xxxxxxxx11111101xxxx", InstName.Stlexh,   InstEmit32.Stlexh,   OpCodeT32MemStEx.Create);
            SetT32("111010001100xxxxxxxx111110011111", InstName.Stlh,     InstEmit32.Stlh,     OpCodeT32MemStEx.Create);
            SetT32("1110100010x0xxxx0xxxxxxxxxxxxxxx", InstName.Stm,      InstEmit32.Stm,      OpCodeT32MemMult.Create);
            SetT32("1110100100x0xxxx0xxxxxxxxxxxxxxx", InstName.Stm,      InstEmit32.Stm,      OpCodeT32MemMult.Create);
            SetT32("111110000100<<<<xxxx10x1xxxxxxxx", InstName.Str,      InstEmit32.Str,      OpCodeT32MemImm8.Create);
            SetT32("111110000100<<<<xxxx1100xxxxxxxx", InstName.Str,      InstEmit32.Str,      OpCodeT32MemImm8.Create);
            SetT32("111110000100<<<<xxxx11x1xxxxxxxx", InstName.Str,      InstEmit32.Str,      OpCodeT32MemImm8.Create);
            SetT32("111110001100<<<<xxxxxxxxxxxxxxxx", InstName.Str,      InstEmit32.Str,      OpCodeT32MemImm12.Create);
            SetT32("111110000100<<<<xxxx000000xxxxxx", InstName.Str,      InstEmit32.Str,      OpCodeT32MemRsImm.Create);
            SetT32("111110000000<<<<xxxx10x1xxxxxxxx", InstName.Strb,     InstEmit32.Strb,     OpCodeT32MemImm8.Create);
            SetT32("111110000000<<<<xxxx1100xxxxxxxx", InstName.Strb,     InstEmit32.Strb,     OpCodeT32MemImm8.Create);
            SetT32("111110000000<<<<xxxx11x1xxxxxxxx", InstName.Strb,     InstEmit32.Strb,     OpCodeT32MemImm8.Create);
            SetT32("111110001000<<<<xxxxxxxxxxxxxxxx", InstName.Strb,     InstEmit32.Strb,     OpCodeT32MemImm12.Create);
            SetT32("111110000000<<<<xxxx000000xxxxxx", InstName.Strb,     InstEmit32.Strb,     OpCodeT32MemRsImm.Create);
            SetT32("11101000x110<<<<xxxxxxxxxxxxxxxx", InstName.Strd,     InstEmit32.Strd,     OpCodeT32MemImm8D.Create);
            SetT32("11101001x1x0<<<<xxxxxxxxxxxxxxxx", InstName.Strd,     InstEmit32.Strd,     OpCodeT32MemImm8D.Create);
            SetT32("111110000010<<<<xxxx10x1xxxxxxxx", InstName.Strh,     InstEmit32.Strh,     OpCodeT32MemImm8.Create);
            SetT32("111110000010<<<<xxxx1100xxxxxxxx", InstName.Strh,     InstEmit32.Strh,     OpCodeT32MemImm8.Create);
            SetT32("111110000010<<<<xxxx11x1xxxxxxxx", InstName.Strh,     InstEmit32.Strh,     OpCodeT32MemImm8.Create);
            SetT32("111110001010<<<<xxxxxxxxxxxxxxxx", InstName.Strh,     InstEmit32.Strh,     OpCodeT32MemImm12.Create);
            SetT32("111110000010<<<<xxxx000000xxxxxx", InstName.Strh,     InstEmit32.Strh,     OpCodeT32MemRsImm.Create);
            SetT32("11101011101<xxxx0xxx<<<<xxxxxxxx", InstName.Sub,      InstEmit32.Sub,      OpCodeT32AluRsImm.Create);
            SetT32("11110x01101<xxxx0xxx<<<<xxxxxxxx", InstName.Sub,      InstEmit32.Sub,      OpCodeT32AluImm.Create);
            SetT32("11110x101010xxxx0xxxxxxxxxxxxxxx", InstName.Sub,      InstEmit32.Sub,      OpCodeT32AluImm12.Create);
            SetT32("111110100100xxxx1111xxxx10xxxxxx", InstName.Sxtb,     InstEmit32.Sxtb,     OpCodeT32AluUx.Create);
            SetT32("111110100010xxxx1111xxxx10xxxxxx", InstName.Sxtb16,   InstEmit32.Sxtb16,   OpCodeT32AluUx.Create);
            SetT32("111110100000xxxx1111xxxx10xxxxxx", InstName.Sxth,     InstEmit32.Sxth,     OpCodeT32AluUx.Create);
            SetT32("111010001101xxxx111100000000xxxx", InstName.Tbb,      InstEmit32.Tbb,      OpCodeT32Tb.Create);
            SetT32("111010001101xxxx111100000001xxxx", InstName.Tbh,      InstEmit32.Tbh,      OpCodeT32Tb.Create);
            SetT32("111010101001xxxx0xxx1111xxxxxxxx", InstName.Teq,      InstEmit32.Teq,      OpCodeT32AluRsImm.Create);
            SetT32("11110x001001xxxx0xxx1111xxxxxxxx", InstName.Teq,      InstEmit32.Teq,      OpCodeT32AluImm.Create);
            SetT32("11110011101011111000000000010010", InstName.Tsb,      InstEmit32.Nop,      OpCodeT32.Create); // Trace Synchronization Barrier (FEAT_TRF)
            SetT32("111010100001xxxx0xxx1111xxxxxxxx", InstName.Tst,      InstEmit32.Tst,      OpCodeT32AluRsImm.Create);
            SetT32("11110x000001xxxx0xxx1111xxxxxxxx", InstName.Tst,      InstEmit32.Tst,      OpCodeT32AluImm.Create);
            SetT32("111110101000xxxx1111xxxx0100xxxx", InstName.Uadd8,    InstEmit32.Uadd8,    OpCodeT32AluReg.Create);
            SetT32("111100111100xxxx0xxxxxxxxx0xxxxx", InstName.Ubfx,     InstEmit32.Ubfx,     OpCodeT32AluBf.Create);
            SetT32("111110111011xxxx1111xxxx1111xxxx", InstName.Udiv,     InstEmit32.Udiv,     OpCodeT32AluMla.Create);
            SetT32("111110101000xxxx1111xxxx0110xxxx", InstName.Uhadd8,   InstEmit32.Uhadd8,   OpCodeT32AluReg.Create);
            SetT32("111110101100xxxx1111xxxx0110xxxx", InstName.Uhsub8,   InstEmit32.Uhsub8,   OpCodeT32AluReg.Create);
            SetT32("111110111110xxxxxxxxxxxx0110xxxx", InstName.Umaal,    InstEmit32.Umaal,    OpCodeT32AluUmull.Create);
            SetT32("111110111110xxxxxxxxxxxx0000xxxx", InstName.Umlal,    InstEmit32.Umlal,    OpCodeT32AluUmull.Create);
            SetT32("111110111010xxxxxxxxxxxx0000xxxx", InstName.Umull,    InstEmit32.Umull,    OpCodeT32AluUmull.Create);
            SetT32("111110101100xxxx1111xxxx0100xxxx", InstName.Usub8,    InstEmit32.Usub8,    OpCodeT32AluReg.Create);
            SetT32("111110100101xxxx1111xxxx10xxxxxx", InstName.Uxtb,     InstEmit32.Uxtb,     OpCodeT32AluUx.Create);
            SetT32("111110100011xxxx1111xxxx10xxxxxx", InstName.Uxtb16,   InstEmit32.Uxtb16,   OpCodeT32AluUx.Create);
            SetT32("111110100001xxxx1111xxxx10xxxxxx", InstName.Uxth,     InstEmit32.Uxth,     OpCodeT32AluUx.Create);
            SetT32("11110011101011111000000000000010", InstName.Wfe,      InstEmit32.Nop,      OpCodeT32.Create);
            SetT32("11110011101011111000000000000011", InstName.Wfi,      InstEmit32.Nop,      OpCodeT32.Create);
            SetT32("11110011101011111000000000000001", InstName.Yield,    InstEmit32.Nop,      OpCodeT32.Create);
#endregion

            FillFastLookupTable(_instA32FastLookup, _allInstA32, ToFastLookupIndexA);
            FillFastLookupTable(_instT32FastLookup, _allInstT32, ToFastLookupIndexT);
            FillFastLookupTable(_instA64FastLookup, _allInstA64, ToFastLookupIndexA);
#pragma warning restore IDE0055
        }

        private static void FillFastLookupTable(InstInfo[][] table, List<InstInfo> allInsts, Func<int, int> toFastLookupIndex)
        {
            List<InstInfo>[] temp = new List<InstInfo>[FastLookupSize];

            for (int index = 0; index < temp.Length; index++)
            {
                temp[index] = new List<InstInfo>();
            }

            foreach (InstInfo inst in allInsts)
            {
                int mask = toFastLookupIndex(inst.Mask);
                int value = toFastLookupIndex(inst.Value);

                for (int index = 0; index < temp.Length; index++)
                {
                    if ((index & mask) == value)
                    {
                        temp[index].Add(inst);
                    }
                }
            }

            for (int index = 0; index < temp.Length; index++)
            {
                table[index] = temp[index].ToArray();
            }
        }

        private static void SetA32(string encoding, InstName name, InstEmitter emitter, MakeOp makeOp)
        {
            Set(encoding, _allInstA32, new InstDescriptor(name, emitter), makeOp);
        }

        private static void SetT16(string encoding, InstName name, InstEmitter emitter, MakeOp makeOp)
        {
            encoding = "xxxxxxxxxxxxxxxx" + encoding;
            Set(encoding, _allInstT32, new InstDescriptor(name, emitter), makeOp);
        }

        private static void SetT32(string encoding, InstName name, InstEmitter emitter, MakeOp makeOp)
        {
            string reversedEncoding = $"{encoding.AsSpan(16)}{encoding.AsSpan(0, 16)}";
            OpCode ReversedMakeOp(InstDescriptor inst, ulong address, int opCode)
                    => makeOp(inst, address, (int)BitOperations.RotateRight((uint)opCode, 16));
            Set(reversedEncoding, _allInstT32, new InstDescriptor(name, emitter), ReversedMakeOp);
        }

        private static void SetVfp(string encoding, InstName name, InstEmitter emitter, MakeOp makeOpA32, MakeOp makeOpT32)
        {
            SetA32(encoding, name, emitter, makeOpA32);

            string thumbEncoding = encoding;
            if (thumbEncoding.StartsWith("<<<<"))
            {
                thumbEncoding = $"1110{thumbEncoding.AsSpan(4)}";
            }
            SetT32(thumbEncoding, name, emitter, makeOpT32);
        }

        private static void SetAsimd(string encoding, InstName name, InstEmitter emitter, MakeOp makeOpA32, MakeOp makeOpT32)
        {
            SetA32(encoding, name, emitter, makeOpA32);

            string thumbEncoding = encoding;
            if (thumbEncoding.StartsWith("11110100"))
            {
                thumbEncoding = $"11111001{encoding.AsSpan(8)}";
            }
            else if (thumbEncoding.StartsWith("1111001x"))
            {
                thumbEncoding = $"111x1111{encoding.AsSpan(8)}";
            }
            else if (thumbEncoding.StartsWith("11110010"))
            {
                thumbEncoding = $"11101111{encoding.AsSpan(8)}";
            }
            else if (thumbEncoding.StartsWith("11110011"))
            {
                thumbEncoding = $"11111111{encoding.AsSpan(8)}";
            }
            else
            {
                throw new ArgumentException("Invalid ASIMD instruction encoding");
            }
            SetT32(thumbEncoding, name, emitter, makeOpT32);
        }

        private static void SetA64(string encoding, InstName name, InstEmitter emitter, MakeOp makeOp)
        {
            Set(encoding, _allInstA64, new InstDescriptor(name, emitter), makeOp);
        }

        private static void Set(string encoding, List<InstInfo> list, InstDescriptor inst, MakeOp makeOp)
        {
            int bit = encoding.Length - 1;
            int value = 0;
            int xMask = 0;
            int xBits = 0;

            int[] xPos = new int[encoding.Length];

            int blacklisted = 0;

            for (int index = 0; index < encoding.Length; index++, bit--)
            {
                // Note: < and > are used on special encodings.
                // The < means that we should never have ALL bits with the '<' set.
                // So, when the encoding has <<, it means that 00, 01, and 10 are valid,
                // but not 11. <<< is 000, 001, ..., 110 but NOT 111, and so on...
                // For >, the invalid value is zero. So, for >> 01, 10 and 11 are valid,
                // but 00 isn't.
                char chr = encoding[index];

                if (chr == '1')
                {
                    value |= 1 << bit;
                }
                else if (chr == 'x')
                {
                    xMask |= 1 << bit;
                }
                else if (chr == '>')
                {
                    xPos[xBits++] = bit;
                }
                else if (chr == '<')
                {
                    xPos[xBits++] = bit;

                    blacklisted |= 1 << bit;
                }
                else if (chr != '0')
                {
                    throw new ArgumentException($"Invalid encoding: {encoding}", nameof(encoding));
                }
            }

            xMask = ~xMask;

            if (xBits == 0)
            {
                list.Add(new InstInfo(xMask, value, inst, makeOp));

                return;
            }

            for (int index = 0; index < (1 << xBits); index++)
            {
                int mask = 0;

                for (int x = 0; x < xBits; x++)
                {
                    mask |= ((index >> x) & 1) << xPos[x];
                }

                if (mask != blacklisted)
                {
                    list.Add(new InstInfo(xMask, value | mask, inst, makeOp));
                }
            }
        }

        public static (InstDescriptor inst, MakeOp makeOp) GetInstA32(int opCode)
        {
            return GetInstFromList(_instA32FastLookup[ToFastLookupIndexA(opCode)], opCode);
        }

        public static (InstDescriptor inst, MakeOp makeOp) GetInstT32(int opCode)
        {
            return GetInstFromList(_instT32FastLookup[ToFastLookupIndexT(opCode)], opCode);
        }

        public static (InstDescriptor inst, MakeOp makeOp) GetInstA64(int opCode)
        {
            return GetInstFromList(_instA64FastLookup[ToFastLookupIndexA(opCode)], opCode);
        }

        private static (InstDescriptor inst, MakeOp makeOp) GetInstFromList(InstInfo[] insts, int opCode)
        {
            foreach (InstInfo info in insts)
            {
                if ((opCode & info.Mask) == info.Value)
                {
                    return (info.Inst, info.MakeOp);
                }
            }

            return (new InstDescriptor(InstName.Und, InstEmit.Und), null);
        }

        private static int ToFastLookupIndexA(int value)
        {
            return ((value >> 10) & 0x00F) | ((value >> 18) & 0xFF0);
        }

        private static int ToFastLookupIndexT(int value)
        {
            return (value >> 4) & 0xFFF;
        }
    }
}<|MERGE_RESOLUTION|>--- conflicted
+++ resolved
@@ -883,7 +883,6 @@
             SetVfp("<<<<11100x11xxxxxxxx101xx1x0xxxx", InstName.Vsub,   InstEmit32.Vsub_S,   OpCode32SimdRegS.Create,        OpCode32SimdRegS.CreateT32);
 
             // ASIMD
-<<<<<<< HEAD
             SetAsimd("111100111x110000xxx0001101x0xxx0", InstName.Aesd_V,      InstEmit32.Aesd_V,       OpCode32Simd.Create,            OpCode32Simd.CreateT32);
             SetAsimd("111100111x110000xxx0001100x0xxx0", InstName.Aese_V,      InstEmit32.Aese_V,       OpCode32Simd.Create,            OpCode32Simd.CreateT32);
             SetAsimd("111100111x110000xxx0001111x0xxx0", InstName.Aesimc_V,    InstEmit32.Aesimc_V,     OpCode32Simd.Create,            OpCode32Simd.CreateT32);
@@ -1053,178 +1052,7 @@
             SetAsimd("111100100x<<xxxxxxxx1000xxx1xxxx", InstName.Vtst,        InstEmit32.Vtst,         OpCode32SimdReg.Create,         OpCode32SimdReg.CreateT32);
             SetAsimd("111100111x11<<10xxxx00010xx0xxxx", InstName.Vuzp,        InstEmit32.Vuzp,         OpCode32SimdCmpZ.Create,        OpCode32SimdCmpZ.CreateT32);
             SetAsimd("111100111x11<<10xxxx00011xx0xxxx", InstName.Vzip,        InstEmit32.Vzip,         OpCode32SimdCmpZ.Create,        OpCode32SimdCmpZ.CreateT32);
-#endregion
-=======
-            SetAsimd("111100111x110000xxx0001101x0xxx0", InstName.Aesd_V,      InstEmit32.Aesd_V,      OpCode32Simd.Create,            OpCode32Simd.CreateT32);
-            SetAsimd("111100111x110000xxx0001100x0xxx0", InstName.Aese_V,      InstEmit32.Aese_V,      OpCode32Simd.Create,            OpCode32Simd.CreateT32);
-            SetAsimd("111100111x110000xxx0001111x0xxx0", InstName.Aesimc_V,    InstEmit32.Aesimc_V,    OpCode32Simd.Create,            OpCode32Simd.CreateT32);
-            SetAsimd("111100111x110000xxx0001110x0xxx0", InstName.Aesmc_V,     InstEmit32.Aesmc_V,     OpCode32Simd.Create,            OpCode32Simd.CreateT32);
-            SetAsimd("111100110x00xxx0xxx01100x1x0xxx0", InstName.Sha256h_V,   InstEmit32.Sha256h_V,   OpCode32SimdReg.Create,         OpCode32SimdReg.CreateT32);
-            SetAsimd("111100110x01xxx0xxx01100x1x0xxx0", InstName.Sha256h2_V,  InstEmit32.Sha256h2_V,  OpCode32SimdReg.Create,         OpCode32SimdReg.CreateT32);
-            SetAsimd("111100111x111010xxx0001111x0xxx0", InstName.Sha256su0_V, InstEmit32.Sha256su0_V, OpCode32Simd.Create,            OpCode32Simd.CreateT32);
-            SetAsimd("111100110x10xxx0xxx01100x1x0xxx0", InstName.Sha256su1_V, InstEmit32.Sha256su1_V, OpCode32SimdReg.Create,         OpCode32SimdReg.CreateT32);
-            SetAsimd("1111001x0x<<xxxxxxxx0111xxx0xxxx", InstName.Vabd,        InstEmit32.Vabd_I,      OpCode32SimdReg.Create,         OpCode32SimdReg.CreateT32);
-            SetAsimd("1111001x1x<<xxxxxxxx0111x0x0xxxx", InstName.Vabdl,       InstEmit32.Vabdl_I,     OpCode32SimdRegLong.Create,     OpCode32SimdRegLong.CreateT32);
-            SetAsimd("111100111x11<<01xxxx00110xx0xxxx", InstName.Vabs,        InstEmit32.Vabs_V,      OpCode32SimdCmpZ.Create,        OpCode32SimdCmpZ.CreateT32);
-            SetAsimd("111100111x111001xxxx01110xx0xxxx", InstName.Vabs,        InstEmit32.Vabs_V,      OpCode32SimdCmpZ.Create,        OpCode32SimdCmpZ.CreateT32);
-            SetAsimd("111100100xxxxxxxxxxx1000xxx0xxxx", InstName.Vadd,        InstEmit32.Vadd_I,      OpCode32SimdReg.Create,         OpCode32SimdReg.CreateT32);
-            SetAsimd("111100100x00xxxxxxxx1101xxx0xxxx", InstName.Vadd,        InstEmit32.Vadd_V,      OpCode32SimdReg.Create,         OpCode32SimdReg.CreateT32);
-            SetAsimd("1111001x1x<<xxxxxxx00000x0x0xxxx", InstName.Vaddl,       InstEmit32.Vaddl_I,     OpCode32SimdRegLong.Create,     OpCode32SimdRegLong.CreateT32);
-            SetAsimd("1111001x1x<<xxxxxxx00001x0x0xxxx", InstName.Vaddw,       InstEmit32.Vaddw_I,     OpCode32SimdRegWide.Create,     OpCode32SimdRegWide.CreateT32);
-            SetAsimd("111100100x00xxxxxxxx0001xxx1xxxx", InstName.Vand,        InstEmit32.Vand_I,      OpCode32SimdBinary.Create,      OpCode32SimdBinary.CreateT32);
-            SetAsimd("111100100x01xxxxxxxx0001xxx1xxxx", InstName.Vbic,        InstEmit32.Vbic_I,      OpCode32SimdBinary.Create,      OpCode32SimdBinary.CreateT32);
-            SetAsimd("1111001x1x000xxxxxxx<<x10x11xxxx", InstName.Vbic,        InstEmit32.Vbic_II,     OpCode32SimdImm.Create,         OpCode32SimdImm.CreateT32);
-            SetAsimd("111100110x11xxxxxxxx0001xxx1xxxx", InstName.Vbif,        InstEmit32.Vbif,        OpCode32SimdBinary.Create,      OpCode32SimdBinary.CreateT32);
-            SetAsimd("111100110x10xxxxxxxx0001xxx1xxxx", InstName.Vbit,        InstEmit32.Vbit,        OpCode32SimdBinary.Create,      OpCode32SimdBinary.CreateT32);
-            SetAsimd("111100110x01xxxxxxxx0001xxx1xxxx", InstName.Vbsl,        InstEmit32.Vbsl,        OpCode32SimdBinary.Create,      OpCode32SimdBinary.CreateT32);
-            SetAsimd("111100110x<<xxxxxxxx1000xxx1xxxx", InstName.Vceq,        InstEmit32.Vceq_I,      OpCode32SimdReg.Create,         OpCode32SimdReg.CreateT32);
-            SetAsimd("111100100x00xxxxxxxx1110xxx0xxxx", InstName.Vceq,        InstEmit32.Vceq_V,      OpCode32SimdReg.Create,         OpCode32SimdReg.CreateT32);
-            SetAsimd("111100111x11xx01xxxx0x010xx0xxxx", InstName.Vceq,        InstEmit32.Vceq_Z,      OpCode32SimdCmpZ.Create,        OpCode32SimdCmpZ.CreateT32);
-            SetAsimd("1111001x0x<<xxxxxxxx0011xxx1xxxx", InstName.Vcge,        InstEmit32.Vcge_I,      OpCode32SimdReg.Create,         OpCode32SimdReg.CreateT32);
-            SetAsimd("111100110x00xxxxxxxx1110xxx0xxxx", InstName.Vcge,        InstEmit32.Vcge_V,      OpCode32SimdReg.Create,         OpCode32SimdReg.CreateT32);
-            SetAsimd("111100111x11xx01xxxx0x001xx0xxxx", InstName.Vcge,        InstEmit32.Vcge_Z,      OpCode32SimdCmpZ.Create,        OpCode32SimdCmpZ.CreateT32);
-            SetAsimd("1111001x0x<<xxxxxxxx0011xxx0xxxx", InstName.Vcgt,        InstEmit32.Vcgt_I,      OpCode32SimdReg.Create,         OpCode32SimdReg.CreateT32);
-            SetAsimd("111100110x10xxxxxxxx1110xxx0xxxx", InstName.Vcgt,        InstEmit32.Vcgt_V,      OpCode32SimdReg.Create,         OpCode32SimdReg.CreateT32);
-            SetAsimd("111100111x11xx01xxxx0x000xx0xxxx", InstName.Vcgt,        InstEmit32.Vcgt_Z,      OpCode32SimdCmpZ.Create,        OpCode32SimdCmpZ.CreateT32);
-            SetAsimd("111100111x11xx01xxxx0x011xx0xxxx", InstName.Vcle,        InstEmit32.Vcle_Z,      OpCode32SimdCmpZ.Create,        OpCode32SimdCmpZ.CreateT32);
-            SetAsimd("111100111x11xx01xxxx0x100xx0xxxx", InstName.Vclt,        InstEmit32.Vclt_Z,      OpCode32SimdCmpZ.Create,        OpCode32SimdCmpZ.CreateT32);
-            SetAsimd("111100111x110000xxxx01010xx0xxxx", InstName.Vcnt,        InstEmit32.Vcnt,        OpCode32SimdCmpZ.Create,        OpCode32SimdCmpZ.CreateT32);
-            SetAsimd("111100111x111011xxxx011xxxx0xxxx", InstName.Vcvt,        InstEmit32.Vcvt_V,      OpCode32SimdCmpZ.Create,        OpCode32SimdCmpZ.CreateT32); // FP and integer, vector.
-            SetAsimd("111100111x11xxxxxxxx11000xx0xxxx", InstName.Vdup,        InstEmit32.Vdup_1,      OpCode32SimdDupElem.Create,     OpCode32SimdDupElem.CreateT32);
-            SetAsimd("111100110x00xxxxxxxx0001xxx1xxxx", InstName.Veor,        InstEmit32.Veor_I,      OpCode32SimdBinary.Create,      OpCode32SimdBinary.CreateT32);
-            SetAsimd("111100101x11xxxxxxxxxxxxxxx0xxxx", InstName.Vext,        InstEmit32.Vext,        OpCode32SimdExt.Create,         OpCode32SimdExt.CreateT32);
-            SetAsimd("111100100x00xxxxxxxx1100xxx1xxxx", InstName.Vfma,        InstEmit32.Vfma_V,      OpCode32SimdReg.Create,         OpCode32SimdReg.CreateT32);
-            SetAsimd("111100100x10xxxxxxxx1100xxx1xxxx", InstName.Vfms,        InstEmit32.Vfms_V,      OpCode32SimdReg.Create,         OpCode32SimdReg.CreateT32);
-            SetAsimd("1111001x0x<<xxxxxxxx0000xxx0xxxx", InstName.Vhadd,       InstEmit32.Vhadd,       OpCode32SimdReg.Create,         OpCode32SimdReg.CreateT32);
-            SetAsimd("111101001x10xxxxxxxx0000xxx0xxxx", InstName.Vld1,        InstEmit32.Vld1,        OpCode32SimdMemSingle.Create,   OpCode32SimdMemSingle.CreateT32);
-            SetAsimd("111101001x10xxxxxxxx0100xx0xxxxx", InstName.Vld1,        InstEmit32.Vld1,        OpCode32SimdMemSingle.Create,   OpCode32SimdMemSingle.CreateT32);
-            SetAsimd("111101001x10xxxxxxxx1000x000xxxx", InstName.Vld1,        InstEmit32.Vld1,        OpCode32SimdMemSingle.Create,   OpCode32SimdMemSingle.CreateT32);
-            SetAsimd("111101001x10xxxxxxxx1000x011xxxx", InstName.Vld1,        InstEmit32.Vld1,        OpCode32SimdMemSingle.Create,   OpCode32SimdMemSingle.CreateT32);
-            SetAsimd("111101001x10xxxxxxxx110000x0xxxx", InstName.Vld1,        InstEmit32.Vld1,        OpCode32SimdMemSingle.Create,   OpCode32SimdMemSingle.CreateT32);
-            SetAsimd("111101001x10xxxxxxxx110001xxxxxx", InstName.Vld1,        InstEmit32.Vld1,        OpCode32SimdMemSingle.Create,   OpCode32SimdMemSingle.CreateT32);
-            SetAsimd("111101001x10xxxxxxxx110010xxxxxx", InstName.Vld1,        InstEmit32.Vld1,        OpCode32SimdMemSingle.Create,   OpCode32SimdMemSingle.CreateT32);
-            SetAsimd("111101000x10xxxxxxxx0111xx0xxxxx", InstName.Vld1,        InstEmit32.Vld1,        OpCode32SimdMemPair.Create,     OpCode32SimdMemPair.CreateT32); // Regs = 1.
-            SetAsimd("111101000x10xxxxxxxx1010xx<<xxxx", InstName.Vld1,        InstEmit32.Vld1,        OpCode32SimdMemPair.Create,     OpCode32SimdMemPair.CreateT32); // Regs = 2.
-            SetAsimd("111101000x10xxxxxxxx0110xx0xxxxx", InstName.Vld1,        InstEmit32.Vld1,        OpCode32SimdMemPair.Create,     OpCode32SimdMemPair.CreateT32); // Regs = 3.
-            SetAsimd("111101000x10xxxxxxxx0010xxxxxxxx", InstName.Vld1,        InstEmit32.Vld1,        OpCode32SimdMemPair.Create,     OpCode32SimdMemPair.CreateT32); // Regs = 4.
-            SetAsimd("111101001x10xxxxxxxx0x01xxxxxxxx", InstName.Vld2,        InstEmit32.Vld2,        OpCode32SimdMemSingle.Create,   OpCode32SimdMemSingle.CreateT32);
-            SetAsimd("111101001x10xxxxxxxx1001xx0xxxxx", InstName.Vld2,        InstEmit32.Vld2,        OpCode32SimdMemSingle.Create,   OpCode32SimdMemSingle.CreateT32);
-            SetAsimd("111101001x10xxxxxxxx1101<<xxxxxx", InstName.Vld2,        InstEmit32.Vld2,        OpCode32SimdMemSingle.Create,   OpCode32SimdMemSingle.CreateT32);
-            SetAsimd("111101000x10xxxxxxxx100x<<0xxxxx", InstName.Vld2,        InstEmit32.Vld2,        OpCode32SimdMemPair.Create,     OpCode32SimdMemPair.CreateT32); // Regs = 1, inc = 1/2 (itype).
-            SetAsimd("111101000x10xxxxxxxx100x<<10xxxx", InstName.Vld2,        InstEmit32.Vld2,        OpCode32SimdMemPair.Create,     OpCode32SimdMemPair.CreateT32); // Regs = 1, inc = 1/2 (itype).
-            SetAsimd("111101000x10xxxxxxxx0011<<xxxxxx", InstName.Vld2,        InstEmit32.Vld2,        OpCode32SimdMemPair.Create,     OpCode32SimdMemPair.CreateT32); // Regs = 2, inc = 2.
-            SetAsimd("111101001x10xxxxxxxx0x10xxx0xxxx", InstName.Vld3,        InstEmit32.Vld3,        OpCode32SimdMemSingle.Create,   OpCode32SimdMemSingle.CreateT32);
-            SetAsimd("111101001x10xxxxxxxx1010xx00xxxx", InstName.Vld3,        InstEmit32.Vld3,        OpCode32SimdMemSingle.Create,   OpCode32SimdMemSingle.CreateT32);
-            SetAsimd("111101001x10xxxxxxxx1110<<x0xxxx", InstName.Vld3,        InstEmit32.Vld3,        OpCode32SimdMemSingle.Create,   OpCode32SimdMemSingle.CreateT32);
-            SetAsimd("111101000x10xxxxxxxx010x<<0xxxxx", InstName.Vld3,        InstEmit32.Vld3,        OpCode32SimdMemPair.Create,     OpCode32SimdMemPair.CreateT32); // Inc = 1/2 (itype).
-            SetAsimd("111101001x10xxxxxxxx0x11xxxxxxxx", InstName.Vld4,        InstEmit32.Vld4,        OpCode32SimdMemSingle.Create,   OpCode32SimdMemSingle.CreateT32);
-            SetAsimd("111101001x10xxxxxxxx1011xx<<xxxx", InstName.Vld4,        InstEmit32.Vld4,        OpCode32SimdMemSingle.Create,   OpCode32SimdMemSingle.CreateT32);
-            SetAsimd("111101001x10xxxxxxxx1111<<x>xxxx", InstName.Vld4,        InstEmit32.Vld4,        OpCode32SimdMemSingle.Create,   OpCode32SimdMemSingle.CreateT32);
-            SetAsimd("111101000x10xxxxxxxx000x<<xxxxxx", InstName.Vld4,        InstEmit32.Vld4,        OpCode32SimdMemPair.Create,     OpCode32SimdMemPair.CreateT32); // Inc = 1/2 (itype).
-            SetAsimd("1111001x0x<<xxxxxxxx0110xxx0xxxx", InstName.Vmax,        InstEmit32.Vmax_I,      OpCode32SimdReg.Create,         OpCode32SimdReg.CreateT32);
-            SetAsimd("111100100x00xxxxxxxx1111xxx0xxxx", InstName.Vmax,        InstEmit32.Vmax_V,      OpCode32SimdReg.Create,         OpCode32SimdReg.CreateT32);
-            SetAsimd("1111001x0x<<xxxxxxxx0110xxx1xxxx", InstName.Vmin,        InstEmit32.Vmin_I,      OpCode32SimdReg.Create,         OpCode32SimdReg.CreateT32);
-            SetAsimd("111100100x10xxxxxxxx1111xxx0xxxx", InstName.Vmin,        InstEmit32.Vmin_V,      OpCode32SimdReg.Create,         OpCode32SimdReg.CreateT32);
-            SetAsimd("111100110x0xxxxxxxxx1111xxx1xxxx", InstName.Vmaxnm,      InstEmit32.Vmaxnm_V,    OpCode32SimdReg.Create,         OpCode32SimdReg.CreateT32);
-            SetAsimd("111100110x1xxxxxxxxx1111xxx1xxxx", InstName.Vminnm,      InstEmit32.Vminnm_V,    OpCode32SimdReg.Create,         OpCode32SimdReg.CreateT32);
-            SetAsimd("1111001x1x<<xxxxxxxx000xx1x0xxxx", InstName.Vmla,        InstEmit32.Vmla_1,      OpCode32SimdRegElem.Create,     OpCode32SimdRegElem.CreateT32);
-            SetAsimd("111100100xxxxxxxxxxx1001xxx0xxxx", InstName.Vmla,        InstEmit32.Vmla_I,      OpCode32SimdReg.Create,         OpCode32SimdReg.CreateT32);
-            SetAsimd("111100100x00xxxxxxxx1101xxx1xxxx", InstName.Vmla,        InstEmit32.Vmla_V,      OpCode32SimdReg.Create,         OpCode32SimdReg.CreateT32);
-            SetAsimd("1111001x1x<<xxxxxxx01000x0x0xxxx", InstName.Vmlal,       InstEmit32.Vmlal_I,     OpCode32SimdRegLong.Create,     OpCode32SimdRegLong.CreateT32);
-            SetAsimd("1111001x1x<<xxxxxxxx010xx1x0xxxx", InstName.Vmls,        InstEmit32.Vmls_1,      OpCode32SimdRegElem.Create,     OpCode32SimdRegElem.CreateT32);
-            SetAsimd("111100100x10xxxxxxxx1101xxx1xxxx", InstName.Vmls,        InstEmit32.Vmls_V,      OpCode32SimdReg.Create,         OpCode32SimdReg.CreateT32);
-            SetAsimd("111100110xxxxxxxxxxx1001xxx0xxxx", InstName.Vmls,        InstEmit32.Vmls_I,      OpCode32SimdReg.Create,         OpCode32SimdReg.CreateT32);
-            SetAsimd("1111001x1x<<xxxxxxx01010x0x0xxxx", InstName.Vmlsl,       InstEmit32.Vmlsl_I,     OpCode32SimdRegLong.Create,     OpCode32SimdRegLong.CreateT32);
-            SetAsimd("1111001x1x000xxxxxxx0xx00x01xxxx", InstName.Vmov,        InstEmit32.Vmov_I,      OpCode32SimdImm.Create,         OpCode32SimdImm.CreateT32); // D/Q vector I32.
-            SetAsimd("1111001x1x000xxxxxxx10x00x01xxxx", InstName.Vmov,        InstEmit32.Vmov_I,      OpCode32SimdImm.Create,         OpCode32SimdImm.CreateT32); // D/Q I16.
-            SetAsimd("1111001x1x000xxxxxxx11xx0x01xxxx", InstName.Vmov,        InstEmit32.Vmov_I,      OpCode32SimdImm.Create,         OpCode32SimdImm.CreateT32); // D/Q (dt - from cmode).
-            SetAsimd("1111001x1x000xxxxxxx11100x11xxxx", InstName.Vmov,        InstEmit32.Vmov_I,      OpCode32SimdImm.Create,         OpCode32SimdImm.CreateT32); // D/Q I64.
-            SetAsimd("1111001x1x001000xxx0101000x1xxxx", InstName.Vmovl,       InstEmit32.Vmovl,       OpCode32SimdLong.Create,        OpCode32SimdLong.CreateT32);
-            SetAsimd("1111001x1x010000xxx0101000x1xxxx", InstName.Vmovl,       InstEmit32.Vmovl,       OpCode32SimdLong.Create,        OpCode32SimdLong.CreateT32);
-            SetAsimd("1111001x1x100000xxx0101000x1xxxx", InstName.Vmovl,       InstEmit32.Vmovl,       OpCode32SimdLong.Create,        OpCode32SimdLong.CreateT32);
-            SetAsimd("111100111x11<<10xxxx001000x0xxx0", InstName.Vmovn,       InstEmit32.Vmovn,       OpCode32SimdMovn.Create,        OpCode32SimdMovn.CreateT32);
-            SetAsimd("1111001x1x<<xxxxxxxx100xx1x0xxxx", InstName.Vmul,        InstEmit32.Vmul_1,      OpCode32SimdRegElem.Create,     OpCode32SimdRegElem.CreateT32);
-            SetAsimd("111100100x<<xxxxxxxx1001xxx1xxxx", InstName.Vmul,        InstEmit32.Vmul_I,      OpCode32SimdReg.Create,         OpCode32SimdReg.CreateT32);
-            SetAsimd("111100110x00xxxxxxxx1001xxx1xxxx", InstName.Vmul,        InstEmit32.Vmul_I,      OpCode32SimdReg.Create,         OpCode32SimdReg.CreateT32);
-            SetAsimd("111100110x00xxxxxxxx1101xxx1xxxx", InstName.Vmul,        InstEmit32.Vmul_V,      OpCode32SimdReg.Create,         OpCode32SimdReg.CreateT32);
-            SetAsimd("1111001x1x<<xxxxxxx01010x1x0xxxx", InstName.Vmull,       InstEmit32.Vmull_1,     OpCode32SimdRegElemLong.Create, OpCode32SimdRegElemLong.CreateT32);
-            SetAsimd("1111001x1x<<xxxxxxx01100x0x0xxxx", InstName.Vmull,       InstEmit32.Vmull_I,     OpCode32SimdRegLong.Create,     OpCode32SimdRegLong.CreateT32);
-            SetAsimd("111100101xx0xxxxxxx01110x0x0xxxx", InstName.Vmull,       InstEmit32.Vmull_I,     OpCode32SimdRegLong.Create,     OpCode32SimdRegLong.CreateT32); // P8/P64
-            SetAsimd("111100111x110000xxxx01011xx0xxxx", InstName.Vmvn,        InstEmit32.Vmvn_I,      OpCode32SimdBinary.Create,      OpCode32SimdBinary.CreateT32);
-            SetAsimd("1111001x1x000xxxxxxx0xx00x11xxxx", InstName.Vmvn,        InstEmit32.Vmvn_II,     OpCode32SimdImm.Create,         OpCode32SimdImm.CreateT32); // D/Q vector I32.
-            SetAsimd("1111001x1x000xxxxxxx10x00x11xxxx", InstName.Vmvn,        InstEmit32.Vmvn_II,     OpCode32SimdImm.Create,         OpCode32SimdImm.CreateT32);
-            SetAsimd("1111001x1x000xxxxxxx110x0x11xxxx", InstName.Vmvn,        InstEmit32.Vmvn_II,     OpCode32SimdImm.Create,         OpCode32SimdImm.CreateT32);
-            SetAsimd("111100111x11<<01xxxx00111xx0xxxx", InstName.Vneg,        InstEmit32.Vneg_V,      OpCode32SimdCmpZ.Create,        OpCode32SimdCmpZ.CreateT32);
-            SetAsimd("111100111x111001xxxx01111xx0xxxx", InstName.Vneg,        InstEmit32.Vneg_V,      OpCode32SimdCmpZ.Create,        OpCode32SimdCmpZ.CreateT32);
-            SetAsimd("111100100x11xxxxxxxx0001xxx1xxxx", InstName.Vorn,        InstEmit32.Vorn_I,      OpCode32SimdBinary.Create,      OpCode32SimdBinary.CreateT32);
-            SetAsimd("111100100x10xxxxxxxx0001xxx1xxxx", InstName.Vorr,        InstEmit32.Vorr_I,      OpCode32SimdBinary.Create,      OpCode32SimdBinary.CreateT32);
-            SetAsimd("1111001x1x000xxxxxxx<<x10x01xxxx", InstName.Vorr,        InstEmit32.Vorr_II,     OpCode32SimdImm.Create,         OpCode32SimdImm.CreateT32);
-            SetAsimd("111100100x<<xxxxxxxx1011x0x1xxxx", InstName.Vpadd,       InstEmit32.Vpadd_I,     OpCode32SimdReg.Create,         OpCode32SimdReg.CreateT32);
-            SetAsimd("111100110x00xxxxxxxx1101x0x0xxxx", InstName.Vpadd,       InstEmit32.Vpadd_V,     OpCode32SimdReg.Create,         OpCode32SimdReg.CreateT32);
-            SetAsimd("111100111x11<<00xxxx0010xxx0xxxx", InstName.Vpaddl,      InstEmit32.Vpaddl,      OpCode32SimdCmpZ.Create,        OpCode32SimdCmpZ.CreateT32);
-            SetAsimd("1111001x0x<<xxxxxxxx1010x0x0xxxx", InstName.Vpmax,       InstEmit32.Vpmax_I,     OpCode32SimdReg.Create,         OpCode32SimdReg.CreateT32);
-            SetAsimd("111100110x00xxxxxxxx1111x0x0xxxx", InstName.Vpmax,       InstEmit32.Vpmax_V,     OpCode32SimdReg.Create,         OpCode32SimdReg.CreateT32);
-            SetAsimd("1111001x0x<<xxxxxxxx1010x0x1xxxx", InstName.Vpmin,       InstEmit32.Vpmin_I,     OpCode32SimdReg.Create,         OpCode32SimdReg.CreateT32);
-            SetAsimd("111100110x10xxxxxxxx1111x0x0xxxx", InstName.Vpmin,       InstEmit32.Vpmin_V,     OpCode32SimdReg.Create,         OpCode32SimdReg.CreateT32);
-            SetAsimd("1111001x0xxxxxxxxxxx0000xxx1xxxx", InstName.Vqadd,       InstEmit32.Vqadd,       OpCode32SimdReg.Create,         OpCode32SimdReg.CreateT32);
-            SetAsimd("111100100x01xxxxxxxx1011xxx0xxxx", InstName.Vqdmulh,     InstEmit32.Vqdmulh,     OpCode32SimdReg.Create,         OpCode32SimdReg.CreateT32);
-            SetAsimd("111100100x10xxxxxxxx1011xxx0xxxx", InstName.Vqdmulh,     InstEmit32.Vqdmulh,     OpCode32SimdReg.Create,         OpCode32SimdReg.CreateT32);
-            SetAsimd("111100111x11<<10xxxx00101xx0xxx0", InstName.Vqmovn,      InstEmit32.Vqmovn,      OpCode32SimdMovn.Create,        OpCode32SimdMovn.CreateT32);
-            SetAsimd("111100111x11<<10xxxx001001x0xxx0", InstName.Vqmovun,     InstEmit32.Vqmovun,     OpCode32SimdMovn.Create,        OpCode32SimdMovn.CreateT32);
-            SetAsimd("1111001x1x>>>xxxxxxx100101x1xxx0", InstName.Vqrshrn,     InstEmit32.Vqrshrn,     OpCode32SimdShImmNarrow.Create, OpCode32SimdShImmNarrow.CreateT32);
-            SetAsimd("111100111x>>>xxxxxxx100001x1xxx0", InstName.Vqrshrun,    InstEmit32.Vqrshrun,    OpCode32SimdShImmNarrow.Create, OpCode32SimdShImmNarrow.CreateT32);
-            SetAsimd("1111001x1x>>>xxxxxxx100100x1xxx0", InstName.Vqshrn,      InstEmit32.Vqshrn,      OpCode32SimdShImmNarrow.Create, OpCode32SimdShImmNarrow.CreateT32);
-            SetAsimd("111100111x>>>xxxxxxx100000x1xxx0", InstName.Vqshrun,     InstEmit32.Vqshrun,     OpCode32SimdShImmNarrow.Create, OpCode32SimdShImmNarrow.CreateT32);
-            SetAsimd("1111001x0xxxxxxxxxxx0010xxx1xxxx", InstName.Vqsub,       InstEmit32.Vqsub,       OpCode32SimdReg.Create,         OpCode32SimdReg.CreateT32);
-            SetAsimd("111100111x111011xxxx010x0xx0xxxx", InstName.Vrecpe,      InstEmit32.Vrecpe,      OpCode32SimdSqrte.Create,       OpCode32SimdSqrte.CreateT32);
-            SetAsimd("111100100x00xxxxxxxx1111xxx1xxxx", InstName.Vrecps,      InstEmit32.Vrecps,      OpCode32SimdReg.Create,         OpCode32SimdReg.CreateT32);
-            SetAsimd("111100111x11xx00xxxx000<<xx0xxxx", InstName.Vrev,        InstEmit32.Vrev,        OpCode32SimdRev.Create,         OpCode32SimdRev.CreateT32);
-            SetAsimd("1111001x0x<<xxxxxxxx0001xxx0xxxx", InstName.Vrhadd,      InstEmit32.Vrhadd,      OpCode32SimdReg.Create,         OpCode32SimdReg.CreateT32);
-            SetAsimd("111100111x111010xxxx01010xx0xxxx", InstName.Vrinta,      InstEmit32.Vrinta_V,    OpCode32SimdCmpZ.Create,        OpCode32SimdCmpZ.CreateT32);
-            SetAsimd("111100111x111010xxxx01101xx0xxxx", InstName.Vrintm,      InstEmit32.Vrintm_V,    OpCode32SimdCmpZ.Create,        OpCode32SimdCmpZ.CreateT32);
-            SetAsimd("111100111x111010xxxx01000xx0xxxx", InstName.Vrintn,      InstEmit32.Vrintn_V,    OpCode32SimdCmpZ.Create,        OpCode32SimdCmpZ.CreateT32);
-            SetAsimd("111100111x111010xxxx01111xx0xxxx", InstName.Vrintp,      InstEmit32.Vrintp_V,    OpCode32SimdCmpZ.Create,        OpCode32SimdCmpZ.CreateT32);
-            SetAsimd("1111001x1x>>>xxxxxxx0010>xx1xxxx", InstName.Vrshr,       InstEmit32.Vrshr,       OpCode32SimdShImm.Create,       OpCode32SimdShImm.CreateT32);
-            SetAsimd("111100101x>>>xxxxxxx100001x1xxx0", InstName.Vrshrn,      InstEmit32.Vrshrn,      OpCode32SimdShImmNarrow.Create, OpCode32SimdShImmNarrow.CreateT32);
-            SetAsimd("111100111x111011xxxx010x1xx0xxxx", InstName.Vrsqrte,     InstEmit32.Vrsqrte,     OpCode32SimdSqrte.Create,       OpCode32SimdSqrte.CreateT32);
-            SetAsimd("111100100x10xxxxxxxx1111xxx1xxxx", InstName.Vrsqrts,     InstEmit32.Vrsqrts,     OpCode32SimdReg.Create,         OpCode32SimdReg.CreateT32);
-            SetAsimd("1111001x1x>>>xxxxxxx0011>xx1xxxx", InstName.Vrsra,       InstEmit32.Vrsra,       OpCode32SimdShImm.Create,       OpCode32SimdShImm.CreateT32);
-            SetAsimd("111100101x>>>xxxxxxx0101>xx1xxxx", InstName.Vshl,        InstEmit32.Vshl,        OpCode32SimdShImm.Create,       OpCode32SimdShImm.CreateT32);
-            SetAsimd("1111001x0xxxxxxxxxxx0100xxx0xxxx", InstName.Vshl,        InstEmit32.Vshl_I,      OpCode32SimdReg.Create,         OpCode32SimdReg.CreateT32);
-            SetAsimd("1111001x1x>>>xxxxxxx101000x1xxxx", InstName.Vshll,       InstEmit32.Vshll,       OpCode32SimdShImmLong.Create,   OpCode32SimdShImmLong.CreateT32); // A1 encoding.
-            SetAsimd("1111001x1x>>>xxxxxxx0000>xx1xxxx", InstName.Vshr,        InstEmit32.Vshr,        OpCode32SimdShImm.Create,       OpCode32SimdShImm.CreateT32);
-            SetAsimd("111100101x>>>xxxxxxx100000x1xxx0", InstName.Vshrn,       InstEmit32.Vshrn,       OpCode32SimdShImmNarrow.Create, OpCode32SimdShImmNarrow.CreateT32);
-            SetAsimd("1111001x1x>>>xxxxxxx0001>xx1xxxx", InstName.Vsra,        InstEmit32.Vsra,        OpCode32SimdShImm.Create,       OpCode32SimdShImm.CreateT32);
-            SetAsimd("111101001x00xxxxxxxx0000xxx0xxxx", InstName.Vst1,        InstEmit32.Vst1,        OpCode32SimdMemSingle.Create,   OpCode32SimdMemSingle.CreateT32);
-            SetAsimd("111101001x00xxxxxxxx0100xx0xxxxx", InstName.Vst1,        InstEmit32.Vst1,        OpCode32SimdMemSingle.Create,   OpCode32SimdMemSingle.CreateT32);
-            SetAsimd("111101001x00xxxxxxxx1000x000xxxx", InstName.Vst1,        InstEmit32.Vst1,        OpCode32SimdMemSingle.Create,   OpCode32SimdMemSingle.CreateT32);
-            SetAsimd("111101001x00xxxxxxxx1000x011xxxx", InstName.Vst1,        InstEmit32.Vst1,        OpCode32SimdMemSingle.Create,   OpCode32SimdMemSingle.CreateT32);
-            SetAsimd("111101000x00xxxxxxxx0111xx0xxxxx", InstName.Vst1,        InstEmit32.Vst1,        OpCode32SimdMemPair.Create,     OpCode32SimdMemPair.CreateT32); // Regs = 1.
-            SetAsimd("111101000x00xxxxxxxx1010xx<<xxxx", InstName.Vst1,        InstEmit32.Vst1,        OpCode32SimdMemPair.Create,     OpCode32SimdMemPair.CreateT32); // Regs = 2.
-            SetAsimd("111101000x00xxxxxxxx0110xx0xxxxx", InstName.Vst1,        InstEmit32.Vst1,        OpCode32SimdMemPair.Create,     OpCode32SimdMemPair.CreateT32); // Regs = 3.
-            SetAsimd("111101000x00xxxxxxxx0010xxxxxxxx", InstName.Vst1,        InstEmit32.Vst1,        OpCode32SimdMemPair.Create,     OpCode32SimdMemPair.CreateT32); // Regs = 4.
-            SetAsimd("111101001x00xxxxxxxx0x01xxxxxxxx", InstName.Vst2,        InstEmit32.Vst2,        OpCode32SimdMemSingle.Create,   OpCode32SimdMemSingle.CreateT32);
-            SetAsimd("111101001x00xxxxxxxx1001xx0xxxxx", InstName.Vst2,        InstEmit32.Vst2,        OpCode32SimdMemSingle.Create,   OpCode32SimdMemSingle.CreateT32);
-            SetAsimd("111101000x00xxxxxxxx100x<<0xxxxx", InstName.Vst2,        InstEmit32.Vst2,        OpCode32SimdMemPair.Create,     OpCode32SimdMemPair.CreateT32); // Regs = 1, inc = 1/2 (itype).
-            SetAsimd("111101000x00xxxxxxxx100x<<10xxxx", InstName.Vst2,        InstEmit32.Vst2,        OpCode32SimdMemPair.Create,     OpCode32SimdMemPair.CreateT32); // Regs = 1, inc = 1/2 (itype).
-            SetAsimd("111101000x00xxxxxxxx0011<<xxxxxx", InstName.Vst2,        InstEmit32.Vst2,        OpCode32SimdMemPair.Create,     OpCode32SimdMemPair.CreateT32); // Regs = 2, inc = 2.
-            SetAsimd("111101001x00xxxxxxxx0x10xxx0xxxx", InstName.Vst3,        InstEmit32.Vst3,        OpCode32SimdMemSingle.Create,   OpCode32SimdMemSingle.CreateT32);
-            SetAsimd("111101001x00xxxxxxxx1010xx00xxxx", InstName.Vst3,        InstEmit32.Vst3,        OpCode32SimdMemSingle.Create,   OpCode32SimdMemSingle.CreateT32);
-            SetAsimd("111101000x00xxxxxxxx010x<<0xxxxx", InstName.Vst3,        InstEmit32.Vst3,        OpCode32SimdMemPair.Create,     OpCode32SimdMemPair.CreateT32); // Inc = 1/2 (itype).
-            SetAsimd("111101001x00xxxxxxxx0x11xxxxxxxx", InstName.Vst4,        InstEmit32.Vst4,        OpCode32SimdMemSingle.Create,   OpCode32SimdMemSingle.CreateT32);
-            SetAsimd("111101001x00xxxxxxxx1011xx<<xxxx", InstName.Vst4,        InstEmit32.Vst4,        OpCode32SimdMemSingle.Create,   OpCode32SimdMemSingle.CreateT32);
-            SetAsimd("111101000x00xxxxxxxx000x<<xxxxxx", InstName.Vst4,        InstEmit32.Vst4,        OpCode32SimdMemPair.Create,     OpCode32SimdMemPair.CreateT32); // Inc = 1/2 (itype).
-            SetAsimd("111100110xxxxxxxxxxx1000xxx0xxxx", InstName.Vsub,        InstEmit32.Vsub_I,      OpCode32SimdReg.Create,         OpCode32SimdReg.CreateT32);
-            SetAsimd("111100100x10xxxxxxxx1101xxx0xxxx", InstName.Vsub,        InstEmit32.Vsub_V,      OpCode32SimdReg.Create,         OpCode32SimdReg.CreateT32);
-            SetAsimd("1111001x1x<<xxxxxxx00010x0x0xxxx", InstName.Vsubl,       InstEmit32.Vsubl_I,     OpCode32SimdRegLong.Create,     OpCode32SimdRegLong.CreateT32);
-            SetAsimd("1111001x1x<<xxxxxxx00011x0x0xxxx", InstName.Vsubw,       InstEmit32.Vsubw_I,     OpCode32SimdRegWide.Create,     OpCode32SimdRegWide.CreateT32);
-            SetAsimd("111100111x11xxxxxxxx10xxxxx0xxxx", InstName.Vtbl,        InstEmit32.Vtbl,        OpCode32SimdTbl.Create,         OpCode32SimdTbl.CreateT32);
-            SetAsimd("111100111x11<<10xxxx00001xx0xxxx", InstName.Vtrn,        InstEmit32.Vtrn,        OpCode32SimdCmpZ.Create,        OpCode32SimdCmpZ.CreateT32);
-            SetAsimd("111100100x<<xxxxxxxx1000xxx1xxxx", InstName.Vtst,        InstEmit32.Vtst,        OpCode32SimdReg.Create,         OpCode32SimdReg.CreateT32);
-            SetAsimd("111100111x11<<10xxxx00010xx0xxxx", InstName.Vuzp,        InstEmit32.Vuzp,        OpCode32SimdCmpZ.Create,        OpCode32SimdCmpZ.CreateT32);
-            SetAsimd("111100111x11<<10xxxx00011xx0xxxx", InstName.Vzip,        InstEmit32.Vzip,        OpCode32SimdCmpZ.Create,        OpCode32SimdCmpZ.CreateT32);
             #endregion
->>>>>>> 2cdc82cb
 
             #region "OpCode Table (AArch32, T16)"
             SetT16("000<<xxxxxxxxxxx", InstName.Mov,    InstEmit32.Mov,     OpCodeT16ShiftImm.Create);
@@ -1303,7 +1131,7 @@
             SetT16("1101<<<xxxxxxxxx", InstName.B,      InstEmit32.B,       OpCodeT16BImm8.Create);
             SetT16("11011111xxxxxxxx", InstName.Svc,    InstEmit32.Svc,     OpCodeT16Exception.Create);
             SetT16("11100xxxxxxxxxxx", InstName.B,      InstEmit32.B,       OpCodeT16BImm11.Create);
-#endregion
+            #endregion
 
             #region "OpCode Table (AArch32, T32)"
             // Base
@@ -1471,7 +1299,7 @@
             SetT32("11110011101011111000000000000010", InstName.Wfe,      InstEmit32.Nop,      OpCodeT32.Create);
             SetT32("11110011101011111000000000000011", InstName.Wfi,      InstEmit32.Nop,      OpCodeT32.Create);
             SetT32("11110011101011111000000000000001", InstName.Yield,    InstEmit32.Nop,      OpCodeT32.Create);
-#endregion
+            #endregion
 
             FillFastLookupTable(_instA32FastLookup, _allInstA32, ToFastLookupIndexA);
             FillFastLookupTable(_instT32FastLookup, _allInstT32, ToFastLookupIndexT);
