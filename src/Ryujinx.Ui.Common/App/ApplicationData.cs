﻿using LibHac.Common;
using LibHac.Fs;
using LibHac.Fs.Fsa;
using LibHac.FsSystem;
using LibHac.Loader;
using LibHac.Ns;
using LibHac.Tools.Fs;
using LibHac.Tools.FsSystem;
using LibHac.Tools.FsSystem.NcaUtils;
using Ryujinx.Common.Logging;
using Ryujinx.HLE.FileSystem;
using Ryujinx.Ui.Common.Helper;
using System;
using System.IO;

namespace Ryujinx.Ui.App.Common
{
    public class ApplicationData
    {
<<<<<<< HEAD
        public bool      Favorite      { get; set; }
        public byte[]    Icon          { get; set; }
        public string    TitleName     { get; set; }
        public string    TitleId       { get; set; }
        public string    Developer     { get; set; }
        public string    Version       { get; set; }
        public TimeSpan  TimePlayed    { get; set; }
        public DateTime? LastPlayed    { get; set; }
        public string    FileExtension { get; set; }
        public long      FileSize      { get; set; }
        public string    Path          { get; set; }
=======
        public bool Favorite { get; set; }
        public byte[] Icon { get; set; }
        public string TitleName { get; set; }
        public string TitleId { get; set; }
        public string Developer { get; set; }
        public string Version { get; set; }
        public string TimePlayed { get; set; }
        public double TimePlayedNum { get; set; }
        public DateTime? LastPlayed { get; set; }
        public string FileExtension { get; set; }
        public string FileSize { get; set; }
        public double FileSizeBytes { get; set; }
        public string Path { get; set; }
>>>>>>> c14ce4d2
        public BlitStruct<ApplicationControlProperty> ControlHolder { get; set; }
        
        public string TimePlayedString => ValueFormatUtils.FormatTimeSpan(TimePlayed);
        
        public string LastPlayedString => ValueFormatUtils.FormatDateTime(LastPlayed);
        
        public string FileSizeString => ValueFormatUtils.FormatFileSize(FileSize);

        public static string GetApplicationBuildId(VirtualFileSystem virtualFileSystem, string titleFilePath)
        {
            using FileStream file = new(titleFilePath, FileMode.Open, FileAccess.Read);

            Nca mainNca = null;
            Nca patchNca = null;

            if (!System.IO.Path.Exists(titleFilePath))
            {
                Logger.Error?.Print(LogClass.Application, $"File does not exists. {titleFilePath}");
                return string.Empty;
            }

            string extension = System.IO.Path.GetExtension(titleFilePath).ToLower();

            if (extension is ".nsp" or ".xci")
            {
                IFileSystem pfs;

                if (extension == ".xci")
                {
                    Xci xci = new(virtualFileSystem.KeySet, file.AsStorage());

                    pfs = xci.OpenPartition(XciPartitionType.Secure);
                }
                else
                {
                    var pfsTemp = new PartitionFileSystem();
                    pfsTemp.Initialize(file.AsStorage()).ThrowIfFailure();
                    pfs = pfsTemp;
                }

                foreach (DirectoryEntryEx fileEntry in pfs.EnumerateEntries("/", "*.nca"))
                {
                    using var ncaFile = new UniqueRef<IFile>();

                    pfs.OpenFile(ref ncaFile.Ref, fileEntry.FullPath.ToU8Span(), OpenMode.Read).ThrowIfFailure();

                    Nca nca = new(virtualFileSystem.KeySet, ncaFile.Get.AsStorage());

                    if (nca.Header.ContentType != NcaContentType.Program)
                    {
                        continue;
                    }

                    int dataIndex = Nca.GetSectionIndexFromType(NcaSectionType.Data, NcaContentType.Program);

                    if (nca.Header.GetFsHeader(dataIndex).IsPatchSection())
                    {
                        patchNca = nca;
                    }
                    else
                    {
                        mainNca = nca;
                    }
                }
            }
            else if (extension == ".nca")
            {
                mainNca = new Nca(virtualFileSystem.KeySet, file.AsStorage());
            }

            if (mainNca == null)
            {
                Logger.Error?.Print(LogClass.Application, "Extraction failure. The main NCA was not present in the selected file");

                return string.Empty;
            }

            (Nca updatePatchNca, _) = ApplicationLibrary.GetGameUpdateData(virtualFileSystem, mainNca.Header.TitleId.ToString("x16"), 0, out _);

            if (updatePatchNca != null)
            {
                patchNca = updatePatchNca;
            }

            IFileSystem codeFs = null;

            if (patchNca == null)
            {
                if (mainNca.CanOpenSection(NcaSectionType.Code))
                {
                    codeFs = mainNca.OpenFileSystem(NcaSectionType.Code, IntegrityCheckLevel.ErrorOnInvalid);
                }
            }
            else
            {
                if (patchNca.CanOpenSection(NcaSectionType.Code))
                {
                    codeFs = mainNca.OpenFileSystemWithPatch(patchNca, NcaSectionType.Code, IntegrityCheckLevel.ErrorOnInvalid);
                }
            }

            if (codeFs == null)
            {
                Logger.Error?.Print(LogClass.Loader, "No ExeFS found in NCA");

                return string.Empty;
            }

            const string MainExeFs = "main";

            if (!codeFs.FileExists($"/{MainExeFs}"))
            {
                Logger.Error?.Print(LogClass.Loader, "No main binary ExeFS found in ExeFS");

                return string.Empty;
            }

            using var nsoFile = new UniqueRef<IFile>();

            codeFs.OpenFile(ref nsoFile.Ref, $"/{MainExeFs}".ToU8Span(), OpenMode.Read).ThrowIfFailure();

            NsoReader reader = new();
            reader.Initialize(nsoFile.Release().AsStorage().AsFile(OpenMode.Read)).ThrowIfFailure();

            return BitConverter.ToString(reader.Header.ModuleId.ItemsRo.ToArray()).Replace("-", "").ToUpper()[..16];
        }
    }
}<|MERGE_RESOLUTION|>--- conflicted
+++ resolved
@@ -17,39 +17,23 @@
 {
     public class ApplicationData
     {
-<<<<<<< HEAD
-        public bool      Favorite      { get; set; }
-        public byte[]    Icon          { get; set; }
-        public string    TitleName     { get; set; }
-        public string    TitleId       { get; set; }
-        public string    Developer     { get; set; }
-        public string    Version       { get; set; }
-        public TimeSpan  TimePlayed    { get; set; }
-        public DateTime? LastPlayed    { get; set; }
-        public string    FileExtension { get; set; }
-        public long      FileSize      { get; set; }
-        public string    Path          { get; set; }
-=======
         public bool Favorite { get; set; }
         public byte[] Icon { get; set; }
         public string TitleName { get; set; }
         public string TitleId { get; set; }
         public string Developer { get; set; }
         public string Version { get; set; }
-        public string TimePlayed { get; set; }
-        public double TimePlayedNum { get; set; }
+        public TimeSpan TimePlayed { get; set; }
         public DateTime? LastPlayed { get; set; }
         public string FileExtension { get; set; }
-        public string FileSize { get; set; }
-        public double FileSizeBytes { get; set; }
+        public long FileSize { get; set; }
         public string Path { get; set; }
->>>>>>> c14ce4d2
         public BlitStruct<ApplicationControlProperty> ControlHolder { get; set; }
-        
+
         public string TimePlayedString => ValueFormatUtils.FormatTimeSpan(TimePlayed);
-        
+
         public string LastPlayedString => ValueFormatUtils.FormatDateTime(LastPlayed);
-        
+
         public string FileSizeString => ValueFormatUtils.FormatFileSize(FileSize);
 
         public static string GetApplicationBuildId(VirtualFileSystem virtualFileSystem, string titleFilePath)
