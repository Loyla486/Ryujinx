--- conflicted
+++ resolved
@@ -18,11 +18,7 @@
             WindowStartupLocation = WindowStartupLocation.CenterOwner;
             TransparencyLevelHint = new[] { WindowTransparencyLevel.None };
 
-<<<<<<< HEAD
-        using Stream stream = Assembly.GetAssembly(typeof(Ryujinx.Ui.Common.Configuration.ConfigurationState)).GetManifestResourceStream("Ryujinx.Ui.Common.Resources.Logo_Ryujinx.png");
-=======
             using Stream stream = Assembly.GetAssembly(typeof(ConfigurationState)).GetManifestResourceStream("Ryujinx.Ui.Common.Resources.Logo_Ryujinx.png");
->>>>>>> 6c515e18
 
             Icon = new WindowIcon(stream);
             stream.Position = 0;
