using Avalonia;
using Avalonia.Controls;
using Avalonia.Input;
using Avalonia.Interactivity;
using Avalonia.Threading;
using FluentAvalonia.UI.Controls;
using Ryujinx.Ava.Common;
using Ryujinx.Ava.Common.Locale;
using Ryujinx.Ava.Input;
using Ryujinx.Ava.UI.Applet;
using Ryujinx.Ava.UI.Helpers;
using Ryujinx.Ava.UI.ViewModels;
using Ryujinx.Common.Logging;
using Ryujinx.Graphics.Gpu;
using Ryujinx.HLE.FileSystem;
using Ryujinx.HLE.HOS;
using Ryujinx.HLE.HOS.Services.Account.Acc;
using Ryujinx.Input.SDL2;
using Ryujinx.Modules;
using Ryujinx.Ui.App.Common;
using Ryujinx.Ui.Common;
using Ryujinx.Ui.Common.Configuration;
using Ryujinx.Ui.Common.Helper;
using System;
using System.IO;
using System.Runtime.Versioning;
using System.Threading.Tasks;
using InputManager = Ryujinx.Input.HLE.InputManager;

namespace Ryujinx.Ava.UI.Windows
{
    public partial class MainWindow : StyleableWindow
    {
        internal static MainWindowViewModel MainWindowViewModel { get; private set; }

        private bool _isLoading;

        private UserChannelPersistence _userChannelPersistence;
        private static bool _deferLoad;
        private static string _launchPath;
        private static bool _startFullscreen;
        internal readonly AvaHostUiHandler UiHandler;

        public VirtualFileSystem VirtualFileSystem { get; private set; }
        public ContentManager ContentManager { get; private set; }
        public AccountManager AccountManager { get; private set; }

        public LibHacHorizonManager LibHacHorizonManager { get; private set; }

        public InputManager InputManager { get; private set; }

        internal MainWindowViewModel ViewModel { get; private set; }
        public SettingsWindow SettingsWindow { get; set; }

        public static bool ShowKeyErrorOnLoad { get; set; }
        public ApplicationLibrary ApplicationLibrary { get; set; }

        public MainWindow()
        {
            ViewModel = new MainWindowViewModel();

            MainWindowViewModel = ViewModel;

            DataContext = ViewModel;

            SetWindowSizePosition();

            InitializeComponent();
            Load();

            UiHandler = new AvaHostUiHandler(this);

            ViewModel.Title = $"Ryujinx {Program.Version}";

            // NOTE: Height of MenuBar and StatusBar is not usable here, since it would still be 0 at this point.
            double barHeight = MenuBar.MinHeight + StatusBarView.StatusBar.MinHeight;
            Height = ((Height - barHeight) / Program.WindowScaleFactor) + barHeight;
            Width /= Program.WindowScaleFactor;

            if (Program.PreviewerDetached)
            {
                Initialize();

                InputManager = new InputManager(new AvaloniaKeyboardDriver(this), new SDL2GamepadDriver());

                ViewModel.Initialize(
                    ContentManager,
                    StorageProvider,
                    ApplicationLibrary,
                    VirtualFileSystem,
                    AccountManager,
                    InputManager,
                    _userChannelPersistence,
                    LibHacHorizonManager,
                    UiHandler,
                    ShowLoading,
                    SwitchToGameControl,
                    SetMainContent,
                    this);

                ViewModel.RefreshFirmwareStatus();

                LoadGameList();

                this.GetObservable(IsActiveProperty).Subscribe(IsActiveChanged);
            }

            ApplicationLibrary.ApplicationCountUpdated += ApplicationLibrary_ApplicationCountUpdated;
            ApplicationLibrary.ApplicationAdded += ApplicationLibrary_ApplicationAdded;
            ViewModel.ReloadGameList += ReloadGameList;

            NotificationHelper.SetNotificationManager(this);
        }

        private void IsActiveChanged(bool obj)
        {
            ViewModel.IsActive = obj;
        }

        public void LoadGameList()
        {
            if (_isLoading)
            {
                return;
            }

            _isLoading = true;

            LoadApplications();

            _isLoading = false;
        }

        // TODO: Deal with this
        /*protected override void HandleScalingChanged(double scale)
        {
            Program.DesktopScaleFactor = scale;
            base.HandleScalingChanged(scale);
        }*/

        public void AddApplication(ApplicationData applicationData)
        {
            Dispatcher.UIThread.InvokeAsync(() =>
            {
                ViewModel.Applications.Add(applicationData);
            });
        }

        private void ApplicationLibrary_ApplicationAdded(object sender, ApplicationAddedEventArgs e)
        {
            AddApplication(e.AppData);
        }

        private void ApplicationLibrary_ApplicationCountUpdated(object sender, ApplicationCountUpdatedEventArgs e)
        {
            LocaleManager.Instance.UpdateAndGetDynamicValue(LocaleKeys.StatusBarGamesLoaded, e.NumAppsLoaded, e.NumAppsFound);

            Dispatcher.UIThread.Post(() =>
            {
                ViewModel.StatusBarProgressValue = e.NumAppsLoaded;
                ViewModel.StatusBarProgressMaximum = e.NumAppsFound;

                if (e.NumAppsFound == 0)
                {
                    StatusBarView.LoadProgressBar.IsVisible = false;
                }

                if (e.NumAppsLoaded == e.NumAppsFound)
                {
                    StatusBarView.LoadProgressBar.IsVisible = false;
                }
            });
        }

        public void Application_Opened(object sender, ApplicationOpenedEventArgs args)
        {
            if (args.Application != null)
            {
                ViewModel.SelectedIcon = args.Application.Icon;

                string path = new FileInfo(args.Application.Path).FullName;

                ViewModel.LoadApplication(path);
            }

            args.Handled = true;
        }

        internal static void DeferLoadApplication(string launchPathArg, bool startFullscreenArg)
        {
            _deferLoad = true;
            _launchPath = launchPathArg;
            _startFullscreen = startFullscreenArg;
        }

        public void SwitchToGameControl(bool startFullscreen = false)
        {
            ViewModel.ShowLoadProgress = false;
            ViewModel.ShowContent = true;
            ViewModel.IsLoadingIndeterminate = false;

            Dispatcher.UIThread.InvokeAsync(() =>
            {
                if (startFullscreen && ViewModel.WindowState != WindowState.FullScreen)
                {
                    ViewModel.ToggleFullscreen();
                }
            });
        }

        public void ShowLoading(bool startFullscreen = false)
        {
            ViewModel.ShowContent = false;
            ViewModel.ShowLoadProgress = true;
            ViewModel.IsLoadingIndeterminate = true;

            Dispatcher.UIThread.InvokeAsync(() =>
            {
                if (startFullscreen && ViewModel.WindowState != WindowState.FullScreen)
                {
                    ViewModel.ToggleFullscreen();
                }
            });
        }

        // TODO: Deal with this
        /*protected override void HandleWindowStateChanged(WindowState state)
        {
            ViewModel.WindowState = state;

            if (state != WindowState.Minimized)
            {
                Renderer.Start();
            }
        }*/

        private void Initialize()
        {
            _userChannelPersistence = new UserChannelPersistence();
            VirtualFileSystem = VirtualFileSystem.CreateInstance();
            LibHacHorizonManager = new LibHacHorizonManager();
            ContentManager = new ContentManager(VirtualFileSystem);

            LibHacHorizonManager.InitializeFsServer(VirtualFileSystem);
            LibHacHorizonManager.InitializeArpServer();
            LibHacHorizonManager.InitializeBcatServer();
            LibHacHorizonManager.InitializeSystemClients();

            ApplicationLibrary = new ApplicationLibrary(VirtualFileSystem);

            // Save data created before we supported extra data in directory save data will not work properly if
            // given empty extra data. Luckily some of that extra data can be created using the data from the
            // save data indexer, which should be enough to check access permissions for user saves.
            // Every single save data's extra data will be checked and fixed if needed each time the emulator is opened.
            // Consider removing this at some point in the future when we don't need to worry about old saves.
            VirtualFileSystem.FixExtraData(LibHacHorizonManager.RyujinxClient);

            AccountManager = new AccountManager(LibHacHorizonManager.RyujinxClient, CommandLineState.Profile);

            VirtualFileSystem.ReloadKeySet();

            ApplicationHelper.Initialize(VirtualFileSystem, AccountManager, LibHacHorizonManager.RyujinxClient, this);
        }

        [SupportedOSPlatform("linux")]
        private static async void ShowVmMaxMapCountWarning()
        {
            LocaleManager.Instance.UpdateAndGetDynamicValue(LocaleKeys.LinuxVmMaxMapCountWarningTextSecondary,
                LinuxHelper.VmMaxMapCount, LinuxHelper.RecommendedVmMaxMapCount);

            await ContentDialogHelper.CreateWarningDialog(
                LocaleManager.Instance[LocaleKeys.LinuxVmMaxMapCountWarningTextPrimary],
                LocaleManager.Instance[LocaleKeys.LinuxVmMaxMapCountWarningTextSecondary]
            );
        }

        [SupportedOSPlatform("linux")]
        private static async void ShowVmMaxMapCountDialog()
        {
            LocaleManager.Instance.UpdateAndGetDynamicValue(LocaleKeys.LinuxVmMaxMapCountDialogTextPrimary,
                LinuxHelper.RecommendedVmMaxMapCount);

            UserResult response = await ContentDialogHelper.ShowTextDialog(
                $"Ryujinx - {LocaleManager.Instance[LocaleKeys.LinuxVmMaxMapCountDialogTitle]}",
                LocaleManager.Instance[LocaleKeys.LinuxVmMaxMapCountDialogTextPrimary],
                LocaleManager.Instance[LocaleKeys.LinuxVmMaxMapCountDialogTextSecondary],
                LocaleManager.Instance[LocaleKeys.LinuxVmMaxMapCountDialogButtonUntilRestart],
                LocaleManager.Instance[LocaleKeys.LinuxVmMaxMapCountDialogButtonPersistent],
                LocaleManager.Instance[LocaleKeys.InputDialogNo],
                (int)Symbol.Help
            );

            int rc;

            switch (response)
            {
                case UserResult.Ok:
                    rc = LinuxHelper.RunPkExec($"echo {LinuxHelper.RecommendedVmMaxMapCount} > {LinuxHelper.VmMaxMapCountPath}");
                    if (rc == 0)
                    {
                        Logger.Info?.Print(LogClass.Application, $"vm.max_map_count set to {LinuxHelper.VmMaxMapCount} until the next restart.");
                    }
                    else
                    {
                        Logger.Error?.Print(LogClass.Application, $"Unable to change vm.max_map_count. Process exited with code: {rc}");
                    }
                    break;
                case UserResult.No:
                    rc = LinuxHelper.RunPkExec($"echo \"vm.max_map_count = {LinuxHelper.RecommendedVmMaxMapCount}\" > {LinuxHelper.SysCtlConfigPath} && sysctl -p {LinuxHelper.SysCtlConfigPath}");
                    if (rc == 0)
                    {
                        Logger.Info?.Print(LogClass.Application, $"vm.max_map_count set to {LinuxHelper.VmMaxMapCount}. Written to config: {LinuxHelper.SysCtlConfigPath}");
                    }
                    else
                    {
                        Logger.Error?.Print(LogClass.Application, $"Unable to write new value for vm.max_map_count to config. Process exited with code: {rc}");
                    }
                    break;
            }
        }

        private void CheckLaunchState()
        {
            if (ShowKeyErrorOnLoad)
            {
                ShowKeyErrorOnLoad = false;

                Dispatcher.UIThread.Post(async () => await
                    UserErrorDialog.ShowUserErrorDialog(UserError.NoKeys));
            }

            if (OperatingSystem.IsLinux() && LinuxHelper.VmMaxMapCount < LinuxHelper.RecommendedVmMaxMapCount)
            {
                Logger.Warning?.Print(LogClass.Application, $"The value of vm.max_map_count is lower than {LinuxHelper.RecommendedVmMaxMapCount}. ({LinuxHelper.VmMaxMapCount})");

                if (LinuxHelper.PkExecPath is not null)
                {
                    Dispatcher.UIThread.Post(ShowVmMaxMapCountDialog);
                }
                else
                {
                    Dispatcher.UIThread.Post(ShowVmMaxMapCountWarning);
                }
            }

            if (_deferLoad)
            {
                _deferLoad = false;

                ViewModel.LoadApplication(_launchPath, _startFullscreen);
            }

            if (ConfigurationState.Instance.CheckUpdatesOnStart.Value && Updater.CanUpdate(false))
            {
                Updater.BeginParse(this, false).ContinueWith(task =>
                {
                    Logger.Error?.Print(LogClass.Application, $"Updater Error: {task.Exception}");
                }, TaskContinuationOptions.OnlyOnFaulted);
            }
        }

        private void Load()
        {
            StatusBarView.VolumeStatus.Click += VolumeStatus_CheckedChanged;

            ApplicationGrid.ApplicationOpened += Application_Opened;

            ApplicationGrid.DataContext = ViewModel;

            ApplicationList.ApplicationOpened += Application_Opened;

            ApplicationList.DataContext = ViewModel;

            LoadHotKeys();
        }

        private void SetWindowSizePosition()
        {
<<<<<<< HEAD
            PixelPoint SavedPoint = new PixelPoint(ConfigurationState.Instance.Ui.WindowStartup.WindowPositionX,
=======
            PixelPoint savedPoint = new(ConfigurationState.Instance.Ui.WindowStartup.WindowPositionX,
>>>>>>> 6c515e18
                                                   ConfigurationState.Instance.Ui.WindowStartup.WindowPositionY);

            ViewModel.WindowHeight = ConfigurationState.Instance.Ui.WindowStartup.WindowSizeHeight * Program.WindowScaleFactor;
            ViewModel.WindowWidth = ConfigurationState.Instance.Ui.WindowStartup.WindowSizeWidth * Program.WindowScaleFactor;

            ViewModel.WindowState = ConfigurationState.Instance.Ui.WindowStartup.WindowMaximized.Value is true ? WindowState.Maximized : WindowState.Normal;

<<<<<<< HEAD
            if (CheckScreenBounds(SavedPoint))
=======
            if (CheckScreenBounds(savedPoint))
>>>>>>> 6c515e18
            {
                Position = savedPoint;
            }
            else
            {
                WindowStartupLocation = WindowStartupLocation.CenterScreen;
            }
        }

        private bool CheckScreenBounds(PixelPoint configPoint)
        {
            for (int i = 0; i < Screens.ScreenCount; i++)
            {
                if (Screens.All[i].Bounds.Contains(configPoint))
                {
                    return true;
                }
            }

            Logger.Warning?.Print(LogClass.Application, "Failed to find valid start-up coordinates. Defaulting to primary monitor center.");
            return false;
        }

        private void SaveWindowSizePosition()
        {
            ConfigurationState.Instance.Ui.WindowStartup.WindowSizeHeight.Value = (int)Height;
            ConfigurationState.Instance.Ui.WindowStartup.WindowSizeWidth.Value = (int)Width;

            ConfigurationState.Instance.Ui.WindowStartup.WindowPositionX.Value = Position.X;
            ConfigurationState.Instance.Ui.WindowStartup.WindowPositionY.Value = Position.Y;

            ConfigurationState.Instance.Ui.WindowStartup.WindowMaximized.Value = WindowState == WindowState.Maximized;

            MainWindowViewModel.SaveConfig();
        }

        protected override void OnOpened(EventArgs e)
        {
            base.OnOpened(e);

            CheckLaunchState();
        }

        private void SetMainContent(Control content = null)
        {
            content ??= GameLibrary;

            if (MainContent.Content != content)
            {
                MainContent.Content = content;
            }
        }

        public static void UpdateGraphicsConfig()
        {
#pragma warning disable IDE0055 // Disable formatting
            GraphicsConfig.ResScale                   = ConfigurationState.Instance.Graphics.ResScale == -1 ? ConfigurationState.Instance.Graphics.ResScaleCustom : ConfigurationState.Instance.Graphics.ResScale;
            GraphicsConfig.MaxAnisotropy              = ConfigurationState.Instance.Graphics.MaxAnisotropy;
            GraphicsConfig.ShadersDumpPath            = ConfigurationState.Instance.Graphics.ShadersDumpPath;
            GraphicsConfig.EnableShaderCache          = ConfigurationState.Instance.Graphics.EnableShaderCache;
            GraphicsConfig.EnableTextureRecompression = ConfigurationState.Instance.Graphics.EnableTextureRecompression;
            GraphicsConfig.EnableMacroHLE             = ConfigurationState.Instance.Graphics.EnableMacroHLE;
#pragma warning restore IDE0055
        }

        public void LoadHotKeys()
        {
#pragma warning disable IDE0055 // Disable formatting
            HotKeyManager.SetHotKey(FullscreenHotKey,      new KeyGesture(Key.Enter, KeyModifiers.Alt));
            HotKeyManager.SetHotKey(FullscreenHotKey2,     new KeyGesture(Key.F11));
            HotKeyManager.SetHotKey(FullscreenHotKeyMacOS, new KeyGesture(Key.F, KeyModifiers.Control | KeyModifiers.Meta));
            HotKeyManager.SetHotKey(DockToggleHotKey,      new KeyGesture(Key.F9));
            HotKeyManager.SetHotKey(ExitHotKey,            new KeyGesture(Key.Escape));
#pragma warning restore IDE0055
        }

        private void VolumeStatus_CheckedChanged(object sender, RoutedEventArgs e)
        {
            var volumeSplitButton = sender as ToggleSplitButton;
            if (ViewModel.IsGameRunning)
            {
                if (!volumeSplitButton.IsChecked)
                {
                    ViewModel.AppHost.Device.SetVolume(ConfigurationState.Instance.System.AudioVolume);
                }
                else
                {
                    ViewModel.AppHost.Device.SetVolume(0);
                }

                ViewModel.Volume = ViewModel.AppHost.Device.GetVolume();
            }
        }

        protected override void OnClosing(WindowClosingEventArgs e)
        {
            if (!ViewModel.IsClosing && ViewModel.AppHost != null && ConfigurationState.Instance.ShowConfirmExit)
            {
                e.Cancel = true;

                ConfirmExit();

                return;
            }

            ViewModel.IsClosing = true;

            if (ViewModel.AppHost != null)
            {
                ViewModel.AppHost.AppExit -= ViewModel.AppHost_AppExit;
                ViewModel.AppHost.AppExit += (sender, e) =>
                {
                    ViewModel.AppHost = null;

                    Dispatcher.UIThread.Post(() =>
                    {
                        MainContent = null;

                        Close();
                    });
                };
                ViewModel.AppHost?.Stop();

                e.Cancel = true;

                return;
            }

            SaveWindowSizePosition();

            ApplicationLibrary.CancelLoading();
            InputManager.Dispose();
            Program.Exit();

            base.OnClosing(e);
        }

        private void ConfirmExit()
        {
            Dispatcher.UIThread.InvokeAsync(async () =>
            {
                ViewModel.IsClosing = await ContentDialogHelper.CreateExitDialog();

                if (ViewModel.IsClosing)
                {
                    Close();
                }
            });
        }

        public async void LoadApplications()
        {
            await Dispatcher.UIThread.InvokeAsync(() =>
            {
                ViewModel.Applications.Clear();

                StatusBarView.LoadProgressBar.IsVisible = true;
                ViewModel.StatusBarProgressMaximum = 0;
                ViewModel.StatusBarProgressValue = 0;

                LocaleManager.Instance.UpdateAndGetDynamicValue(LocaleKeys.StatusBarGamesLoaded, 0, 0);
            });

            ReloadGameList();
        }

        private void ReloadGameList()
        {
            if (_isLoading)
            {
                return;
            }

            _isLoading = true;

            ApplicationLibrary.LoadApplications(ConfigurationState.Instance.Ui.GameDirs.Value, ConfigurationState.Instance.System.Language);

            _isLoading = false;
        }
    }
}<|MERGE_RESOLUTION|>--- conflicted
+++ resolved
@@ -376,11 +376,7 @@
 
         private void SetWindowSizePosition()
         {
-<<<<<<< HEAD
             PixelPoint SavedPoint = new PixelPoint(ConfigurationState.Instance.Ui.WindowStartup.WindowPositionX,
-=======
-            PixelPoint savedPoint = new(ConfigurationState.Instance.Ui.WindowStartup.WindowPositionX,
->>>>>>> 6c515e18
                                                    ConfigurationState.Instance.Ui.WindowStartup.WindowPositionY);
 
             ViewModel.WindowHeight = ConfigurationState.Instance.Ui.WindowStartup.WindowSizeHeight * Program.WindowScaleFactor;
@@ -388,11 +384,7 @@
 
             ViewModel.WindowState = ConfigurationState.Instance.Ui.WindowStartup.WindowMaximized.Value is true ? WindowState.Maximized : WindowState.Normal;
 
-<<<<<<< HEAD
             if (CheckScreenBounds(SavedPoint))
-=======
-            if (CheckScreenBounds(savedPoint))
->>>>>>> 6c515e18
             {
                 Position = savedPoint;
             }
