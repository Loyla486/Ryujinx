using Avalonia;
using Avalonia.Controls;
using Avalonia.Input;
using Avalonia.Platform;
using Ryujinx.Common.Configuration;
using Ryujinx.Ui.Common.Configuration;
using Ryujinx.Ui.Common.Helper;
using SPB.Graphics;
using SPB.Platform;
using SPB.Platform.GLX;
using SPB.Platform.X11;
using SPB.Windowing;
using System;
using System.Runtime.InteropServices;
using System.Runtime.Versioning;
using System.Threading.Tasks;
using static Ryujinx.Ava.UI.Helpers.Win32NativeInterop;
#pragma warning disable CS0618

namespace Ryujinx.Ava.UI.Renderer
{
    public class EmbeddedWindow : NativeControlHost
    {
        private WindowProc _wndProcDelegate;
        private string _className;

        protected GLXWindow X11Window { get; set; }

        protected IntPtr WindowHandle { get; set; }
        protected IntPtr X11Display { get; set; }
        protected IntPtr NsView { get; set; }
        protected IntPtr MetalLayer { get; set; }

        public delegate void UpdateBoundsCallbackDelegate(Rect rect);
        private UpdateBoundsCallbackDelegate _updateBoundsCallback;

        public event EventHandler<IntPtr> WindowCreated;
<<<<<<< HEAD
        public event EventHandler<Size>   BoundsChanged;
=======
        public event EventHandler<Size> SizeChanged;
>>>>>>> 6c515e18

        public EmbeddedWindow()
        {
            this.GetObservable(BoundsProperty).Subscribe(StateChanged);

            Initialized += OnNativeEmbeddedWindowCreated;
        }

        public virtual void OnWindowCreated() { }

        protected virtual void OnWindowDestroyed() { }

        protected virtual void OnWindowDestroying()
        {
            WindowHandle = IntPtr.Zero;
            X11Display = IntPtr.Zero;
            NsView = IntPtr.Zero;
            MetalLayer = IntPtr.Zero;
        }

        private void OnNativeEmbeddedWindowCreated(object sender, EventArgs e)
        {
            OnWindowCreated();

            Task.Run(() =>
            {
                WindowCreated?.Invoke(this, WindowHandle);
            });
        }

        private void StateChanged(Rect rect)
        {
            BoundsChanged?.Invoke(this, rect.Size);
            _updateBoundsCallback?.Invoke(rect);
        }

        protected override IPlatformHandle CreateNativeControlCore(IPlatformHandle control)
        {
            if (OperatingSystem.IsLinux())
            {
                return CreateLinux(control);
            }

            if (OperatingSystem.IsWindows())
            {
                return CreateWin32(control);
            }

            if (OperatingSystem.IsMacOS())
            {
                return CreateMacOS();
            }

            return base.CreateNativeControlCore(control);
        }

        protected override void DestroyNativeControlCore(IPlatformHandle control)
        {
            OnWindowDestroying();

            if (OperatingSystem.IsLinux())
            {
                DestroyLinux();
            }
            else if (OperatingSystem.IsWindows())
            {
                DestroyWin32(control);
            }
            else if (OperatingSystem.IsMacOS())
            {
                DestroyMacOS();
            }
            else
            {
                base.DestroyNativeControlCore(control);
            }

            OnWindowDestroyed();
        }

        [SupportedOSPlatform("linux")]
        private IPlatformHandle CreateLinux(IPlatformHandle control)
        {
            if (ConfigurationState.Instance.Graphics.GraphicsBackend.Value == GraphicsBackend.Vulkan)
            {
                X11Window = new GLXWindow(new NativeHandle(X11.DefaultDisplay), new NativeHandle(control.Handle));
                X11Window.Hide();
            }
            else
            {
                X11Window = PlatformHelper.CreateOpenGLWindow(new FramebufferFormat(new ColorFormat(8, 8, 8, 0), 16, 0, ColorFormat.Zero, 0, 2, false), 0, 0, 100, 100) as GLXWindow;
            }

            WindowHandle = X11Window.WindowHandle.RawHandle;
            X11Display = X11Window.DisplayHandle.RawHandle;

            return new PlatformHandle(WindowHandle, "X11");
        }

        [SupportedOSPlatform("windows")]
        IPlatformHandle CreateWin32(IPlatformHandle control)
        {
            _className = "NativeWindow-" + Guid.NewGuid();

            _wndProcDelegate = delegate (IntPtr hWnd, WindowsMessages msg, IntPtr wParam, IntPtr lParam)
            {
                if (VisualRoot != null)
                {
                    if (msg == WindowsMessages.Lbuttondown ||
                        msg == WindowsMessages.Rbuttondown ||
                        msg == WindowsMessages.Lbuttonup ||
                        msg == WindowsMessages.Rbuttonup ||
                        msg == WindowsMessages.Mousemove)
                    {
<<<<<<< HEAD
                        Point   rootVisualPosition = this.TranslatePoint(new Point((long)lParam & 0xFFFF, (long)lParam >> 16 & 0xFFFF), this).Value;
                        Pointer pointer            = new(0, PointerType.Mouse, true);
=======
                        Point rootVisualPosition = this.TranslatePoint(new Point((long)lParam & 0xFFFF, (long)lParam >> 16 & 0xFFFF), VisualRoot).Value;
                        Pointer pointer = new(0, PointerType.Mouse, true);
>>>>>>> 6c515e18

                        switch (msg)
                        {
                            case WindowsMessages.Lbuttondown:
                            case WindowsMessages.Rbuttondown:
                                {
                                    bool isLeft = msg == WindowsMessages.Lbuttondown;
                                    RawInputModifiers pointerPointModifier = isLeft ? RawInputModifiers.LeftMouseButton : RawInputModifiers.RightMouseButton;
                                    PointerPointProperties properties = new(pointerPointModifier, isLeft ? PointerUpdateKind.LeftButtonPressed : PointerUpdateKind.RightButtonPressed);

                                    var evnt = new PointerPressedEventArgs(
                                        this,
                                        pointer,
                                        this,
                                        rootVisualPosition,
                                        (ulong)Environment.TickCount64,
                                        properties,
                                        KeyModifiers.None);

                                    RaiseEvent(evnt);

                                    break;
                                }
                            case WindowsMessages.Lbuttonup:
                            case WindowsMessages.Rbuttonup:
                                {
                                    bool isLeft = msg == WindowsMessages.Lbuttonup;
                                    RawInputModifiers pointerPointModifier = isLeft ? RawInputModifiers.LeftMouseButton : RawInputModifiers.RightMouseButton;
                                    PointerPointProperties properties = new(pointerPointModifier, isLeft ? PointerUpdateKind.LeftButtonReleased : PointerUpdateKind.RightButtonReleased);

                                    var evnt = new PointerReleasedEventArgs(
                                        this,
                                        pointer,
                                        this,
                                        rootVisualPosition,
                                        (ulong)Environment.TickCount64,
                                        properties,
                                        KeyModifiers.None,
                                        isLeft ? MouseButton.Left : MouseButton.Right);

                                    RaiseEvent(evnt);

                                    break;
                                }
                            case WindowsMessages.Mousemove:
                                {
                                    var evnt = new PointerEventArgs(
                                        PointerMovedEvent,
                                        this,
                                        pointer,
                                        this,
                                        rootVisualPosition,
                                        (ulong)Environment.TickCount64,
                                        new PointerPointProperties(RawInputModifiers.None, PointerUpdateKind.Other),
                                        KeyModifiers.None);

                                    RaiseEvent(evnt);

                                    break;
                                }
                        }
                    }
                }

                return DefWindowProc(hWnd, msg, wParam, lParam);
            };

            WndClassEx wndClassEx = new()
            {
                cbSize = Marshal.SizeOf<WndClassEx>(),
                hInstance = GetModuleHandle(null),
                lpfnWndProc = Marshal.GetFunctionPointerForDelegate(_wndProcDelegate),
                style = ClassStyles.CsOwndc,
                lpszClassName = Marshal.StringToHGlobalUni(_className),
                hCursor = CreateArrowCursor(),
            };

            RegisterClassEx(ref wndClassEx);

            WindowHandle = CreateWindowEx(0, _className, "NativeWindow", WindowStyles.WsChild, 0, 0, 640, 480, control.Handle, IntPtr.Zero, IntPtr.Zero, IntPtr.Zero);

            Marshal.FreeHGlobal(wndClassEx.lpszClassName);

            return new PlatformHandle(WindowHandle, "HWND");
        }

        [SupportedOSPlatform("macos")]
        IPlatformHandle CreateMacOS()
        {
            // Create a new CAMetalLayer.
            ObjectiveC.Object layerObject = new("CAMetalLayer");
            ObjectiveC.Object metalLayer = layerObject.GetFromMessage("alloc");
            metalLayer.SendMessage("init");

            // Create a child NSView to render into.
            ObjectiveC.Object nsViewObject = new("NSView");
            ObjectiveC.Object child = nsViewObject.GetFromMessage("alloc");
            child.SendMessage("init", new ObjectiveC.NSRect(0, 0, 0, 0));

            // Make its renderer our metal layer.
            child.SendMessage("setWantsLayer:", 1);
            child.SendMessage("setLayer:", metalLayer);
            metalLayer.SendMessage("setContentsScale:", Program.DesktopScaleFactor);

            // Ensure the scale factor is up to date.
            _updateBoundsCallback = rect =>
            {
                metalLayer.SendMessage("setContentsScale:", Program.DesktopScaleFactor);
            };

            IntPtr nsView = child.ObjPtr;
            MetalLayer = metalLayer.ObjPtr;
            NsView = nsView;

            return new PlatformHandle(nsView, "NSView");
        }

        [SupportedOSPlatform("Linux")]
        void DestroyLinux()
        {
            X11Window?.Dispose();
        }

        [SupportedOSPlatform("windows")]
        void DestroyWin32(IPlatformHandle handle)
        {
            DestroyWindow(handle.Handle);
            UnregisterClass(_className, GetModuleHandle(null));
        }

        [SupportedOSPlatform("macos")]
#pragma warning disable CA1822 // Mark member as static
        void DestroyMacOS()
        {
            // TODO
        }
#pragma warning restore CA1822
    }
}<|MERGE_RESOLUTION|>--- conflicted
+++ resolved
@@ -35,11 +35,7 @@
         private UpdateBoundsCallbackDelegate _updateBoundsCallback;
 
         public event EventHandler<IntPtr> WindowCreated;
-<<<<<<< HEAD
-        public event EventHandler<Size>   BoundsChanged;
-=======
-        public event EventHandler<Size> SizeChanged;
->>>>>>> 6c515e18
+        public event EventHandler<Size> BoundsChanged;
 
         public EmbeddedWindow()
         {
@@ -154,13 +150,8 @@
                         msg == WindowsMessages.Rbuttonup ||
                         msg == WindowsMessages.Mousemove)
                     {
-<<<<<<< HEAD
-                        Point   rootVisualPosition = this.TranslatePoint(new Point((long)lParam & 0xFFFF, (long)lParam >> 16 & 0xFFFF), this).Value;
-                        Pointer pointer            = new(0, PointerType.Mouse, true);
-=======
-                        Point rootVisualPosition = this.TranslatePoint(new Point((long)lParam & 0xFFFF, (long)lParam >> 16 & 0xFFFF), VisualRoot).Value;
+                        Point rootVisualPosition = this.TranslatePoint(new Point((long)lParam & 0xFFFF, (long)lParam >> 16 & 0xFFFF), this).Value;
                         Pointer pointer = new(0, PointerType.Mouse, true);
->>>>>>> 6c515e18
 
                         switch (msg)
                         {
