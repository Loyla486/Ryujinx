--- conflicted
+++ resolved
@@ -37,17 +37,7 @@
 
         public override object ProvideValue(IServiceProvider serviceProvider)
         {
-<<<<<<< HEAD
             return this[_key];
-=======
-            ReflectionBindingExtension binding = new($"[{_key}]")
-            {
-                Mode = BindingMode.OneWay,
-                Source = this,
-            };
-
-            return binding.ProvideValue(serviceProvider);
->>>>>>> 6c515e18
         }
     }
 }