using LibHac.Fs;
using LibHac.Ncm;
using Ryujinx.Ava.UI.ViewModels;
using Ryujinx.Ava.UI.Windows;
using Ryujinx.HLE.FileSystem;
<<<<<<< HEAD
using Ryujinx.Ui.Common.Helper;
=======
using Ryujinx.Ui.App.Common;
using System;
>>>>>>> c14ce4d2
using System.IO;
using System.Linq;
using System.Threading.Tasks;
using Path = System.IO.Path;

namespace Ryujinx.Ava.UI.Models
{
    public class SaveModel : BaseModel
    {
        private long _size;

        public ulong SaveId { get; }
        public ProgramId TitleId { get; }
        public string TitleIdString => $"{TitleId.Value:X16}";
        public UserId UserId { get; }
        public bool InGameList { get; }
        public string Title { get; }
        public byte[] Icon { get; }

        public long Size
        {
            get => _size; set
            {
                _size = value;
                SizeAvailable = true;
                OnPropertyChanged();
                OnPropertyChanged(nameof(SizeString));
                OnPropertyChanged(nameof(SizeAvailable));
            }
        }

        public bool SizeAvailable { get; set; }

<<<<<<< HEAD
        public string SizeString => ValueFormatUtils.FormatFileSize(Size);
=======
        public string SizeString => GetSizeString();

        private string GetSizeString()
        {
            const int Scale = 1024;
            string[] orders = { "GiB", "MiB", "KiB" };
            long max = (long)Math.Pow(Scale, orders.Length);

            foreach (string order in orders)
            {
                if (Size > max)
                {
                    return $"{decimal.Divide(Size, max):##.##} {order}";
                }

                max /= Scale;
            }

            return "0 KiB";
        }
>>>>>>> c14ce4d2

        public SaveModel(SaveDataInfo info)
        {
            SaveId = info.SaveDataId;
            TitleId = info.ProgramId;
            UserId = info.UserId;

            var appData = MainWindow.MainWindowViewModel.Applications.FirstOrDefault(x => x.TitleId.ToUpper() == TitleIdString);

            InGameList = appData != null;

            if (InGameList)
            {
                Icon = appData.Icon;
                Title = appData.TitleName;
            }
            else
            {
                var appMetadata = ApplicationLibrary.LoadAndSaveMetaData(TitleIdString);
                Title = appMetadata.Title ?? TitleIdString;
            }

            Task.Run(() =>
            {
                var saveRoot = Path.Combine(VirtualFileSystem.GetNandPath(), $"user/save/{info.SaveDataId:x16}");

                long totalSize = GetDirectorySize(saveRoot);

                static long GetDirectorySize(string path)
                {
                    long size = 0;
                    if (Directory.Exists(path))
                    {
                        var directories = Directory.GetDirectories(path);
                        foreach (var directory in directories)
                        {
                            size += GetDirectorySize(directory);
                        }

                        var files = Directory.GetFiles(path);
                        foreach (var file in files)
                        {
                            size += new FileInfo(file).Length;
                        }
                    }

                    return size;
                }

                Size = totalSize;
            });

        }
    }
}<|MERGE_RESOLUTION|>--- conflicted
+++ resolved
@@ -3,12 +3,8 @@
 using Ryujinx.Ava.UI.ViewModels;
 using Ryujinx.Ava.UI.Windows;
 using Ryujinx.HLE.FileSystem;
-<<<<<<< HEAD
+using Ryujinx.Ui.App.Common;
 using Ryujinx.Ui.Common.Helper;
-=======
-using Ryujinx.Ui.App.Common;
-using System;
->>>>>>> c14ce4d2
 using System.IO;
 using System.Linq;
 using System.Threading.Tasks;
@@ -42,30 +38,7 @@
 
         public bool SizeAvailable { get; set; }
 
-<<<<<<< HEAD
         public string SizeString => ValueFormatUtils.FormatFileSize(Size);
-=======
-        public string SizeString => GetSizeString();
-
-        private string GetSizeString()
-        {
-            const int Scale = 1024;
-            string[] orders = { "GiB", "MiB", "KiB" };
-            long max = (long)Math.Pow(Scale, orders.Length);
-
-            foreach (string order in orders)
-            {
-                if (Size > max)
-                {
-                    return $"{decimal.Divide(Size, max):##.##} {order}";
-                }
-
-                max /= Scale;
-            }
-
-            return "0 KiB";
-        }
->>>>>>> c14ce4d2
 
         public SaveModel(SaveDataInfo info)
         {
