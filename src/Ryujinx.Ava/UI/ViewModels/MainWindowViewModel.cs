--- conflicted
+++ resolved
@@ -1287,23 +1287,10 @@
 
         public async void InstallFirmwareFromFile()
         {
-<<<<<<< HEAD
             var result = await StorageProvider.OpenFilePickerAsync(new FilePickerOpenOptions
             {
                 AllowMultiple = false,
                 FileTypeFilter = new List<FilePickerFileType>
-=======
-            if (Application.Current.ApplicationLifetime is IClassicDesktopStyleApplicationLifetime desktop)
-            {
-                OpenFileDialog dialog = new() { AllowMultiple = false };
-                dialog.Filters.Add(new FileDialogFilter { Name = LocaleManager.Instance[LocaleKeys.FileDialogAllTypes], Extensions = { "xci", "zip" } });
-                dialog.Filters.Add(new FileDialogFilter { Name = "XCI", Extensions = { "xci" } });
-                dialog.Filters.Add(new FileDialogFilter { Name = "ZIP", Extensions = { "zip" } });
-
-                string[] file = await dialog.ShowAsync(desktop.MainWindow);
-
-                if (file != null && file.Length > 0)
->>>>>>> 6c515e18
                 {
                     new(LocaleManager.Instance[LocaleKeys.FileDialogAllTypes])
                     {
@@ -1322,11 +1309,7 @@
 
         public async void InstallFirmwareFromFolder()
         {
-<<<<<<< HEAD
             var result = await StorageProvider.OpenFolderPickerAsync(new FolderPickerOpenOptions
-=======
-            if (Application.Current.ApplicationLifetime is IClassicDesktopStyleApplicationLifetime desktop)
->>>>>>> 6c515e18
             {
                 AllowMultiple = false
             });
@@ -1431,17 +1414,12 @@
 
         public async void OpenFile()
         {
-<<<<<<< HEAD
             var result = await StorageProvider.OpenFilePickerAsync(new FilePickerOpenOptions
-=======
-            if (Application.Current.ApplicationLifetime is IClassicDesktopStyleApplicationLifetime desktop)
->>>>>>> 6c515e18
             {
                 Title = LocaleManager.Instance[LocaleKeys.OpenFileDialogTitle],
                 AllowMultiple = false,
                 FileTypeFilter = new List<FilePickerFileType>
                 {
-<<<<<<< HEAD
                     new(LocaleManager.Instance[LocaleKeys.AllSupportedFormats])
                     {
                         Patterns = new[] { "*.nsp", "*.xci", "*.nca", "*.nro", "*.nso"},
@@ -1462,40 +1440,6 @@
                             "application/x-nx-nso"
                         }
                     }
-=======
-                    Title = LocaleManager.Instance[LocaleKeys.OpenFileDialogTitle],
-                };
-
-                dialog.Filters.Add(new FileDialogFilter
-                {
-                    Name = LocaleManager.Instance[LocaleKeys.AllSupportedFormats],
-                    Extensions =
-                    {
-                        "nsp",
-                        "pfs0",
-                        "xci",
-                        "nca",
-                        "nro",
-                        "nso",
-                    },
-                });
-
-#pragma warning disable IDE0055 // Disable formatting
-                dialog.Filters.Add(new FileDialogFilter { Name = "NSP",  Extensions = { "nsp" } });
-                dialog.Filters.Add(new FileDialogFilter { Name = "PFS0", Extensions = { "pfs0" } });
-                dialog.Filters.Add(new FileDialogFilter { Name = "XCI",  Extensions = { "xci" } });
-                dialog.Filters.Add(new FileDialogFilter { Name = "NCA",  Extensions = { "nca" } });
-                dialog.Filters.Add(new FileDialogFilter { Name = "NRO",  Extensions = { "nro" } });
-                dialog.Filters.Add(new FileDialogFilter { Name = "NSO",  Extensions = { "nso" } });
-#pragma warning restore IDE0055
-
-                string[] files = await dialog.ShowAsync(desktop.MainWindow);
-
-                if (files != null && files.Length > 0)
-                {
-                    LoadApplication(files[0]);
->>>>>>> 6c515e18
-                }
             });
 
             if (result.Count > 0)
@@ -1506,22 +1450,11 @@
 
         public async void OpenFolder()
         {
-<<<<<<< HEAD
             var result = await StorageProvider.OpenFolderPickerAsync(new FolderPickerOpenOptions
             {
                 Title = LocaleManager.Instance[LocaleKeys.OpenFolderDialogTitle],
                 AllowMultiple = false
             });
-=======
-            if (Application.Current.ApplicationLifetime is IClassicDesktopStyleApplicationLifetime desktop)
-            {
-                OpenFolderDialog dialog = new()
-                {
-                    Title = LocaleManager.Instance[LocaleKeys.OpenFolderDialogTitle],
-                };
-
-                string folder = await dialog.ShowAsync(desktop.MainWindow);
->>>>>>> 6c515e18
 
             if (result.Count > 0)
             {
