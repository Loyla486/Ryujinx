--- conflicted
+++ resolved
@@ -929,29 +929,19 @@
         {
             return SortMode switch
             {
-<<<<<<< HEAD
+#pragma warning disable IDE0055 // Disable formatting
                 ApplicationSort.Title           => IsAscending ? SortExpressionComparer<ApplicationData>.Ascending(app => app.TitleName)
                                                                : SortExpressionComparer<ApplicationData>.Descending(app => app.TitleName),
                 ApplicationSort.Developer       => IsAscending ? SortExpressionComparer<ApplicationData>.Ascending(app => app.Developer)
                                                                : SortExpressionComparer<ApplicationData>.Descending(app => app.Developer),
-                ApplicationSort.LastPlayed      => new Models.Generic.LastPlayedSortComparer(IsAscending),
-                ApplicationSort.TotalTimePlayed => new Models.Generic.TimePlayedSortComparer(IsAscending),
+                ApplicationSort.LastPlayed      => new LastPlayedSortComparer(IsAscending),
+                ApplicationSort.TotalTimePlayed => new TimePlayedSortComparer(IsAscending),
                 ApplicationSort.FileType        => IsAscending ? SortExpressionComparer<ApplicationData>.Ascending(app => app.FileExtension)
                                                                : SortExpressionComparer<ApplicationData>.Descending(app => app.FileExtension),
                 ApplicationSort.FileSize        => IsAscending ? SortExpressionComparer<ApplicationData>.Ascending(app => app.FileSize)
                                                                : SortExpressionComparer<ApplicationData>.Descending(app => app.FileSize),
                 ApplicationSort.Path            => IsAscending ? SortExpressionComparer<ApplicationData>.Ascending(app => app.Path)
                                                                : SortExpressionComparer<ApplicationData>.Descending(app => app.Path),
-=======
-#pragma warning disable IDE0055 // Disable formatting
-                ApplicationSort.LastPlayed      => new LastPlayedSortComparer(IsAscending),
-                ApplicationSort.FileSize        => IsAscending  ? SortExpressionComparer<ApplicationData>.Ascending(app => app.FileSizeBytes)
-                                                                : SortExpressionComparer<ApplicationData>.Descending(app => app.FileSizeBytes),
-                ApplicationSort.TotalTimePlayed => IsAscending  ? SortExpressionComparer<ApplicationData>.Ascending(app => app.TimePlayedNum)
-                                                                : SortExpressionComparer<ApplicationData>.Descending(app => app.TimePlayedNum),
-                ApplicationSort.Title           => IsAscending  ? SortExpressionComparer<ApplicationData>.Ascending(app => app.TitleName)
-                                                                : SortExpressionComparer<ApplicationData>.Descending(app => app.TitleName),
->>>>>>> c14ce4d2
                 ApplicationSort.Favorite        => !IsAscending ? SortExpressionComparer<ApplicationData>.Ascending(app => app.Favorite)
                                                                 : SortExpressionComparer<ApplicationData>.Descending(app => app.Favorite),
                 _ => null,
