--- conflicted
+++ resolved
@@ -1360,160 +1360,6 @@
             AppHost.Device.System.SimulateWakeUpMessage();
         }
 
-<<<<<<< HEAD
-        public async void PurgeShaderCache()
-        {
-            ApplicationData selection = SelectedApplication;
-            if (selection != null)
-            {
-                DirectoryInfo shaderCacheDir = new(Path.Combine(AppDataManager.GamesDirPath, selection.TitleId, "cache", "shader"));
-
-                // FIXME: Found a way to reproduce the bold effect on the title name (fork?).
-                UserResult result = await ContentDialogHelper.CreateConfirmationDialog(LocaleManager.Instance[LocaleKeys.DialogWarning],
-                                                                                       LocaleManager.Instance.UpdateAndGetDynamicValue(LocaleKeys.DialogShaderDeletionMessage, selection.TitleName),
-                                                                                       LocaleManager.Instance[LocaleKeys.InputDialogYes],
-                                                                                       LocaleManager.Instance[LocaleKeys.InputDialogNo],
-                                                                                       LocaleManager.Instance[LocaleKeys.RyujinxConfirm]);
-
-                List<DirectoryInfo> oldCacheDirectories = new();
-                List<FileInfo> newCacheFiles = new();
-
-                if (shaderCacheDir.Exists)
-                {
-                    oldCacheDirectories.AddRange(shaderCacheDir.EnumerateDirectories("*"));
-                    newCacheFiles.AddRange(shaderCacheDir.GetFiles("*.toc"));
-                    newCacheFiles.AddRange(shaderCacheDir.GetFiles("*.data"));
-                }
-
-                if ((oldCacheDirectories.Count > 0 || newCacheFiles.Count > 0) && result == UserResult.Yes)
-                {
-                    foreach (DirectoryInfo directory in oldCacheDirectories)
-                    {
-                        try
-                        {
-                            directory.Delete(true);
-                        }
-                        catch (Exception e)
-                        {
-                            await ContentDialogHelper.CreateErrorDialog(LocaleManager.Instance.UpdateAndGetDynamicValue(LocaleKeys.DialogPPTCDeletionErrorMessage, directory.Name, e));
-                        }
-                    }
-                }
-
-                foreach (FileInfo file in newCacheFiles)
-                {
-                    try
-                    {
-                        file.Delete();
-                    }
-                    catch (Exception e)
-                    {
-                        await ContentDialogHelper.CreateErrorDialog(LocaleManager.Instance.UpdateAndGetDynamicValue(LocaleKeys.ShaderCachePurgeError, file.Name, e));
-                    }
-                }
-            }
-        }
-
-        public void ToggleFavorite()
-        {
-            ApplicationData selection = SelectedApplication;
-            if (selection != null)
-            {
-                selection.Favorite = !selection.Favorite;
-
-                ApplicationLibrary.LoadAndSaveMetaData(selection.TitleId, appMetadata =>
-                {
-                    appMetadata.Favorite = selection.Favorite;
-                });
-
-                RefreshView();
-            }
-        }
-
-        public void OpenUserSaveDirectory()
-        {
-            OpenSaveDirectory(SaveDataType.Account, userId: new UserId((ulong)AccountManager.LastOpenedUser.UserId.High, (ulong)AccountManager.LastOpenedUser.UserId.Low));
-        }
-
-        public void OpenDeviceSaveDirectory()
-        {
-            OpenSaveDirectory(SaveDataType.Device, userId: default);
-        }
-
-        public void OpenBcatSaveDirectory()
-        {
-            OpenSaveDirectory(SaveDataType.Bcat, userId: default);
-        }
-
-        private void OpenSaveDirectory(SaveDataType saveDataType, UserId userId)
-        {
-            if (SelectedApplication != null)
-            {
-                if (!ulong.TryParse(SelectedApplication.TitleId, NumberStyles.HexNumber, CultureInfo.InvariantCulture, out ulong titleIdNumber))
-                {
-                    Dispatcher.UIThread.InvokeAsync(async () =>
-                    {
-                        await ContentDialogHelper.CreateErrorDialog(LocaleManager.Instance[LocaleKeys.DialogRyujinxErrorMessage], LocaleManager.Instance[LocaleKeys.DialogInvalidTitleIdErrorMessage]);
-                    });
-
-                    return;
-                }
-
-                var saveDataFilter = SaveDataFilter.Make(titleIdNumber, saveDataType, userId, saveDataId: default, index: default);
-
-                ApplicationHelper.OpenSaveDir(in saveDataFilter, titleIdNumber, SelectedApplication.ControlHolder, SelectedApplication.TitleName);
-            }
-        }
-
-        public void OpenModsDirectory()
-        {
-            if (SelectedApplication != null)
-            {
-                string modsBasePath  = VirtualFileSystem.ModLoader.GetModsBasePath();
-                string titleModsPath = VirtualFileSystem.ModLoader.GetTitleDir(modsBasePath, SelectedApplication.TitleId);
-
-                OpenHelper.OpenFolder(titleModsPath);
-            }
-        }
-
-        public void OpenSdModsDirectory()
-        {
-            if (SelectedApplication != null)
-            {
-                string sdModsBasePath = VirtualFileSystem.ModLoader.GetSdModsBasePath();
-                string titleModsPath  = VirtualFileSystem.ModLoader.GetTitleDir(sdModsBasePath, SelectedApplication.TitleId);
-
-                OpenHelper.OpenFolder(titleModsPath);
-            }
-        }
-
-        public async void OpenTitleUpdateManager()
-        {
-            if (SelectedApplication != null)
-            {
-                await TitleUpdateWindow.Show(VirtualFileSystem, ulong.Parse(SelectedApplication.TitleId, NumberStyles.HexNumber), SelectedApplication.TitleName);
-            }
-        }
-
-        public async void OpenDownloadableContentManager()
-        {
-            if (SelectedApplication != null)
-            {
-                await DownloadableContentManagerWindow.Show(VirtualFileSystem, ulong.Parse(SelectedApplication.TitleId, NumberStyles.HexNumber), SelectedApplication.TitleName);
-            }
-        }
-
-        public async void OpenCheatManager()
-        {
-            if (SelectedApplication != null)
-            {
-                await new CheatWindow(VirtualFileSystem, SelectedApplication.TitleId, SelectedApplication.TitleName, 
-                ApplicationData.GetApplicationBuildId(VirtualFileSystem, SelectedApplication.Path)).ShowDialog(TopLevel as Window);
-            }
-        }
-
-=======
->>>>>>> 264438ff
         public async void LoadApplications()
         {
             await Dispatcher.UIThread.InvokeAsync(() =>
