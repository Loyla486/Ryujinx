--- conflicted
+++ resolved
@@ -337,7 +337,6 @@
             }
         }
 
-<<<<<<< HEAD
         public void CreateApplicationShortcut_Click(object sender, RoutedEventArgs args)
         {
             var viewModel = (sender as MenuItem)?.DataContext as MainWindowViewModel;
@@ -349,10 +348,7 @@
             }
         }
 
-        public void RunApplication_Click(object sender, RoutedEventArgs args)
-=======
         public async void RunApplication_Click(object sender, RoutedEventArgs args)
->>>>>>> b4bb22ba
         {
             var viewModel = (sender as MenuItem)?.DataContext as MainWindowViewModel;
 
