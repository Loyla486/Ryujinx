﻿using ARMeilleure.Translation;
using Avalonia;
using Avalonia.Controls;
using Avalonia.Controls.ApplicationLifetimes;
using Avalonia.Input;
using Avalonia.Rendering;
using Avalonia.Threading;
using LibHac.Tools.FsSystem;
using Ryujinx.Audio.Backends.Dummy;
using Ryujinx.Audio.Backends.OpenAL;
using Ryujinx.Audio.Backends.SDL2;
using Ryujinx.Audio.Backends.SoundIo;
using Ryujinx.Audio.Integration;
using Ryujinx.Ava.Common;
using Ryujinx.Ava.Common.Locale;
using Ryujinx.Ava.Input;
using Ryujinx.Ava.UI.Helpers;
using Ryujinx.Ava.UI.Models;
using Ryujinx.Ava.UI.Renderer;
using Ryujinx.Ava.UI.ViewModels;
using Ryujinx.Ava.UI.Windows;
using Ryujinx.Common;
using Ryujinx.Common.Configuration;
using Ryujinx.Common.Logging;
using Ryujinx.Common.SystemInterop;
using Ryujinx.Graphics.GAL;
using Ryujinx.Graphics.GAL.Multithreading;
using Ryujinx.Graphics.Gpu;
using Ryujinx.Graphics.OpenGL;
using Ryujinx.Graphics.Vulkan;
using Ryujinx.HLE;
using Ryujinx.HLE.FileSystem;
using Ryujinx.HLE.HOS;
using Ryujinx.HLE.HOS.Services.Account.Acc;
using Ryujinx.HLE.HOS.SystemState;
using Ryujinx.Input;
using Ryujinx.Input.HLE;
using Ryujinx.Ui.App.Common;
using Ryujinx.Ui.Common;
using Ryujinx.Ui.Common.Configuration;
using Ryujinx.Ui.Common.Helper;
using Silk.NET.Vulkan;
using SixLabors.ImageSharp;
using SixLabors.ImageSharp.Formats.Png;
using SixLabors.ImageSharp.PixelFormats;
using SixLabors.ImageSharp.Processing;
using SPB.Graphics.Vulkan;
using System;
using System.Collections.Generic;
using System.Diagnostics;
using System.IO;
using System.Threading;
using System.Threading.Tasks;
using static Ryujinx.Ava.UI.Helpers.Win32NativeInterop;
using AntiAliasing = Ryujinx.Common.Configuration.AntiAliasing;
using Image = SixLabors.ImageSharp.Image;
using InputManager = Ryujinx.Input.HLE.InputManager;
using IRenderer = Ryujinx.Graphics.GAL.IRenderer;
using Key = Ryujinx.Input.Key;
using MouseButton = Ryujinx.Input.MouseButton;
using ScalingFilter = Ryujinx.Common.Configuration.ScalingFilter;
using Size = Avalonia.Size;
using Switch = Ryujinx.HLE.Switch;

namespace Ryujinx.Ava
{
    internal class AppHost
    {
        private const int CursorHideIdleTime = 5; // Hide Cursor seconds.
        private const float MaxResolutionScale = 4.0f; // Max resolution hotkeys can scale to before wrapping.
        private const int TargetFps = 60;
        private const float VolumeDelta = 0.05f;

        private static readonly Cursor _invisibleCursor = new(StandardCursorType.None);
        private readonly IntPtr _invisibleCursorWin;
        private readonly IntPtr _defaultCursorWin;

        private readonly long _ticksPerFrame;
        private readonly Stopwatch _chrono;
        private long _ticks;

        private readonly AccountManager _accountManager;
        private readonly UserChannelPersistence _userChannelPersistence;
        private readonly InputManager _inputManager;

        private readonly MainWindowViewModel _viewModel;
        private readonly IKeyboard _keyboardInterface;
        private readonly TopLevel _topLevel;
        public RendererHost RendererHost;

        private readonly GraphicsDebugLevel _glLogLevel;
        private float _newVolume;
        private KeyboardHotkeyState _prevHotkeyState;

        private long _lastCursorMoveTime;
        private bool _isCursorInRenderer = true;

        private bool _isStopped;
        private bool _isActive;
        private bool _renderingStarted;

        private readonly ManualResetEvent _gpuDoneEvent;

        private IRenderer _renderer;
        private readonly Thread _renderingThread;
        private readonly CancellationTokenSource _gpuCancellationTokenSource;
        private WindowsMultimediaTimerResolution _windowsMultimediaTimerResolution;

        private bool _dialogShown;
        private readonly bool _isFirmwareTitle;

        private readonly object _lockObject = new();

        public event EventHandler AppExit;
        public event EventHandler<StatusUpdatedEventArgs> StatusUpdatedEvent;

        public VirtualFileSystem VirtualFileSystem { get; }
        public ContentManager ContentManager { get; }
        public NpadManager NpadManager { get; }
        public TouchScreenManager TouchScreenManager { get; }
        public Switch Device { get; set; }

        public int Width { get; private set; }
        public int Height { get; private set; }
        public string ApplicationPath { get; private set; }
        public bool ScreenshotRequested { get; set; }

        public AppHost(
            RendererHost renderer,
            InputManager inputManager,
            string applicationPath,
            VirtualFileSystem virtualFileSystem,
            ContentManager contentManager,
            AccountManager accountManager,
            UserChannelPersistence userChannelPersistence,
            MainWindowViewModel viewmodel,
            TopLevel topLevel)
        {
            _viewModel = viewmodel;
            _inputManager = inputManager;
            _accountManager = accountManager;
            _userChannelPersistence = userChannelPersistence;
            _renderingThread = new Thread(RenderLoop) { Name = "GUI.RenderThread" };
            _lastCursorMoveTime = Stopwatch.GetTimestamp();
            _glLogLevel = ConfigurationState.Instance.Logger.GraphicsDebugLevel;
            _topLevel = topLevel;

            _inputManager.SetMouseDriver(new AvaloniaMouseDriver(_topLevel, renderer));

            _keyboardInterface = (IKeyboard)_inputManager.KeyboardDriver.GetGamepad("0");

            NpadManager = _inputManager.CreateNpadManager();
            TouchScreenManager = _inputManager.CreateTouchScreenManager();
            ApplicationPath = applicationPath;
            VirtualFileSystem = virtualFileSystem;
            ContentManager = contentManager;

            RendererHost = renderer;

            _chrono = new Stopwatch();
            _ticksPerFrame = Stopwatch.Frequency / TargetFps;

            if (ApplicationPath.StartsWith("@SystemContent"))
            {
                ApplicationPath = VirtualFileSystem.SwitchPathToSystemPath(ApplicationPath);

                _isFirmwareTitle = true;
            }

            ConfigurationState.Instance.HideCursor.Event += HideCursorState_Changed;

            _topLevel.PointerMoved   += TopLevel_PointerEnteredOrMoved;
            _topLevel.PointerEntered += TopLevel_PointerEnteredOrMoved;
            _topLevel.PointerExited  += TopLevel_PointerExited;

            if (OperatingSystem.IsWindows())
            {
                _invisibleCursorWin = CreateEmptyCursor();
                _defaultCursorWin = CreateArrowCursor();
            }

            ConfigurationState.Instance.System.IgnoreMissingServices.Event += UpdateIgnoreMissingServicesState;
            ConfigurationState.Instance.Graphics.AspectRatio.Event += UpdateAspectRatioState;
            ConfigurationState.Instance.System.EnableDockedMode.Event += UpdateDockedModeState;
            ConfigurationState.Instance.System.AudioVolume.Event += UpdateAudioVolumeState;
            ConfigurationState.Instance.System.EnableDockedMode.Event += UpdateDockedModeState;
            ConfigurationState.Instance.System.AudioVolume.Event += UpdateAudioVolumeState;
            ConfigurationState.Instance.Graphics.AntiAliasing.Event += UpdateAntiAliasing;
            ConfigurationState.Instance.Graphics.ScalingFilter.Event += UpdateScalingFilter;
            ConfigurationState.Instance.Graphics.ScalingFilterLevel.Event += UpdateScalingFilterLevel;

            ConfigurationState.Instance.Multiplayer.LanInterfaceId.Event += UpdateLanInterfaceIdState;

            _gpuCancellationTokenSource = new CancellationTokenSource();
            _gpuDoneEvent = new ManualResetEvent(false);
        }

        private void TopLevel_PointerEnteredOrMoved(object sender, PointerEventArgs e)
        {
            if (sender is MainWindow window)
            {
                _lastCursorMoveTime = Stopwatch.GetTimestamp();

<<<<<<< HEAD
                var point  = e.GetCurrentPoint(window).Position;
                var bounds = _rendererHost.EmbeddedWindow.Bounds;
=======
                if (RendererHost.EmbeddedWindow.TransformedBounds != null)
                {
                    var point = e.GetCurrentPoint(window).Position;
                    var bounds = RendererHost.EmbeddedWindow.TransformedBounds.Value.Clip;
>>>>>>> 6c515e18

                _isCursorInRenderer = point.X >= bounds.X &&
                                      point.X <= bounds.Width + bounds.X &&
                                      point.Y >= bounds.Y &&
                                      point.Y <= bounds.Height + bounds.Y;
            }
        }

        private void TopLevel_PointerExited(object sender, PointerEventArgs e)
        {
            _isCursorInRenderer = false;
        }

        private void UpdateScalingFilterLevel(object sender, ReactiveEventArgs<int> e)
        {
            _renderer.Window?.SetScalingFilter((Graphics.GAL.ScalingFilter)ConfigurationState.Instance.Graphics.ScalingFilter.Value);
            _renderer.Window?.SetScalingFilterLevel(ConfigurationState.Instance.Graphics.ScalingFilterLevel.Value);
        }

        private void UpdateScalingFilter(object sender, ReactiveEventArgs<ScalingFilter> e)
        {
            _renderer.Window?.SetScalingFilter((Graphics.GAL.ScalingFilter)ConfigurationState.Instance.Graphics.ScalingFilter.Value);
            _renderer.Window?.SetScalingFilterLevel(ConfigurationState.Instance.Graphics.ScalingFilterLevel.Value);
        }

        private void ShowCursor()
        {
            Dispatcher.UIThread.Post(() =>
            {
                _viewModel.Cursor = Cursor.Default;

                if (OperatingSystem.IsWindows())
                {
                    SetCursor(_defaultCursorWin);
                }
            });
        }

        private void HideCursor()
        {
            Dispatcher.UIThread.Post(() =>
            {
                _viewModel.Cursor = _invisibleCursor;

                if (OperatingSystem.IsWindows())
                {
                    SetCursor(_invisibleCursorWin);
                }
            });
        }

        private void SetRendererWindowSize(Size size)
        {
            if (_renderer != null)
            {
                double scale = ((IRenderRoot)_topLevel).RenderScaling;

                _renderer.Window?.SetSize((int)(size.Width * scale), (int)(size.Height * scale));
            }
        }

        private void Renderer_ScreenCaptured(object sender, ScreenCaptureImageInfo e)
        {
            if (e.Data.Length > 0 && e.Height > 0 && e.Width > 0)
            {
                Task.Run(() =>
                {
                    lock (_lockObject)
                    {
                        DateTime currentTime = DateTime.Now;
                        string filename = $"ryujinx_capture_{currentTime.Year}-{currentTime.Month:D2}-{currentTime.Day:D2}_{currentTime.Hour:D2}-{currentTime.Minute:D2}-{currentTime.Second:D2}.png";

                        string directory = AppDataManager.Mode switch
                        {
                            AppDataManager.LaunchMode.Portable or AppDataManager.LaunchMode.Custom => Path.Combine(AppDataManager.BaseDirPath, "screenshots"),
                            _ => Path.Combine(Environment.GetFolderPath(Environment.SpecialFolder.MyPictures), "Ryujinx"),
                        };

                        string path = Path.Combine(directory, filename);

                        try
                        {
                            Directory.CreateDirectory(directory);
                        }
                        catch (Exception ex)
                        {
                            Logger.Error?.Print(LogClass.Application, $"Failed to create directory at path {directory}. Error : {ex.GetType().Name}", "Screenshot");

                            return;
                        }

                        Image image = e.IsBgra ? Image.LoadPixelData<Bgra32>(e.Data, e.Width, e.Height)
                                               : Image.LoadPixelData<Rgba32>(e.Data, e.Width, e.Height);

                        if (e.FlipX)
                        {
                            image.Mutate(x => x.Flip(FlipMode.Horizontal));
                        }

                        if (e.FlipY)
                        {
                            image.Mutate(x => x.Flip(FlipMode.Vertical));
                        }

                        image.SaveAsPng(path, new PngEncoder
                        {
                            ColorType = PngColorType.Rgb,
                        });

                        image.Dispose();

                        Logger.Notice.Print(LogClass.Application, $"Screenshot saved to {path}", "Screenshot");
                    }
                });
            }
            else
            {
                Logger.Error?.Print(LogClass.Application, $"Screenshot is empty. Size : {e.Data.Length} bytes. Resolution : {e.Width}x{e.Height}", "Screenshot");
            }
        }

        public void Start()
        {
            if (OperatingSystem.IsWindows())
            {
                _windowsMultimediaTimerResolution = new WindowsMultimediaTimerResolution(1);
            }

            DisplaySleep.Prevent();

            NpadManager.Initialize(Device, ConfigurationState.Instance.Hid.InputConfig, ConfigurationState.Instance.Hid.EnableKeyboard, ConfigurationState.Instance.Hid.EnableMouse);
            TouchScreenManager.Initialize(Device);

            _viewModel.IsGameRunning = true;

            var activeProcess = Device.Processes.ActiveApplication;

            string titleNameSection = string.IsNullOrWhiteSpace(activeProcess.Name) ? string.Empty : $" {activeProcess.Name}";
            string titleVersionSection = string.IsNullOrWhiteSpace(activeProcess.DisplayVersion) ? string.Empty : $" v{activeProcess.DisplayVersion}";
            string titleIdSection = $" ({activeProcess.ProgramIdText.ToUpper()})";
            string titleArchSection = activeProcess.Is64Bit ? " (64-bit)" : " (32-bit)";

            Dispatcher.UIThread.InvokeAsync(() =>
            {
                _viewModel.Title = $"Ryujinx {Program.Version} -{titleNameSection}{titleVersionSection}{titleIdSection}{titleArchSection}";
            });

            _viewModel.SetUiProgressHandlers(Device);

<<<<<<< HEAD
            _rendererHost.BoundsChanged += WindowBoundsChanged;
=======
            RendererHost.SizeChanged += Window_SizeChanged;
>>>>>>> 6c515e18

            _isActive = true;

            _renderingThread.Start();

            _viewModel.Volume = ConfigurationState.Instance.System.AudioVolume.Value;

            MainLoop();

            Exit();
        }

        private void UpdateIgnoreMissingServicesState(object sender, ReactiveEventArgs<bool> args)
        {
            if (Device != null)
            {
                Device.Configuration.IgnoreMissingServices = args.NewValue;
            }
        }

        private void UpdateAspectRatioState(object sender, ReactiveEventArgs<AspectRatio> args)
        {
            if (Device != null)
            {
                Device.Configuration.AspectRatio = args.NewValue;
            }
        }

        private void UpdateAntiAliasing(object sender, ReactiveEventArgs<AntiAliasing> e)
        {
            _renderer?.Window?.SetAntiAliasing((Graphics.GAL.AntiAliasing)e.NewValue);
        }

        private void UpdateDockedModeState(object sender, ReactiveEventArgs<bool> e)
        {
            Device?.System.ChangeDockedModeState(e.NewValue);
        }

        private void UpdateAudioVolumeState(object sender, ReactiveEventArgs<float> e)
        {
            Device?.SetVolume(e.NewValue);

            Dispatcher.UIThread.Post(() =>
            {
                _viewModel.Volume = e.NewValue;
            });
        }

        private void UpdateLanInterfaceIdState(object sender, ReactiveEventArgs<string> e)
        {
            Device.Configuration.MultiplayerLanInterfaceId = e.NewValue;
        }

        public void Stop()
        {
            _isActive = false;
        }

        private void Exit()
        {
            (_keyboardInterface as AvaloniaKeyboard)?.Clear();

            if (_isStopped)
            {
                return;
            }

            _isStopped = true;
            _isActive = false;
        }

        public void DisposeContext()
        {
            Dispose();

            _isActive = false;

            // NOTE: The render loop is allowed to stay alive until the renderer itself is disposed, as it may handle resource dispose.
            // We only need to wait for all commands submitted during the main gpu loop to be processed.
            _gpuDoneEvent.WaitOne();
            _gpuDoneEvent.Dispose();

            DisplaySleep.Restore();

            NpadManager.Dispose();
            TouchScreenManager.Dispose();
            Device.Dispose();

            DisposeGpu();

            AppExit?.Invoke(this, EventArgs.Empty);
        }

        private void Dispose()
        {
            if (Device.Processes != null)
            {
                MainWindowViewModel.UpdateGameMetadata(Device.Processes.ActiveApplication.ProgramIdText);
            }

            ConfigurationState.Instance.System.IgnoreMissingServices.Event -= UpdateIgnoreMissingServicesState;
            ConfigurationState.Instance.Graphics.AspectRatio.Event -= UpdateAspectRatioState;
            ConfigurationState.Instance.System.EnableDockedMode.Event -= UpdateDockedModeState;
            ConfigurationState.Instance.System.AudioVolume.Event -= UpdateAudioVolumeState;
            ConfigurationState.Instance.Graphics.ScalingFilter.Event -= UpdateScalingFilter;
            ConfigurationState.Instance.Graphics.ScalingFilterLevel.Event -= UpdateScalingFilterLevel;
            ConfigurationState.Instance.Graphics.AntiAliasing.Event -= UpdateAntiAliasing;

            _topLevel.PointerMoved   -= TopLevel_PointerEnteredOrMoved;
            _topLevel.PointerEntered -= TopLevel_PointerEnteredOrMoved;
            _topLevel.PointerExited  -= TopLevel_PointerExited;

            _gpuCancellationTokenSource.Cancel();
            _gpuCancellationTokenSource.Dispose();

            _chrono.Stop();
        }

        public void DisposeGpu()
        {
            if (OperatingSystem.IsWindows())
            {
                _windowsMultimediaTimerResolution?.Dispose();
                _windowsMultimediaTimerResolution = null;
            }

            if (RendererHost.EmbeddedWindow is EmbeddedWindowOpenGL openGlWindow)
            {
                // Try to bind the OpenGL context before calling the shutdown event.
                openGlWindow.MakeCurrent(false, false);

                Device.DisposeGpu();

                // Unbind context and destroy everything.
                openGlWindow.MakeCurrent(true, false);
            }
            else
            {
                Device.DisposeGpu();
            }
        }

        private void HideCursorState_Changed(object sender, ReactiveEventArgs<HideCursorMode> state)
        {
            if (state.NewValue == HideCursorMode.OnIdle)
            {
                _lastCursorMoveTime = Stopwatch.GetTimestamp();
            }
        }

        public async Task<bool> LoadGuestApplication()
        {
            InitializeSwitchInstance();
            MainWindow.UpdateGraphicsConfig();

            SystemVersion firmwareVersion = ContentManager.GetCurrentFirmwareVersion();

            if (Application.Current.ApplicationLifetime is IClassicDesktopStyleApplicationLifetime desktop)
            {
                if (!SetupValidator.CanStartApplication(ContentManager, ApplicationPath, out UserError userError))
                {
                    {
                        if (SetupValidator.CanFixStartApplication(ContentManager, ApplicationPath, userError, out firmwareVersion))
                        {
                            if (userError == UserError.NoFirmware)
                            {
                                UserResult result = await ContentDialogHelper.CreateConfirmationDialog(
                                    LocaleManager.Instance[LocaleKeys.DialogFirmwareNoFirmwareInstalledMessage],
                                    LocaleManager.Instance.UpdateAndGetDynamicValue(LocaleKeys.DialogFirmwareInstallEmbeddedMessage, firmwareVersion.VersionString),
                                    LocaleManager.Instance[LocaleKeys.InputDialogYes],
                                    LocaleManager.Instance[LocaleKeys.InputDialogNo],
                                    "");

                                if (result != UserResult.Yes)
                                {
                                    await UserErrorDialog.ShowUserErrorDialog(userError);
                                    Device.Dispose();

                                    return false;
                                }
                            }

                            if (!SetupValidator.TryFixStartApplication(ContentManager, ApplicationPath, userError, out _))
                            {
                                await UserErrorDialog.ShowUserErrorDialog(userError);
                                Device.Dispose();

                                return false;
                            }

                            // Tell the user that we installed a firmware for them.
                            if (userError == UserError.NoFirmware)
                            {
                                firmwareVersion = ContentManager.GetCurrentFirmwareVersion();

                                _viewModel.RefreshFirmwareStatus();

                                await ContentDialogHelper.CreateInfoDialog(
                                    LocaleManager.Instance.UpdateAndGetDynamicValue(LocaleKeys.DialogFirmwareInstalledMessage, firmwareVersion.VersionString),
                                    LocaleManager.Instance.UpdateAndGetDynamicValue(LocaleKeys.DialogFirmwareInstallEmbeddedSuccessMessage, firmwareVersion.VersionString),
                                    LocaleManager.Instance[LocaleKeys.InputDialogOk],
                                    "",
                                    LocaleManager.Instance[LocaleKeys.RyujinxInfo]);
                            }
                        }
                        else
                        {
                            await UserErrorDialog.ShowUserErrorDialog(userError);
                            Device.Dispose();

                            return false;
                        }
                    }
                }
            }

            Logger.Notice.Print(LogClass.Application, $"Using Firmware Version: {firmwareVersion?.VersionString}");

            if (_isFirmwareTitle)
            {
                Logger.Info?.Print(LogClass.Application, "Loading as Firmware Title (NCA).");

                if (!Device.LoadNca(ApplicationPath))
                {
                    Device.Dispose();

                    return false;
                }
            }
            else if (Directory.Exists(ApplicationPath))
            {
                string[] romFsFiles = Directory.GetFiles(ApplicationPath, "*.istorage");

                if (romFsFiles.Length == 0)
                {
                    romFsFiles = Directory.GetFiles(ApplicationPath, "*.romfs");
                }

                if (romFsFiles.Length > 0)
                {
                    Logger.Info?.Print(LogClass.Application, "Loading as cart with RomFS.");

                    if (!Device.LoadCart(ApplicationPath, romFsFiles[0]))
                    {
                        Device.Dispose();

                        return false;
                    }
                }
                else
                {
                    Logger.Info?.Print(LogClass.Application, "Loading as cart WITHOUT RomFS.");

                    if (!Device.LoadCart(ApplicationPath))
                    {
                        Device.Dispose();

                        return false;
                    }
                }
            }
            else if (File.Exists(ApplicationPath))
            {
                switch (Path.GetExtension(ApplicationPath).ToLowerInvariant())
                {
                    case ".xci":
                        {
                            Logger.Info?.Print(LogClass.Application, "Loading as XCI.");

                            if (!Device.LoadXci(ApplicationPath))
                            {
                                Device.Dispose();

                                return false;
                            }

                            break;
                        }
                    case ".nca":
                        {
                            Logger.Info?.Print(LogClass.Application, "Loading as NCA.");

                            if (!Device.LoadNca(ApplicationPath))
                            {
                                Device.Dispose();

                                return false;
                            }

                            break;
                        }
                    case ".nsp":
                    case ".pfs0":
                        {
                            Logger.Info?.Print(LogClass.Application, "Loading as NSP.");

                            if (!Device.LoadNsp(ApplicationPath))
                            {
                                Device.Dispose();

                                return false;
                            }

                            break;
                        }
                    default:
                        {
                            Logger.Info?.Print(LogClass.Application, "Loading as homebrew.");

                            try
                            {
                                if (!Device.LoadProgram(ApplicationPath))
                                {
                                    Device.Dispose();

                                    return false;
                                }
                            }
                            catch (ArgumentOutOfRangeException)
                            {
                                Logger.Error?.Print(LogClass.Application, "The specified file is not supported by Ryujinx.");

                                Device.Dispose();

                                return false;
                            }

                            break;
                        }
                }
            }
            else
            {
                Logger.Warning?.Print(LogClass.Application, "Please specify a valid XCI/NCA/NSP/PFS0/NRO file.");

                Device.Dispose();

                return false;
            }

            DiscordIntegrationModule.SwitchToPlayingState(Device.Processes.ActiveApplication.ProgramIdText, Device.Processes.ActiveApplication.Name);

            ApplicationLibrary.LoadAndSaveMetaData(Device.Processes.ActiveApplication.ProgramIdText, appMetadata =>
            {
                appMetadata.LastPlayed = DateTime.UtcNow;
            });

            return true;
        }

        internal void Resume()
        {
            Device?.System.TogglePauseEmulation(false);

            _viewModel.IsPaused = false;
        }

        internal void Pause()
        {
            Device?.System.TogglePauseEmulation(true);

            _viewModel.IsPaused = true;
        }

        private void InitializeSwitchInstance()
        {
            // Initialize KeySet.
            VirtualFileSystem.ReloadKeySet();

            // Initialize Renderer.
            IRenderer renderer;

            if (ConfigurationState.Instance.Graphics.GraphicsBackend.Value == GraphicsBackend.Vulkan)
            {
                renderer = new VulkanRenderer(
                    Vk.GetApi(),
                    (RendererHost.EmbeddedWindow as EmbeddedWindowVulkan).CreateSurface,
                    VulkanHelper.GetRequiredInstanceExtensions,
                    ConfigurationState.Instance.Graphics.PreferredGpu.Value);
            }
            else
            {
                renderer = new OpenGLRenderer();
            }

            BackendThreading threadingMode = ConfigurationState.Instance.Graphics.BackendThreading;

            var isGALThreaded = threadingMode == BackendThreading.On || (threadingMode == BackendThreading.Auto && renderer.PreferThreading);
            if (isGALThreaded)
            {
                renderer = new ThreadedRenderer(renderer);
            }

            Logger.Info?.PrintMsg(LogClass.Gpu, $"Backend Threading ({threadingMode}): {isGALThreaded}");

            // Initialize Configuration.
            var memoryConfiguration = ConfigurationState.Instance.System.ExpandRam.Value ? MemoryConfiguration.MemoryConfiguration6GiB : MemoryConfiguration.MemoryConfiguration4GiB;

            HLEConfiguration configuration = new(VirtualFileSystem,
                                                     _viewModel.LibHacHorizonManager,
                                                     ContentManager,
                                                     _accountManager,
                                                     _userChannelPersistence,
                                                     renderer,
                                                     InitializeAudio(),
                                                     memoryConfiguration,
                                                     _viewModel.UiHandler,
                                                     (SystemLanguage)ConfigurationState.Instance.System.Language.Value,
                                                     (RegionCode)ConfigurationState.Instance.System.Region.Value,
                                                     ConfigurationState.Instance.Graphics.EnableVsync,
                                                     ConfigurationState.Instance.System.EnableDockedMode,
                                                     ConfigurationState.Instance.System.EnablePtc,
                                                     ConfigurationState.Instance.System.EnableInternetAccess,
                                                     ConfigurationState.Instance.System.EnableFsIntegrityChecks ? IntegrityCheckLevel.ErrorOnInvalid : IntegrityCheckLevel.None,
                                                     ConfigurationState.Instance.System.FsGlobalAccessLogMode,
                                                     ConfigurationState.Instance.System.SystemTimeOffset,
                                                     ConfigurationState.Instance.System.TimeZone,
                                                     ConfigurationState.Instance.System.MemoryManagerMode,
                                                     ConfigurationState.Instance.System.IgnoreMissingServices,
                                                     ConfigurationState.Instance.Graphics.AspectRatio,
                                                     ConfigurationState.Instance.System.AudioVolume,
                                                     ConfigurationState.Instance.System.UseHypervisor,
                                                     ConfigurationState.Instance.Multiplayer.LanInterfaceId.Value);

            Device = new Switch(configuration);
        }

        private static IHardwareDeviceDriver InitializeAudio()
        {
            var availableBackends = new List<AudioBackend>
            {
                AudioBackend.SDL2,
                AudioBackend.SoundIo,
                AudioBackend.OpenAl,
                AudioBackend.Dummy,
            };

            AudioBackend preferredBackend = ConfigurationState.Instance.System.AudioBackend.Value;

            for (int i = 0; i < availableBackends.Count; i++)
            {
                if (availableBackends[i] == preferredBackend)
                {
                    availableBackends.RemoveAt(i);
                    availableBackends.Insert(0, preferredBackend);
                    break;
                }
            }

            static IHardwareDeviceDriver InitializeAudioBackend<T>(AudioBackend backend, AudioBackend nextBackend) where T : IHardwareDeviceDriver, new()
            {
                if (T.IsSupported)
                {
                    return new T();
                }

                Logger.Warning?.Print(LogClass.Audio, $"{backend} is not supported, falling back to {nextBackend}.");

                return null;
            }

            IHardwareDeviceDriver deviceDriver = null;

            for (int i = 0; i < availableBackends.Count; i++)
            {
                AudioBackend currentBackend = availableBackends[i];
                AudioBackend nextBackend = i + 1 < availableBackends.Count ? availableBackends[i + 1] : AudioBackend.Dummy;

                deviceDriver = currentBackend switch
                {
                    AudioBackend.SDL2 => InitializeAudioBackend<SDL2HardwareDeviceDriver>(AudioBackend.SDL2, nextBackend),
                    AudioBackend.SoundIo => InitializeAudioBackend<SoundIoHardwareDeviceDriver>(AudioBackend.SoundIo, nextBackend),
                    AudioBackend.OpenAl => InitializeAudioBackend<OpenALHardwareDeviceDriver>(AudioBackend.OpenAl, nextBackend),
                    _ => new DummyHardwareDeviceDriver(),
                };

                if (deviceDriver != null)
                {
                    ConfigurationState.Instance.System.AudioBackend.Value = currentBackend;
                    break;
                }
            }

            MainWindowViewModel.SaveConfig();

            return deviceDriver;
        }

        private void WindowBoundsChanged(object sender, Size e)
        {
            Width = (int)e.Width;
            Height = (int)e.Height;

            SetRendererWindowSize(e);
        }

        private void MainLoop()
        {
            while (_isActive)
            {
                UpdateFrame();

                // Polling becomes expensive if it's not slept.
                Thread.Sleep(1);
            }
        }

        private void RenderLoop()
        {
            Dispatcher.UIThread.InvokeAsync(() =>
            {
                if (_viewModel.StartGamesInFullscreen)
                {
                    _viewModel.WindowState = WindowState.FullScreen;
                }

                if (_viewModel.WindowState == WindowState.FullScreen)
                {
                    _viewModel.ShowMenuAndStatusBar = false;
                }
            });

            _renderer = Device.Gpu.Renderer is ThreadedRenderer tr ? tr.BaseRenderer : Device.Gpu.Renderer;

            _renderer.ScreenCaptured += Renderer_ScreenCaptured;

            (RendererHost.EmbeddedWindow as EmbeddedWindowOpenGL)?.InitializeBackgroundContext(_renderer);

            Device.Gpu.Renderer.Initialize(_glLogLevel);

            _renderer?.Window?.SetAntiAliasing((Graphics.GAL.AntiAliasing)ConfigurationState.Instance.Graphics.AntiAliasing.Value);
            _renderer?.Window?.SetScalingFilter((Graphics.GAL.ScalingFilter)ConfigurationState.Instance.Graphics.ScalingFilter.Value);
            _renderer?.Window?.SetScalingFilterLevel(ConfigurationState.Instance.Graphics.ScalingFilterLevel.Value);

            Width = (int)RendererHost.Bounds.Width;
            Height = (int)RendererHost.Bounds.Height;

            _renderer.Window.SetSize((int)(Width * ((IRenderRoot)_topLevel).RenderScaling), (int)(Height * ((IRenderRoot)_topLevel).RenderScaling));

            _chrono.Start();

            Device.Gpu.Renderer.RunLoop(() =>
            {
                Device.Gpu.SetGpuThread();
                Device.Gpu.InitializeShaderCache(_gpuCancellationTokenSource.Token);
                Translator.IsReadyForTranslation.Set();

                _renderer.Window.ChangeVSyncMode(Device.EnableDeviceVsync);

                while (_isActive)
                {
                    _ticks += _chrono.ElapsedTicks;

                    _chrono.Restart();

                    if (Device.WaitFifo())
                    {
                        Device.Statistics.RecordFifoStart();
                        Device.ProcessFrame();
                        Device.Statistics.RecordFifoEnd();
                    }

                    while (Device.ConsumeFrameAvailable())
                    {
                        if (!_renderingStarted)
                        {
                            _renderingStarted = true;
                            _viewModel.SwitchToRenderer(false);
                        }

                        Device.PresentFrame(() => (RendererHost.EmbeddedWindow as EmbeddedWindowOpenGL)?.SwapBuffers());
                    }

                    if (_ticks >= _ticksPerFrame)
                    {
                        UpdateStatus();
                    }
                }

                // Make sure all commands in the run loop are fully executed before leaving the loop.
                if (Device.Gpu.Renderer is ThreadedRenderer threaded)
                {
                    threaded.FlushThreadedCommands();
                }

                _gpuDoneEvent.Set();
            });

            (RendererHost.EmbeddedWindow as EmbeddedWindowOpenGL)?.MakeCurrent(true);
        }

        public void UpdateStatus()
        {
            // Run a status update only when a frame is to be drawn. This prevents from updating the ui and wasting a render when no frame is queued.
            string dockedMode = ConfigurationState.Instance.System.EnableDockedMode ? LocaleManager.Instance[LocaleKeys.Docked] : LocaleManager.Instance[LocaleKeys.Handheld];

            if (GraphicsConfig.ResScale != 1)
            {
                dockedMode += $" ({GraphicsConfig.ResScale}x)";
            }

            StatusUpdatedEvent?.Invoke(this, new StatusUpdatedEventArgs(
                Device.EnableDeviceVsync,
                LocaleManager.Instance[LocaleKeys.VolumeShort] + $": {(int)(Device.GetVolume() * 100)}%",
                ConfigurationState.Instance.Graphics.GraphicsBackend.Value == GraphicsBackend.Vulkan ? "Vulkan" : "OpenGL",
                dockedMode,
                ConfigurationState.Instance.Graphics.AspectRatio.Value.ToText(),
                LocaleManager.Instance[LocaleKeys.Game] + $": {Device.Statistics.GetGameFrameRate():00.00} FPS ({Device.Statistics.GetGameFrameTime():00.00} ms)",
                $"FIFO: {Device.Statistics.GetFifoPercent():00.00} %",
                $"GPU: {_renderer.GetHardwareInfo().GpuVendor}"));
        }

        public async Task ShowExitPrompt()
        {
            bool shouldExit = !ConfigurationState.Instance.ShowConfirmExit;
            if (!shouldExit)
            {
                if (_dialogShown)
                {
                    return;
                }

                _dialogShown = true;

                shouldExit = await ContentDialogHelper.CreateStopEmulationDialog();

                _dialogShown = false;
            }

            if (shouldExit)
            {
                Stop();
            }
        }

        private bool UpdateFrame()
        {
            if (!_isActive)
            {
                return false;
            }

            NpadManager.Update(ConfigurationState.Instance.Graphics.AspectRatio.Value.ToFloat());

            if (_viewModel.IsActive)
            {
                if (_isCursorInRenderer)
                {
                    if (ConfigurationState.Instance.Hid.EnableMouse)
                    {
                        HideCursor();
                    }
                    else
                    {
                        switch (ConfigurationState.Instance.HideCursor.Value)
                        {
                            case HideCursorMode.Never:
                                ShowCursor();
                                break;
                            case HideCursorMode.OnIdle:
                                if (Stopwatch.GetTimestamp() - _lastCursorMoveTime >= CursorHideIdleTime * Stopwatch.Frequency)
                                {
                                    HideCursor();
                                }
                                else
                                {
                                    ShowCursor();
                                }
                                break;
                            case HideCursorMode.Always:
                                HideCursor();
                                break;
                        }
                    }
                }
                else
                {
                    ShowCursor();
                }

                Dispatcher.UIThread.Post(() =>
                {
                    if (_keyboardInterface.GetKeyboardStateSnapshot().IsPressed(Key.Delete) && _viewModel.WindowState != WindowState.FullScreen)
                    {
                        Device.Processes.ActiveApplication.DiskCacheLoadState?.Cancel();
                    }
                });

                KeyboardHotkeyState currentHotkeyState = GetHotkeyState();

                if (currentHotkeyState != _prevHotkeyState)
                {
                    switch (currentHotkeyState)
                    {
                        case KeyboardHotkeyState.ToggleVSync:
                            Device.EnableDeviceVsync = !Device.EnableDeviceVsync;

                            break;
                        case KeyboardHotkeyState.Screenshot:
                            ScreenshotRequested = true;
                            break;
                        case KeyboardHotkeyState.ShowUi:
                            _viewModel.ShowMenuAndStatusBar = !_viewModel.ShowMenuAndStatusBar;
                            break;
                        case KeyboardHotkeyState.Pause:
                            if (_viewModel.IsPaused)
                            {
                                Resume();
                            }
                            else
                            {
                                Pause();
                            }
                            break;
                        case KeyboardHotkeyState.ToggleMute:
                            if (Device.IsAudioMuted())
                            {
                                Device.SetVolume(ConfigurationState.Instance.System.AudioVolume);
                            }
                            else
                            {
                                Device.SetVolume(0);
                            }

                            _viewModel.Volume = Device.GetVolume();
                            break;
                        case KeyboardHotkeyState.ResScaleUp:
                            GraphicsConfig.ResScale = GraphicsConfig.ResScale % MaxResolutionScale + 1;
                            break;
                        case KeyboardHotkeyState.ResScaleDown:
                            GraphicsConfig.ResScale =
                            (MaxResolutionScale + GraphicsConfig.ResScale - 2) % MaxResolutionScale + 1;
                            break;
                        case KeyboardHotkeyState.VolumeUp:
                            _newVolume = MathF.Round((Device.GetVolume() + VolumeDelta), 2);
                            Device.SetVolume(_newVolume);

                            _viewModel.Volume = Device.GetVolume();
                            break;
                        case KeyboardHotkeyState.VolumeDown:
                            _newVolume = MathF.Round((Device.GetVolume() - VolumeDelta), 2);
                            Device.SetVolume(_newVolume);

                            _viewModel.Volume = Device.GetVolume();
                            break;
                        case KeyboardHotkeyState.None:
                            (_keyboardInterface as AvaloniaKeyboard).Clear();
                            break;
                    }
                }

                _prevHotkeyState = currentHotkeyState;

                if (ScreenshotRequested)
                {
                    ScreenshotRequested = false;
                    _renderer.Screenshot();
                }
            }

            // Touchscreen.
            bool hasTouch = false;

            if (_viewModel.IsActive && !ConfigurationState.Instance.Hid.EnableMouse)
            {
                hasTouch = TouchScreenManager.Update(true, (_inputManager.MouseDriver as AvaloniaMouseDriver).IsButtonPressed(MouseButton.Button1), ConfigurationState.Instance.Graphics.AspectRatio.Value.ToFloat());
            }

            if (!hasTouch)
            {
                Device.Hid.Touchscreen.Update();
            }

            Device.Hid.DebugPad.Update();

            return true;
        }

        private KeyboardHotkeyState GetHotkeyState()
        {
            KeyboardHotkeyState state = KeyboardHotkeyState.None;

            if (_keyboardInterface.IsPressed((Key)ConfigurationState.Instance.Hid.Hotkeys.Value.ToggleVsync))
            {
                state = KeyboardHotkeyState.ToggleVSync;
            }
            else if (_keyboardInterface.IsPressed((Key)ConfigurationState.Instance.Hid.Hotkeys.Value.Screenshot))
            {
                state = KeyboardHotkeyState.Screenshot;
            }
            else if (_keyboardInterface.IsPressed((Key)ConfigurationState.Instance.Hid.Hotkeys.Value.ShowUi))
            {
                state = KeyboardHotkeyState.ShowUi;
            }
            else if (_keyboardInterface.IsPressed((Key)ConfigurationState.Instance.Hid.Hotkeys.Value.Pause))
            {
                state = KeyboardHotkeyState.Pause;
            }
            else if (_keyboardInterface.IsPressed((Key)ConfigurationState.Instance.Hid.Hotkeys.Value.ToggleMute))
            {
                state = KeyboardHotkeyState.ToggleMute;
            }
            else if (_keyboardInterface.IsPressed((Key)ConfigurationState.Instance.Hid.Hotkeys.Value.ResScaleUp))
            {
                state = KeyboardHotkeyState.ResScaleUp;
            }
            else if (_keyboardInterface.IsPressed((Key)ConfigurationState.Instance.Hid.Hotkeys.Value.ResScaleDown))
            {
                state = KeyboardHotkeyState.ResScaleDown;
            }
            else if (_keyboardInterface.IsPressed((Key)ConfigurationState.Instance.Hid.Hotkeys.Value.VolumeUp))
            {
                state = KeyboardHotkeyState.VolumeUp;
            }
            else if (_keyboardInterface.IsPressed((Key)ConfigurationState.Instance.Hid.Hotkeys.Value.VolumeDown))
            {
                state = KeyboardHotkeyState.VolumeDown;
            }

            return state;
        }
    }
}<|MERGE_RESOLUTION|>--- conflicted
+++ resolved
@@ -201,15 +201,8 @@
             {
                 _lastCursorMoveTime = Stopwatch.GetTimestamp();
 
-<<<<<<< HEAD
-                var point  = e.GetCurrentPoint(window).Position;
+                var point = e.GetCurrentPoint(window).Position;
                 var bounds = _rendererHost.EmbeddedWindow.Bounds;
-=======
-                if (RendererHost.EmbeddedWindow.TransformedBounds != null)
-                {
-                    var point = e.GetCurrentPoint(window).Position;
-                    var bounds = RendererHost.EmbeddedWindow.TransformedBounds.Value.Clip;
->>>>>>> 6c515e18
 
                 _isCursorInRenderer = point.X >= bounds.X &&
                                       point.X <= bounds.Width + bounds.X &&
@@ -359,11 +352,7 @@
 
             _viewModel.SetUiProgressHandlers(Device);
 
-<<<<<<< HEAD
             _rendererHost.BoundsChanged += WindowBoundsChanged;
-=======
-            RendererHost.SizeChanged += Window_SizeChanged;
->>>>>>> 6c515e18
 
             _isActive = true;
 
