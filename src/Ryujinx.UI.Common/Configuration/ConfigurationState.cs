--- conflicted
+++ resolved
@@ -1546,11 +1546,7 @@
             Hid.EnableMouse.Value = configurationFileFormat.EnableMouse;
             Hid.Hotkeys.Value = configurationFileFormat.Hotkeys;
             Hid.InputConfig.Value = configurationFileFormat.InputConfig;
-            
-<<<<<<< HEAD
-=======
-
->>>>>>> 5239ec71
+
             if (Hid.InputConfig.Value == null)
             {
                 Hid.InputConfig.Value = new List<InputConfig>();
