--- conflicted
+++ resolved
@@ -422,7 +422,6 @@
             /// TODO: Implement a ReactiveList class.
             /// </summary>
             public ReactiveObject<List<InputConfig>> InputConfig { get; private set; }
-
 
             public HidSection()
             {
@@ -1546,15 +1545,7 @@
             Hid.EnableMouse.Value = configurationFileFormat.EnableMouse;
             Hid.Hotkeys.Value = configurationFileFormat.Hotkeys;
             Hid.InputConfig.Value = configurationFileFormat.InputConfig;
-<<<<<<< HEAD
-
-=======
-            
-<<<<<<< HEAD
-=======
-
->>>>>>> 5239ec712d5915a211a083d39764736dd02040e5
->>>>>>> d7dcb071
+
             if (Hid.InputConfig.Value == null)
             {
                 Hid.InputConfig.Value = new List<InputConfig>();
