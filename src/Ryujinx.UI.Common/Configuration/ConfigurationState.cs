using Ryujinx.Common;
using Ryujinx.Common.Configuration;
using Ryujinx.Common.Configuration.Hid;
using Ryujinx.Common.Configuration.Hid.Controller;
using Ryujinx.Common.Configuration.Hid.Keyboard;
using Ryujinx.Common.Configuration.Multiplayer;
using Ryujinx.Common.Logging;
using Ryujinx.Graphics.Vulkan;
using Ryujinx.UI.Common.Configuration.System;
using Ryujinx.UI.Common.Configuration.UI;
using Ryujinx.UI.Common.Helper;
using System;
using System.Collections.Generic;
using System.Text.Json.Nodes;

namespace Ryujinx.UI.Common.Configuration
{
    public class ConfigurationState
    {
        /// <summary>
        /// UI configuration section
        /// </summary>
        public class UISection
        {
            public class Columns
            {
                public ReactiveObject<bool> FavColumn { get; private set; }
                public ReactiveObject<bool> IconColumn { get; private set; }
                public ReactiveObject<bool> AppColumn { get; private set; }
                public ReactiveObject<bool> DevColumn { get; private set; }
                public ReactiveObject<bool> VersionColumn { get; private set; }
                public ReactiveObject<bool> TimePlayedColumn { get; private set; }
                public ReactiveObject<bool> LastPlayedColumn { get; private set; }
                public ReactiveObject<bool> FileExtColumn { get; private set; }
                public ReactiveObject<bool> FileSizeColumn { get; private set; }
                public ReactiveObject<bool> PathColumn { get; private set; }

                public Columns()
                {
                    FavColumn = new ReactiveObject<bool>();
                    IconColumn = new ReactiveObject<bool>();
                    AppColumn = new ReactiveObject<bool>();
                    DevColumn = new ReactiveObject<bool>();
                    VersionColumn = new ReactiveObject<bool>();
                    TimePlayedColumn = new ReactiveObject<bool>();
                    LastPlayedColumn = new ReactiveObject<bool>();
                    FileExtColumn = new ReactiveObject<bool>();
                    FileSizeColumn = new ReactiveObject<bool>();
                    PathColumn = new ReactiveObject<bool>();
                }
            }

            public class ColumnSortSettings
            {
                public ReactiveObject<int> SortColumnId { get; private set; }
                public ReactiveObject<bool> SortAscending { get; private set; }

                public ColumnSortSettings()
                {
                    SortColumnId = new ReactiveObject<int>();
                    SortAscending = new ReactiveObject<bool>();
                }
            }

            /// <summary>
            /// Used to toggle which file types are shown in the UI
            /// </summary>
            public class ShownFileTypeSettings
            {
                public ReactiveObject<bool> NSP { get; private set; }
                public ReactiveObject<bool> PFS0 { get; private set; }
                public ReactiveObject<bool> XCI { get; private set; }
                public ReactiveObject<bool> NCA { get; private set; }
                public ReactiveObject<bool> NRO { get; private set; }
                public ReactiveObject<bool> NSO { get; private set; }

                public ShownFileTypeSettings()
                {
                    NSP = new ReactiveObject<bool>();
                    PFS0 = new ReactiveObject<bool>();
                    XCI = new ReactiveObject<bool>();
                    NCA = new ReactiveObject<bool>();
                    NRO = new ReactiveObject<bool>();
                    NSO = new ReactiveObject<bool>();
                }
            }

            // <summary>
            /// Determines main window start-up position, size and state
            ///<summary>
            public class WindowStartupSettings
            {
                public ReactiveObject<int> WindowSizeWidth { get; private set; }
                public ReactiveObject<int> WindowSizeHeight { get; private set; }
                public ReactiveObject<int> WindowPositionX { get; private set; }
                public ReactiveObject<int> WindowPositionY { get; private set; }
                public ReactiveObject<bool> WindowMaximized { get; private set; }

                public WindowStartupSettings()
                {
                    WindowSizeWidth = new ReactiveObject<int>();
                    WindowSizeHeight = new ReactiveObject<int>();
                    WindowPositionX = new ReactiveObject<int>();
                    WindowPositionY = new ReactiveObject<int>();
                    WindowMaximized = new ReactiveObject<bool>();
                }
            }

            /// <summary>
            /// Used to toggle columns in the GUI
            /// </summary>
            public Columns GuiColumns { get; private set; }

            /// <summary>
            /// Used to configure column sort settings in the GUI
            /// </summary>
            public ColumnSortSettings ColumnSort { get; private set; }

            /// <summary>
            /// A list of directories containing games to be used to load games into the games list
            /// </summary>
            public ReactiveObject<List<string>> GameDirs { get; private set; }

            /// <summary>
            /// A list of file types to be hidden in the games List
            /// </summary>
            public ShownFileTypeSettings ShownFileTypes { get; private set; }

            /// <summary>
            /// Determines main window start-up position, size and state
            /// </summary>
            public WindowStartupSettings WindowStartup { get; private set; }

            /// <summary>
            /// Language Code for the UI
            /// </summary>
            public ReactiveObject<string> LanguageCode { get; private set; }

            /// <summary>
            /// Enable or disable custom themes in the GUI
            /// </summary>
            public ReactiveObject<bool> EnableCustomTheme { get; private set; }

            /// <summary>
            /// Path to custom GUI theme
            /// </summary>
            public ReactiveObject<string> CustomThemePath { get; private set; }

            /// <summary>
            /// Selects the base style
            /// </summary>
            public ReactiveObject<string> BaseStyle { get; private set; }

            /// <summary>
            /// Start games in fullscreen mode
            /// </summary>
            public ReactiveObject<bool> StartFullscreen { get; private set; }

            /// <summary>
            /// Hide / Show Console Window
            /// </summary>
            public ReactiveObject<bool> ShowConsole { get; private set; }

            /// <summary>
            /// View Mode of the Game list
            /// </summary>
            public ReactiveObject<int> GameListViewMode { get; private set; }

            /// <summary>
            /// Show application name in Grid Mode
            /// </summary>
            public ReactiveObject<bool> ShowNames { get; private set; }

            /// <summary>
            /// Sets App Icon Size in Grid Mode
            /// </summary>
            public ReactiveObject<int> GridSize { get; private set; }

            /// <summary>
            /// Sorts Apps in Grid Mode
            /// </summary>
            public ReactiveObject<int> ApplicationSort { get; private set; }

            /// <summary>
            /// Sets if Grid is ordered in Ascending Order
            /// </summary>
            public ReactiveObject<bool> IsAscendingOrder { get; private set; }

            public UISection()
            {
                GuiColumns = new Columns();
                ColumnSort = new ColumnSortSettings();
                GameDirs = new ReactiveObject<List<string>>();
                ShownFileTypes = new ShownFileTypeSettings();
                WindowStartup = new WindowStartupSettings();
                EnableCustomTheme = new ReactiveObject<bool>();
                CustomThemePath = new ReactiveObject<string>();
                BaseStyle = new ReactiveObject<string>();
                StartFullscreen = new ReactiveObject<bool>();
                GameListViewMode = new ReactiveObject<int>();
                ShowNames = new ReactiveObject<bool>();
                GridSize = new ReactiveObject<int>();
                ApplicationSort = new ReactiveObject<int>();
                IsAscendingOrder = new ReactiveObject<bool>();
                LanguageCode = new ReactiveObject<string>();
                ShowConsole = new ReactiveObject<bool>();
                ShowConsole.Event += static (s, e) => { ConsoleHelper.SetConsoleWindowState(e.NewValue); };
            }
        }

        /// <summary>
        /// Logger configuration section
        /// </summary>
        public class LoggerSection
        {
            /// <summary>
            /// Enables printing debug log messages
            /// </summary>
            public ReactiveObject<bool> EnableDebug { get; private set; }

            /// <summary>
            /// Enables printing stub log messages
            /// </summary>
            public ReactiveObject<bool> EnableStub { get; private set; }

            /// <summary>
            /// Enables printing info log messages
            /// </summary>
            public ReactiveObject<bool> EnableInfo { get; private set; }

            /// <summary>
            /// Enables printing warning log messages
            /// </summary>
            public ReactiveObject<bool> EnableWarn { get; private set; }

            /// <summary>
            /// Enables printing error log messages
            /// </summary>
            public ReactiveObject<bool> EnableError { get; private set; }

            /// <summary>
            /// Enables printing trace log messages
            /// </summary>
            public ReactiveObject<bool> EnableTrace { get; private set; }

            /// <summary>
            /// Enables printing guest log messages
            /// </summary>
            public ReactiveObject<bool> EnableGuest { get; private set; }

            /// <summary>
            /// Enables printing FS access log messages
            /// </summary>
            public ReactiveObject<bool> EnableFsAccessLog { get; private set; }

            /// <summary>
            /// Controls which log messages are written to the log targets
            /// </summary>
            public ReactiveObject<LogClass[]> FilteredClasses { get; private set; }

            /// <summary>
            /// Enables or disables logging to a file on disk
            /// </summary>
            public ReactiveObject<bool> EnableFileLog { get; private set; }

            /// <summary>
            /// Controls which OpenGL log messages are recorded in the log
            /// </summary>
            public ReactiveObject<GraphicsDebugLevel> GraphicsDebugLevel { get; private set; }

            public LoggerSection()
            {
                EnableDebug = new ReactiveObject<bool>();
                EnableStub = new ReactiveObject<bool>();
                EnableInfo = new ReactiveObject<bool>();
                EnableWarn = new ReactiveObject<bool>();
                EnableError = new ReactiveObject<bool>();
                EnableTrace = new ReactiveObject<bool>();
                EnableGuest = new ReactiveObject<bool>();
                EnableFsAccessLog = new ReactiveObject<bool>();
                FilteredClasses = new ReactiveObject<LogClass[]>();
                EnableFileLog = new ReactiveObject<bool>();
                EnableFileLog.Event += static (sender, e) => LogValueChange(e, nameof(EnableFileLog));
                GraphicsDebugLevel = new ReactiveObject<GraphicsDebugLevel>();
            }
        }

        /// <summary>
        /// System configuration section
        /// </summary>
        public class SystemSection
        {
            /// <summary>
            /// Change System Language
            /// </summary>
            public ReactiveObject<Language> Language { get; private set; }

            /// <summary>
            /// Change System Region
            /// </summary>
            public ReactiveObject<Region> Region { get; private set; }

            /// <summary>
            /// Change System TimeZone
            /// </summary>
            public ReactiveObject<string> TimeZone { get; private set; }

            /// <summary>
            /// System Time Offset in Seconds
            /// </summary>
            public ReactiveObject<long> SystemTimeOffset { get; private set; }

            /// <summary>
            /// Enables or disables Docked Mode
            /// </summary>
            public ReactiveObject<bool> EnableDockedMode { get; private set; }

            /// <summary>
            /// Enables or disables profiled translation cache persistency
            /// </summary>
            public ReactiveObject<bool> EnablePtc { get; private set; }

            /// <summary>
            /// Enables or disables guest Internet access
            /// </summary>
            public ReactiveObject<bool> EnableInternetAccess { get; private set; }

            /// <summary>
            /// Enables integrity checks on Game content files
            /// </summary>
            public ReactiveObject<bool> EnableFsIntegrityChecks { get; private set; }

            /// <summary>
            /// Enables FS access log output to the console. Possible modes are 0-3
            /// </summary>
            public ReactiveObject<int> FsGlobalAccessLogMode { get; private set; }

            /// <summary>
            /// The selected audio backend
            /// </summary>
            public ReactiveObject<AudioBackend> AudioBackend { get; private set; }

            /// <summary>
            /// The audio backend volume
            /// </summary>
            public ReactiveObject<float> AudioVolume { get; private set; }

            /// <summary>
            /// The selected memory manager mode
            /// </summary>
            public ReactiveObject<MemoryManagerMode> MemoryManagerMode { get; private set; }

            /// <summary>
            /// Defines the amount of RAM available on the emulated system, and how it is distributed
            /// </summary>
            public ReactiveObject<bool> ExpandRam { get; private set; }

            /// <summary>
            /// Enable or disable ignoring missing services
            /// </summary>
            public ReactiveObject<bool> IgnoreMissingServices { get; private set; }

            /// <summary>
            /// Uses Hypervisor over JIT if available
            /// </summary>
            public ReactiveObject<bool> UseHypervisor { get; private set; }

            public SystemSection()
            {
                Language = new ReactiveObject<Language>();
                Region = new ReactiveObject<Region>();
                TimeZone = new ReactiveObject<string>();
                SystemTimeOffset = new ReactiveObject<long>();
                EnableDockedMode = new ReactiveObject<bool>();
                EnableDockedMode.Event += static (sender, e) => LogValueChange(e, nameof(EnableDockedMode));
                EnablePtc = new ReactiveObject<bool>();
                EnablePtc.Event += static (sender, e) => LogValueChange(e, nameof(EnablePtc));
                EnableInternetAccess = new ReactiveObject<bool>();
                EnableInternetAccess.Event += static (sender, e) => LogValueChange(e, nameof(EnableInternetAccess));
                EnableFsIntegrityChecks = new ReactiveObject<bool>();
                EnableFsIntegrityChecks.Event += static (sender, e) => LogValueChange(e, nameof(EnableFsIntegrityChecks));
                FsGlobalAccessLogMode = new ReactiveObject<int>();
                FsGlobalAccessLogMode.Event += static (sender, e) => LogValueChange(e, nameof(FsGlobalAccessLogMode));
                AudioBackend = new ReactiveObject<AudioBackend>();
                AudioBackend.Event += static (sender, e) => LogValueChange(e, nameof(AudioBackend));
                MemoryManagerMode = new ReactiveObject<MemoryManagerMode>();
                MemoryManagerMode.Event += static (sender, e) => LogValueChange(e, nameof(MemoryManagerMode));
                ExpandRam = new ReactiveObject<bool>();
                ExpandRam.Event += static (sender, e) => LogValueChange(e, nameof(ExpandRam));
                IgnoreMissingServices = new ReactiveObject<bool>();
                IgnoreMissingServices.Event += static (sender, e) => LogValueChange(e, nameof(IgnoreMissingServices));
                AudioVolume = new ReactiveObject<float>();
                AudioVolume.Event += static (sender, e) => LogValueChange(e, nameof(AudioVolume));
                UseHypervisor = new ReactiveObject<bool>();
                UseHypervisor.Event += static (sender, e) => LogValueChange(e, nameof(UseHypervisor));
            }
        }

        /// <summary>
        /// Hid configuration section
        /// </summary>
        public class HidSection
        {
            /// <summary>
            /// Enable or disable keyboard support (Independent from controllers binding)
            /// </summary>
            public ReactiveObject<bool> EnableKeyboard { get; private set; }

            /// <summary>
            /// Enable or disable mouse support (Independent from controllers binding)
            /// </summary>
            public ReactiveObject<bool> EnableMouse { get; private set; }

            /// <summary>
            /// Hotkey Keyboard Bindings
            /// </summary>
            public ReactiveObject<KeyboardHotkeys> Hotkeys { get; private set; }

            /// <summary>
            /// Input device configuration.
            /// NOTE: This ReactiveObject won't issue an event when the List has elements added or removed.
            /// TODO: Implement a ReactiveList class.
            /// </summary>
            public ReactiveObject<List<InputConfig>> InputConfig { get; private set; }


            public HidSection()
            {
                EnableKeyboard = new ReactiveObject<bool>();
                EnableMouse = new ReactiveObject<bool>();
                Hotkeys = new ReactiveObject<KeyboardHotkeys>();
                InputConfig = new ReactiveObject<List<InputConfig>>();
            }
        }

        /// <summary>
        /// Graphics configuration section
        /// </summary>
        public class GraphicsSection
        {
            /// <summary>
            /// Whether or not backend threading is enabled. The "Auto" setting will determine whether threading should be enabled at runtime.
            /// </summary>
            public ReactiveObject<BackendThreading> BackendThreading { get; private set; }

            /// <summary>
            /// Max Anisotropy. Values range from 0 - 16. Set to -1 to let the game decide.
            /// </summary>
            public ReactiveObject<float> MaxAnisotropy { get; private set; }

            /// <summary>
            /// Aspect Ratio applied to the renderer window.
            /// </summary>
            public ReactiveObject<AspectRatio> AspectRatio { get; private set; }

            /// <summary>
            /// Resolution Scale. An integer scale applied to applicable render targets. Values 1-4, or -1 to use a custom floating point scale instead.
            /// </summary>
            public ReactiveObject<int> ResScale { get; private set; }

            /// <summary>
            /// Custom Resolution Scale. A custom floating point scale applied to applicable render targets. Only active when Resolution Scale is -1.
            /// </summary>
            public ReactiveObject<float> ResScaleCustom { get; private set; }

            /// <summary>
            /// Dumps shaders in this local directory
            /// </summary>
            public ReactiveObject<string> ShadersDumpPath { get; private set; }

            /// <summary>
            /// Enables or disables Vertical Sync
            /// </summary>
            public ReactiveObject<bool> EnableVsync { get; private set; }

            /// <summary>
            /// Enables or disables Shader cache
            /// </summary>
            public ReactiveObject<bool> EnableShaderCache { get; private set; }

            /// <summary>
            /// Enables or disables texture recompression
            /// </summary>
            public ReactiveObject<bool> EnableTextureRecompression { get; private set; }

            /// <summary>
            /// Enables or disables Macro high-level emulation
            /// </summary>
            public ReactiveObject<bool> EnableMacroHLE { get; private set; }

            /// <summary>
            /// Enables or disables color space passthrough, if available.
            /// </summary>
            public ReactiveObject<bool> EnableColorSpacePassthrough { get; private set; }

            /// <summary>
            /// Graphics backend
            /// </summary>
            public ReactiveObject<GraphicsBackend> GraphicsBackend { get; private set; }

            /// <summary>
            /// Applies anti-aliasing to the renderer.
            /// </summary>
            public ReactiveObject<AntiAliasing> AntiAliasing { get; private set; }

            /// <summary>
            /// Sets the framebuffer upscaling type.
            /// </summary>
            public ReactiveObject<ScalingFilter> ScalingFilter { get; private set; }

            /// <summary>
            /// Sets the framebuffer upscaling level.
            /// </summary>
            public ReactiveObject<int> ScalingFilterLevel { get; private set; }

            /// <summary>
            /// Preferred GPU
            /// </summary>
            public ReactiveObject<string> PreferredGpu { get; private set; }

            public GraphicsSection()
            {
                BackendThreading = new ReactiveObject<BackendThreading>();
                BackendThreading.Event += static (sender, e) => LogValueChange(e, nameof(BackendThreading));
                ResScale = new ReactiveObject<int>();
                ResScale.Event += static (sender, e) => LogValueChange(e, nameof(ResScale));
                ResScaleCustom = new ReactiveObject<float>();
                ResScaleCustom.Event += static (sender, e) => LogValueChange(e, nameof(ResScaleCustom));
                MaxAnisotropy = new ReactiveObject<float>();
                MaxAnisotropy.Event += static (sender, e) => LogValueChange(e, nameof(MaxAnisotropy));
                AspectRatio = new ReactiveObject<AspectRatio>();
                AspectRatio.Event += static (sender, e) => LogValueChange(e, nameof(AspectRatio));
                ShadersDumpPath = new ReactiveObject<string>();
                EnableVsync = new ReactiveObject<bool>();
                EnableVsync.Event += static (sender, e) => LogValueChange(e, nameof(EnableVsync));
                EnableShaderCache = new ReactiveObject<bool>();
                EnableShaderCache.Event += static (sender, e) => LogValueChange(e, nameof(EnableShaderCache));
                EnableTextureRecompression = new ReactiveObject<bool>();
                EnableTextureRecompression.Event += static (sender, e) => LogValueChange(e, nameof(EnableTextureRecompression));
                GraphicsBackend = new ReactiveObject<GraphicsBackend>();
                GraphicsBackend.Event += static (sender, e) => LogValueChange(e, nameof(GraphicsBackend));
                PreferredGpu = new ReactiveObject<string>();
                PreferredGpu.Event += static (sender, e) => LogValueChange(e, nameof(PreferredGpu));
                EnableMacroHLE = new ReactiveObject<bool>();
                EnableMacroHLE.Event += static (sender, e) => LogValueChange(e, nameof(EnableMacroHLE));
                EnableColorSpacePassthrough = new ReactiveObject<bool>();
                EnableColorSpacePassthrough.Event += static (sender, e) => LogValueChange(e, nameof(EnableColorSpacePassthrough));
                AntiAliasing = new ReactiveObject<AntiAliasing>();
                AntiAliasing.Event += static (sender, e) => LogValueChange(e, nameof(AntiAliasing));
                ScalingFilter = new ReactiveObject<ScalingFilter>();
                ScalingFilter.Event += static (sender, e) => LogValueChange(e, nameof(ScalingFilter));
                ScalingFilterLevel = new ReactiveObject<int>();
                ScalingFilterLevel.Event += static (sender, e) => LogValueChange(e, nameof(ScalingFilterLevel));
            }
        }

        /// <summary>
        /// Multiplayer configuration section
        /// </summary>
        public class MultiplayerSection
        {
            /// <summary>
            /// GUID for the network interface used by LAN (or 0 for default)
            /// </summary>
            public ReactiveObject<string> LanInterfaceId { get; private set; }

            /// <summary>
            /// Multiplayer Mode
            /// </summary>
            public ReactiveObject<MultiplayerMode> Mode { get; private set; }

            public MultiplayerSection()
            {
                LanInterfaceId = new ReactiveObject<string>();
                Mode = new ReactiveObject<MultiplayerMode>();
                Mode.Event += static (_, e) => LogValueChange(e, nameof(MultiplayerMode));
            }
        }

        /// <summary>
        /// The default configuration instance
        /// </summary>
        public static ConfigurationState Instance { get; private set; }

        /// <summary>
        /// The UI section
        /// </summary>
        public UISection UI { get; private set; }

        /// <summary>
        /// The Logger section
        /// </summary>
        public LoggerSection Logger { get; private set; }

        /// <summary>
        /// The System section
        /// </summary>
        public SystemSection System { get; private set; }

        /// <summary>
        /// The Graphics section
        /// </summary>
        public GraphicsSection Graphics { get; private set; }

        /// <summary>
        /// The Hid section
        /// </summary>
        public HidSection Hid { get; private set; }

        /// <summary>
        /// The Multiplayer section
        /// </summary>
        public MultiplayerSection Multiplayer { get; private set; }

        /// <summary>
        /// Enables or disables Discord Rich Presence
        /// </summary>
        public ReactiveObject<bool> EnableDiscordIntegration { get; private set; }

        /// <summary>
        /// Checks for updates when Ryujinx starts when enabled
        /// </summary>
        public ReactiveObject<bool> CheckUpdatesOnStart { get; private set; }

        /// <summary>
        /// Show "Confirm Exit" Dialog
        /// </summary>
        public ReactiveObject<bool> ShowConfirmExit { get; private set; }

        /// <summary>
        /// Hide Cursor on Idle
        /// </summary>
        public ReactiveObject<HideCursorMode> HideCursor { get; private set; }

        /// <summary>
        /// Amount of seconds needed by the mouse to be spent idle to hide the cursor.
        /// </summary>
        public ReactiveObject<int> CursorHideIdleTime {get; private set; }

        private ConfigurationState()
        {
            UI = new UISection();
            Logger = new LoggerSection();
            System = new SystemSection();
            Graphics = new GraphicsSection();
            Hid = new HidSection();
            Multiplayer = new MultiplayerSection();
            EnableDiscordIntegration = new ReactiveObject<bool>();
            CheckUpdatesOnStart = new ReactiveObject<bool>();
            ShowConfirmExit = new ReactiveObject<bool>();
            HideCursor = new ReactiveObject<HideCursorMode>();
            CursorHideIdleTime = new ReactiveObject<int>();
        }

        public ConfigurationFileFormat ToFileFormat()
        {
            ConfigurationFileFormat configurationFile = new()
            {
                Version = ConfigurationFileFormat.CurrentVersion,
                BackendThreading = Graphics.BackendThreading,
                EnableFileLog = Logger.EnableFileLog,
                ResScale = Graphics.ResScale,
                ResScaleCustom = Graphics.ResScaleCustom,
                MaxAnisotropy = Graphics.MaxAnisotropy,
                AspectRatio = Graphics.AspectRatio,
                AntiAliasing = Graphics.AntiAliasing,
                ScalingFilter = Graphics.ScalingFilter,
                ScalingFilterLevel = Graphics.ScalingFilterLevel,
                GraphicsShadersDumpPath = Graphics.ShadersDumpPath,
                LoggingEnableDebug = Logger.EnableDebug,
                LoggingEnableStub = Logger.EnableStub,
                LoggingEnableInfo = Logger.EnableInfo,
                LoggingEnableWarn = Logger.EnableWarn,
                LoggingEnableError = Logger.EnableError,
                LoggingEnableTrace = Logger.EnableTrace,
                LoggingEnableGuest = Logger.EnableGuest,
                LoggingEnableFsAccessLog = Logger.EnableFsAccessLog,
                LoggingFilteredClasses = Logger.FilteredClasses,
                LoggingGraphicsDebugLevel = Logger.GraphicsDebugLevel,
                SystemLanguage = System.Language,
                SystemRegion = System.Region,
                SystemTimeZone = System.TimeZone,
                SystemTimeOffset = System.SystemTimeOffset,
                DockedMode = System.EnableDockedMode,
                EnableDiscordIntegration = EnableDiscordIntegration,
                CheckUpdatesOnStart = CheckUpdatesOnStart,
                ShowConfirmExit = ShowConfirmExit,
                HideCursor = HideCursor,
                CursorHideIdleTime = CursorHideIdleTime,
                EnableVsync = Graphics.EnableVsync,
                EnableShaderCache = Graphics.EnableShaderCache,
                EnableTextureRecompression = Graphics.EnableTextureRecompression,
                EnableMacroHLE = Graphics.EnableMacroHLE,
                EnableColorSpacePassthrough = Graphics.EnableColorSpacePassthrough,
                EnablePtc = System.EnablePtc,
                EnableInternetAccess = System.EnableInternetAccess,
                EnableFsIntegrityChecks = System.EnableFsIntegrityChecks,
                FsGlobalAccessLogMode = System.FsGlobalAccessLogMode,
                AudioBackend = System.AudioBackend,
                AudioVolume = System.AudioVolume,
                MemoryManagerMode = System.MemoryManagerMode,
                ExpandRam = System.ExpandRam,
                IgnoreMissingServices = System.IgnoreMissingServices,
                UseHypervisor = System.UseHypervisor,
                GuiColumns = new GuiColumns
                {
                    FavColumn = UI.GuiColumns.FavColumn,
                    IconColumn = UI.GuiColumns.IconColumn,
                    AppColumn = UI.GuiColumns.AppColumn,
                    DevColumn = UI.GuiColumns.DevColumn,
                    VersionColumn = UI.GuiColumns.VersionColumn,
                    TimePlayedColumn = UI.GuiColumns.TimePlayedColumn,
                    LastPlayedColumn = UI.GuiColumns.LastPlayedColumn,
                    FileExtColumn = UI.GuiColumns.FileExtColumn,
                    FileSizeColumn = UI.GuiColumns.FileSizeColumn,
                    PathColumn = UI.GuiColumns.PathColumn,
                },
                ColumnSort = new ColumnSort
                {
                    SortColumnId = UI.ColumnSort.SortColumnId,
                    SortAscending = UI.ColumnSort.SortAscending,
                },
                GameDirs = UI.GameDirs,
                ShownFileTypes = new ShownFileTypes
                {
                    NSP = UI.ShownFileTypes.NSP,
                    PFS0 = UI.ShownFileTypes.PFS0,
                    XCI = UI.ShownFileTypes.XCI,
                    NCA = UI.ShownFileTypes.NCA,
                    NRO = UI.ShownFileTypes.NRO,
                    NSO = UI.ShownFileTypes.NSO,
                },
                WindowStartup = new WindowStartup
                {
                    WindowSizeWidth = UI.WindowStartup.WindowSizeWidth,
                    WindowSizeHeight = UI.WindowStartup.WindowSizeHeight,
                    WindowPositionX = UI.WindowStartup.WindowPositionX,
                    WindowPositionY = UI.WindowStartup.WindowPositionY,
                    WindowMaximized = UI.WindowStartup.WindowMaximized,
                },
                LanguageCode = UI.LanguageCode,
                EnableCustomTheme = UI.EnableCustomTheme,
                CustomThemePath = UI.CustomThemePath,
                BaseStyle = UI.BaseStyle,
                GameListViewMode = UI.GameListViewMode,
                ShowNames = UI.ShowNames,
                GridSize = UI.GridSize,
                ApplicationSort = UI.ApplicationSort,
                IsAscendingOrder = UI.IsAscendingOrder,
                StartFullscreen = UI.StartFullscreen,
                ShowConsole = UI.ShowConsole,
                EnableKeyboard = Hid.EnableKeyboard,
                EnableMouse = Hid.EnableMouse,
                Hotkeys = Hid.Hotkeys,
                KeyboardConfig = new List<JsonObject>(),
                ControllerConfig = new List<JsonObject>(),
                InputConfig = Hid.InputConfig,
                GraphicsBackend = Graphics.GraphicsBackend,
                PreferredGpu = Graphics.PreferredGpu,
                MultiplayerLanInterfaceId = Multiplayer.LanInterfaceId,
                MultiplayerMode = Multiplayer.Mode,
            };

            return configurationFile;
        }

        public void LoadDefault()
        {
            Logger.EnableFileLog.Value = true;
            Graphics.BackendThreading.Value = BackendThreading.Auto;
            Graphics.ResScale.Value = 1;
            Graphics.ResScaleCustom.Value = 1.0f;
            Graphics.MaxAnisotropy.Value = -1.0f;
            Graphics.AspectRatio.Value = AspectRatio.Fixed16x9;
            Graphics.GraphicsBackend.Value = DefaultGraphicsBackend();
            Graphics.PreferredGpu.Value = "";
            Graphics.ShadersDumpPath.Value = "";
            Logger.EnableDebug.Value = false;
            Logger.EnableStub.Value = true;
            Logger.EnableInfo.Value = true;
            Logger.EnableWarn.Value = true;
            Logger.EnableError.Value = true;
            Logger.EnableTrace.Value = false;
            Logger.EnableGuest.Value = true;
            Logger.EnableFsAccessLog.Value = false;
            Logger.FilteredClasses.Value = Array.Empty<LogClass>();
            Logger.GraphicsDebugLevel.Value = GraphicsDebugLevel.None;
            System.Language.Value = Language.AmericanEnglish;
            System.Region.Value = Region.USA;
            System.TimeZone.Value = "UTC";
            System.SystemTimeOffset.Value = 0;
            System.EnableDockedMode.Value = true;
            EnableDiscordIntegration.Value = true;
            CheckUpdatesOnStart.Value = true;
            ShowConfirmExit.Value = true;
            HideCursor.Value = HideCursorMode.OnIdle;
            Graphics.EnableVsync.Value = true;
            Graphics.EnableShaderCache.Value = true;
            Graphics.EnableTextureRecompression.Value = false;
            Graphics.EnableMacroHLE.Value = true;
            Graphics.EnableColorSpacePassthrough.Value = false;
            Graphics.AntiAliasing.Value = AntiAliasing.None;
            Graphics.ScalingFilter.Value = ScalingFilter.Bilinear;
            Graphics.ScalingFilterLevel.Value = 80;
            System.EnablePtc.Value = true;
            System.EnableInternetAccess.Value = false;
            System.EnableFsIntegrityChecks.Value = true;
            System.FsGlobalAccessLogMode.Value = 0;
            System.AudioBackend.Value = AudioBackend.SDL2;
            System.AudioVolume.Value = 1;
            System.MemoryManagerMode.Value = MemoryManagerMode.HostMappedUnsafe;
            System.ExpandRam.Value = false;
            System.IgnoreMissingServices.Value = false;
            System.UseHypervisor.Value = true;
            Multiplayer.LanInterfaceId.Value = "0";
            Multiplayer.Mode.Value = MultiplayerMode.Disabled;
            UI.GuiColumns.FavColumn.Value = true;
            UI.GuiColumns.IconColumn.Value = true;
            UI.GuiColumns.AppColumn.Value = true;
            UI.GuiColumns.DevColumn.Value = true;
            UI.GuiColumns.VersionColumn.Value = true;
            UI.GuiColumns.TimePlayedColumn.Value = true;
            UI.GuiColumns.LastPlayedColumn.Value = true;
            UI.GuiColumns.FileExtColumn.Value = true;
            UI.GuiColumns.FileSizeColumn.Value = true;
            UI.GuiColumns.PathColumn.Value = true;
            UI.ColumnSort.SortColumnId.Value = 0;
            UI.ColumnSort.SortAscending.Value = false;
            UI.GameDirs.Value = new List<string>();
            UI.ShownFileTypes.NSP.Value = true;
            UI.ShownFileTypes.PFS0.Value = true;
            UI.ShownFileTypes.XCI.Value = true;
            UI.ShownFileTypes.NCA.Value = true;
            UI.ShownFileTypes.NRO.Value = true;
            UI.ShownFileTypes.NSO.Value = true;
            UI.EnableCustomTheme.Value = true;
            UI.LanguageCode.Value = "en_US";
            UI.CustomThemePath.Value = "";
            UI.BaseStyle.Value = "Dark";
            UI.GameListViewMode.Value = 0;
            UI.ShowNames.Value = true;
            UI.GridSize.Value = 2;
            UI.ApplicationSort.Value = 0;
            UI.IsAscendingOrder.Value = true;
            UI.StartFullscreen.Value = false;
            UI.ShowConsole.Value = true;
            UI.WindowStartup.WindowSizeWidth.Value = 1280;
            UI.WindowStartup.WindowSizeHeight.Value = 760;
            UI.WindowStartup.WindowPositionX.Value = 0;
            UI.WindowStartup.WindowPositionY.Value = 0;
            UI.WindowStartup.WindowMaximized.Value = false;
            Hid.EnableKeyboard.Value = false;
            Hid.EnableMouse.Value = false;
            CursorHideIdleTime.Value = 5;
            Hid.Hotkeys.Value = new KeyboardHotkeys
            {
                ToggleVsync = Key.F1,
                ToggleMute = Key.F2,
                Screenshot = Key.F8,
                ShowUI = Key.F4,
                Pause = Key.F5,
                ResScaleUp = Key.Unbound,
                ResScaleDown = Key.Unbound,
                VolumeUp = Key.Unbound,
                VolumeDown = Key.Unbound,
            };
            Hid.InputConfig.Value = new List<InputConfig>
            {
                new StandardKeyboardInputConfig
                {
                    Version = InputConfig.CurrentVersion,
                    Backend = InputBackendType.WindowKeyboard,
                    Id = "0",
                    PlayerIndex = PlayerIndex.Player1,
                    ControllerType = ControllerType.JoyconPair,
                    LeftJoycon = new LeftJoyconCommonConfig<Key>
                    {
                        DpadUp = Key.Up,
                        DpadDown = Key.Down,
                        DpadLeft = Key.Left,
                        DpadRight = Key.Right,
                        ButtonMinus = Key.Minus,
                        ButtonL = Key.E,
                        ButtonZl = Key.Q,
                        ButtonSl = Key.Unbound,
                        ButtonSr = Key.Unbound,
                    },
                    LeftJoyconStick = new JoyconConfigKeyboardStick<Key>
                    {
                        StickUp = Key.W,
                        StickDown = Key.S,
                        StickLeft = Key.A,
                        StickRight = Key.D,
                        StickButton = Key.F,
                    },
                    RightJoycon = new RightJoyconCommonConfig<Key>
                    {
                        ButtonA = Key.Z,
                        ButtonB = Key.X,
                        ButtonX = Key.C,
                        ButtonY = Key.V,
                        ButtonPlus = Key.Plus,
                        ButtonR = Key.U,
                        ButtonZr = Key.O,
                        ButtonSl = Key.Unbound,
                        ButtonSr = Key.Unbound,
                    },
                    RightJoyconStick = new JoyconConfigKeyboardStick<Key>
                    {
                        StickUp = Key.I,
                        StickDown = Key.K,
                        StickLeft = Key.J,
                        StickRight = Key.L,
                        StickButton = Key.H,
                    },
                },
            };
        }

        public void Load(ConfigurationFileFormat configurationFileFormat, string configurationFilePath)
        {
            bool configurationFileUpdated = false;

            if (configurationFileFormat.Version < 0 || configurationFileFormat.Version > ConfigurationFileFormat.CurrentVersion)
            {
                Ryujinx.Common.Logging.Logger.Warning?.Print(LogClass.Application, $"Unsupported configuration version {configurationFileFormat.Version}, loading default.");

                LoadDefault();
            }

            if (configurationFileFormat.Version < 2)
            {
                Ryujinx.Common.Logging.Logger.Warning?.Print(LogClass.Application, $"Outdated configuration version {configurationFileFormat.Version}, migrating to version 2.");

                configurationFileFormat.SystemRegion = Region.USA;

                configurationFileUpdated = true;
            }

            if (configurationFileFormat.Version < 3)
            {
                Ryujinx.Common.Logging.Logger.Warning?.Print(LogClass.Application, $"Outdated configuration version {configurationFileFormat.Version}, migrating to version 3.");

                configurationFileFormat.SystemTimeZone = "UTC";

                configurationFileUpdated = true;
            }

            if (configurationFileFormat.Version < 4)
            {
                Ryujinx.Common.Logging.Logger.Warning?.Print(LogClass.Application, $"Outdated configuration version {configurationFileFormat.Version}, migrating to version 4.");

                configurationFileFormat.MaxAnisotropy = -1;

                configurationFileUpdated = true;
            }

            if (configurationFileFormat.Version < 5)
            {
                Ryujinx.Common.Logging.Logger.Warning?.Print(LogClass.Application, $"Outdated configuration version {configurationFileFormat.Version}, migrating to version 5.");

                configurationFileFormat.SystemTimeOffset = 0;

                configurationFileUpdated = true;
            }

            if (configurationFileFormat.Version < 8)
            {
                Ryujinx.Common.Logging.Logger.Warning?.Print(LogClass.Application, $"Outdated configuration version {configurationFileFormat.Version}, migrating to version 8.");

                configurationFileFormat.EnablePtc = true;

                configurationFileUpdated = true;
            }

            if (configurationFileFormat.Version < 9)
            {
                Ryujinx.Common.Logging.Logger.Warning?.Print(LogClass.Application, $"Outdated configuration version {configurationFileFormat.Version}, migrating to version 9.");

                configurationFileFormat.ColumnSort = new ColumnSort
                {
                    SortColumnId = 0,
                    SortAscending = false,
                };

                configurationFileFormat.Hotkeys = new KeyboardHotkeys
                {
                    ToggleVsync = Key.F1,
                };

                configurationFileUpdated = true;
            }

            if (configurationFileFormat.Version < 10)
            {
                Ryujinx.Common.Logging.Logger.Warning?.Print(LogClass.Application, $"Outdated configuration version {configurationFileFormat.Version}, migrating to version 10.");

                configurationFileFormat.AudioBackend = AudioBackend.OpenAl;

                configurationFileUpdated = true;
            }

            if (configurationFileFormat.Version < 11)
            {
                Ryujinx.Common.Logging.Logger.Warning?.Print(LogClass.Application, $"Outdated configuration version {configurationFileFormat.Version}, migrating to version 11.");

                configurationFileFormat.ResScale = 1;
                configurationFileFormat.ResScaleCustom = 1.0f;

                configurationFileUpdated = true;
            }

            if (configurationFileFormat.Version < 12)
            {
                Ryujinx.Common.Logging.Logger.Warning?.Print(LogClass.Application, $"Outdated configuration version {configurationFileFormat.Version}, migrating to version 12.");

                configurationFileFormat.LoggingGraphicsDebugLevel = GraphicsDebugLevel.None;

                configurationFileUpdated = true;
            }

            // configurationFileFormat.Version == 13 -> LDN1

            if (configurationFileFormat.Version < 14)
            {
                Ryujinx.Common.Logging.Logger.Warning?.Print(LogClass.Application, $"Outdated configuration version {configurationFileFormat.Version}, migrating to version 14.");

                configurationFileFormat.CheckUpdatesOnStart = true;

                configurationFileUpdated = true;
            }

            if (configurationFileFormat.Version < 16)
            {
                Ryujinx.Common.Logging.Logger.Warning?.Print(LogClass.Application, $"Outdated configuration version {configurationFileFormat.Version}, migrating to version 16.");

                configurationFileFormat.EnableShaderCache = true;

                configurationFileUpdated = true;
            }

            if (configurationFileFormat.Version < 17)
            {
                Ryujinx.Common.Logging.Logger.Warning?.Print(LogClass.Application, $"Outdated configuration version {configurationFileFormat.Version}, migrating to version 17.");

                configurationFileFormat.StartFullscreen = false;

                configurationFileUpdated = true;
            }

            if (configurationFileFormat.Version < 18)
            {
                Ryujinx.Common.Logging.Logger.Warning?.Print(LogClass.Application, $"Outdated configuration version {configurationFileFormat.Version}, migrating to version 18.");

                configurationFileFormat.AspectRatio = AspectRatio.Fixed16x9;

                configurationFileUpdated = true;
            }

            // configurationFileFormat.Version == 19 -> LDN2

            if (configurationFileFormat.Version < 20)
            {
                Ryujinx.Common.Logging.Logger.Warning?.Print(LogClass.Application, $"Outdated configuration version {configurationFileFormat.Version}, migrating to version 20.");

                configurationFileFormat.ShowConfirmExit = true;

                configurationFileUpdated = true;
            }

            if (configurationFileFormat.Version < 21)
            {
                Ryujinx.Common.Logging.Logger.Warning?.Print(LogClass.Application, $"Outdated configuration version {configurationFileFormat.Version}, migrating to version 21.");

                // Initialize network config.

                configurationFileFormat.MultiplayerMode = MultiplayerMode.Disabled;
                configurationFileFormat.MultiplayerLanInterfaceId = "0";

                configurationFileUpdated = true;
            }

            if (configurationFileFormat.Version < 22)
            {
                Ryujinx.Common.Logging.Logger.Warning?.Print(LogClass.Application, $"Outdated configuration version {configurationFileFormat.Version}, migrating to version 22.");

                configurationFileFormat.HideCursor = HideCursorMode.Never;

                configurationFileUpdated = true;
            }

            if (configurationFileFormat.Version < 24)
            {
                Ryujinx.Common.Logging.Logger.Warning?.Print(LogClass.Application, $"Outdated configuration version {configurationFileFormat.Version}, migrating to version 24.");

                configurationFileFormat.InputConfig = new List<InputConfig>
                {
                    new StandardKeyboardInputConfig
                    {
                        Version = InputConfig.CurrentVersion,
                        Backend = InputBackendType.WindowKeyboard,
                        Id = "0",
                        PlayerIndex = PlayerIndex.Player1,
                        ControllerType = ControllerType.JoyconPair,
                        LeftJoycon = new LeftJoyconCommonConfig<Key>
                        {
                            DpadUp = Key.Up,
                            DpadDown = Key.Down,
                            DpadLeft = Key.Left,
                            DpadRight = Key.Right,
                            ButtonMinus = Key.Minus,
                            ButtonL = Key.E,
                            ButtonZl = Key.Q,
                            ButtonSl = Key.Unbound,
                            ButtonSr = Key.Unbound,
                        },
                        LeftJoyconStick = new JoyconConfigKeyboardStick<Key>
                        {
                            StickUp = Key.W,
                            StickDown = Key.S,
                            StickLeft = Key.A,
                            StickRight = Key.D,
                            StickButton = Key.F,
                        },
                        RightJoycon = new RightJoyconCommonConfig<Key>
                        {
                            ButtonA = Key.Z,
                            ButtonB = Key.X,
                            ButtonX = Key.C,
                            ButtonY = Key.V,
                            ButtonPlus = Key.Plus,
                            ButtonR = Key.U,
                            ButtonZr = Key.O,
                            ButtonSl = Key.Unbound,
                            ButtonSr = Key.Unbound,
                        },
                        RightJoyconStick = new JoyconConfigKeyboardStick<Key>
                        {
                            StickUp = Key.I,
                            StickDown = Key.K,
                            StickLeft = Key.J,
                            StickRight = Key.L,
                            StickButton = Key.H,
                        },
                    },
                };

                configurationFileUpdated = true;
            }

            if (configurationFileFormat.Version < 25)
            {
                Ryujinx.Common.Logging.Logger.Warning?.Print(LogClass.Application, $"Outdated configuration version {configurationFileFormat.Version}, migrating to version 25.");

                configurationFileUpdated = true;
            }

            if (configurationFileFormat.Version < 26)
            {
                Ryujinx.Common.Logging.Logger.Warning?.Print(LogClass.Application, $"Outdated configuration version {configurationFileFormat.Version}, migrating to version 26.");

                configurationFileFormat.MemoryManagerMode = MemoryManagerMode.HostMappedUnsafe;

                configurationFileUpdated = true;
            }

            if (configurationFileFormat.Version < 27)
            {
                Ryujinx.Common.Logging.Logger.Warning?.Print(LogClass.Application, $"Outdated configuration version {configurationFileFormat.Version}, migrating to version 27.");

                configurationFileFormat.EnableMouse = false;

                configurationFileUpdated = true;
            }

            if (configurationFileFormat.Version < 28)
            {
                Ryujinx.Common.Logging.Logger.Warning?.Print(LogClass.Application, $"Outdated configuration version {configurationFileFormat.Version}, migrating to version 28.");

                configurationFileFormat.Hotkeys = new KeyboardHotkeys
                {
                    ToggleVsync = Key.F1,
                    Screenshot = Key.F8,
                };

                configurationFileUpdated = true;
            }

            if (configurationFileFormat.Version < 29)
            {
                Ryujinx.Common.Logging.Logger.Warning?.Print(LogClass.Application, $"Outdated configuration version {configurationFileFormat.Version}, migrating to version 29.");

                configurationFileFormat.Hotkeys = new KeyboardHotkeys
                {
                    ToggleVsync = Key.F1,
                    Screenshot = Key.F8,
                    ShowUI = Key.F4,
                };

                configurationFileUpdated = true;
            }

            if (configurationFileFormat.Version < 30)
            {
                Ryujinx.Common.Logging.Logger.Warning?.Print(LogClass.Application, $"Outdated configuration version {configurationFileFormat.Version}, migrating to version 30.");

                foreach (InputConfig config in configurationFileFormat.InputConfig)
                {
                    if (config is StandardControllerInputConfig controllerConfig)
                    {
                        controllerConfig.Rumble = new RumbleConfigController
                        {
                            EnableRumble = false,
                            StrongRumble = 1f,
                            WeakRumble = 1f,
                        };
                    }
                }

                configurationFileUpdated = true;
            }

            if (configurationFileFormat.Version < 31)
            {
                Ryujinx.Common.Logging.Logger.Warning?.Print(LogClass.Application, $"Outdated configuration version {configurationFileFormat.Version}, migrating to version 31.");

                configurationFileFormat.BackendThreading = BackendThreading.Auto;

                configurationFileUpdated = true;
            }

            if (configurationFileFormat.Version < 32)
            {
                Ryujinx.Common.Logging.Logger.Warning?.Print(LogClass.Application, $"Outdated configuration version {configurationFileFormat.Version}, migrating to version 32.");

                configurationFileFormat.Hotkeys = new KeyboardHotkeys
                {
                    ToggleVsync = configurationFileFormat.Hotkeys.ToggleVsync,
                    Screenshot = configurationFileFormat.Hotkeys.Screenshot,
                    ShowUI = configurationFileFormat.Hotkeys.ShowUI,
                    Pause = Key.F5,
                };

                configurationFileUpdated = true;
            }

            if (configurationFileFormat.Version < 33)
            {
                Ryujinx.Common.Logging.Logger.Warning?.Print(LogClass.Application, $"Outdated configuration version {configurationFileFormat.Version}, migrating to version 33.");

                configurationFileFormat.Hotkeys = new KeyboardHotkeys
                {
                    ToggleVsync = configurationFileFormat.Hotkeys.ToggleVsync,
                    Screenshot = configurationFileFormat.Hotkeys.Screenshot,
                    ShowUI = configurationFileFormat.Hotkeys.ShowUI,
                    Pause = configurationFileFormat.Hotkeys.Pause,
                    ToggleMute = Key.F2,
                };

                configurationFileFormat.AudioVolume = 1;

                configurationFileUpdated = true;
            }

            if (configurationFileFormat.Version < 34)
            {
                Ryujinx.Common.Logging.Logger.Warning?.Print(LogClass.Application, $"Outdated configuration version {configurationFileFormat.Version}, migrating to version 34.");

                configurationFileFormat.EnableInternetAccess = false;

                configurationFileUpdated = true;
            }

            if (configurationFileFormat.Version < 35)
            {
                Ryujinx.Common.Logging.Logger.Warning?.Print(LogClass.Application, $"Outdated configuration version {configurationFileFormat.Version}, migrating to version 35.");

                foreach (InputConfig config in configurationFileFormat.InputConfig)
                {
                    if (config is StandardControllerInputConfig controllerConfig)
                    {
                        controllerConfig.RangeLeft = 1.0f;
                        controllerConfig.RangeRight = 1.0f;
                    }
                }

                configurationFileUpdated = true;
            }

            if (configurationFileFormat.Version < 36)
            {
                Ryujinx.Common.Logging.Logger.Warning?.Print(LogClass.Application, $"Outdated configuration version {configurationFileFormat.Version}, migrating to version 36.");

                configurationFileFormat.LoggingEnableTrace = false;

                configurationFileUpdated = true;
            }

            if (configurationFileFormat.Version < 37)
            {
                Ryujinx.Common.Logging.Logger.Warning?.Print(LogClass.Application, $"Outdated configuration version {configurationFileFormat.Version}, migrating to version 37.");

                configurationFileFormat.ShowConsole = true;

                configurationFileUpdated = true;
            }

            if (configurationFileFormat.Version < 38)
            {
                Ryujinx.Common.Logging.Logger.Warning?.Print(LogClass.Application, $"Outdated configuration version {configurationFileFormat.Version}, migrating to version 38.");

                configurationFileFormat.BaseStyle = "Dark";
                configurationFileFormat.GameListViewMode = 0;
                configurationFileFormat.ShowNames = true;
                configurationFileFormat.GridSize = 2;
                configurationFileFormat.LanguageCode = "en_US";

                configurationFileUpdated = true;
            }

            if (configurationFileFormat.Version < 39)
            {
                Ryujinx.Common.Logging.Logger.Warning?.Print(LogClass.Application, $"Outdated configuration version {configurationFileFormat.Version}, migrating to version 39.");

                configurationFileFormat.Hotkeys = new KeyboardHotkeys
                {
                    ToggleVsync = configurationFileFormat.Hotkeys.ToggleVsync,
                    Screenshot = configurationFileFormat.Hotkeys.Screenshot,
                    ShowUI = configurationFileFormat.Hotkeys.ShowUI,
                    Pause = configurationFileFormat.Hotkeys.Pause,
                    ToggleMute = configurationFileFormat.Hotkeys.ToggleMute,
                    ResScaleUp = Key.Unbound,
                    ResScaleDown = Key.Unbound,
                };

                configurationFileUpdated = true;
            }

            if (configurationFileFormat.Version < 40)
            {
                Ryujinx.Common.Logging.Logger.Warning?.Print(LogClass.Application, $"Outdated configuration version {configurationFileFormat.Version}, migrating to version 40.");

                configurationFileFormat.GraphicsBackend = GraphicsBackend.OpenGl;

                configurationFileUpdated = true;
            }

            if (configurationFileFormat.Version < 41)
            {
                Ryujinx.Common.Logging.Logger.Warning?.Print(LogClass.Application, $"Outdated configuration version {configurationFileFormat.Version}, migrating to version 41.");

                configurationFileFormat.Hotkeys = new KeyboardHotkeys
                {
                    ToggleVsync = configurationFileFormat.Hotkeys.ToggleVsync,
                    Screenshot = configurationFileFormat.Hotkeys.Screenshot,
                    ShowUI = configurationFileFormat.Hotkeys.ShowUI,
                    Pause = configurationFileFormat.Hotkeys.Pause,
                    ToggleMute = configurationFileFormat.Hotkeys.ToggleMute,
                    ResScaleUp = configurationFileFormat.Hotkeys.ResScaleUp,
                    ResScaleDown = configurationFileFormat.Hotkeys.ResScaleDown,
                    VolumeUp = Key.Unbound,
                    VolumeDown = Key.Unbound,
                };
            }

            if (configurationFileFormat.Version < 42)
            {
                Ryujinx.Common.Logging.Logger.Warning?.Print(LogClass.Application, $"Outdated configuration version {configurationFileFormat.Version}, migrating to version 42.");

                configurationFileFormat.EnableMacroHLE = true;
            }

            if (configurationFileFormat.Version < 43)
            {
                Ryujinx.Common.Logging.Logger.Warning?.Print(LogClass.Application, $"Outdated configuration version {configurationFileFormat.Version}, migrating to version 43.");

                configurationFileFormat.UseHypervisor = true;
            }

            if (configurationFileFormat.Version < 44)
            {
                Ryujinx.Common.Logging.Logger.Warning?.Print(LogClass.Application, $"Outdated configuration version {configurationFileFormat.Version}, migrating to version 44.");

                configurationFileFormat.AntiAliasing = AntiAliasing.None;
                configurationFileFormat.ScalingFilter = ScalingFilter.Bilinear;
                configurationFileFormat.ScalingFilterLevel = 80;

                configurationFileUpdated = true;
            }

            if (configurationFileFormat.Version < 45)
            {
                Ryujinx.Common.Logging.Logger.Warning?.Print(LogClass.Application, $"Outdated configuration version {configurationFileFormat.Version}, migrating to version 45.");

                configurationFileFormat.ShownFileTypes = new ShownFileTypes
                {
                    NSP = true,
                    PFS0 = true,
                    XCI = true,
                    NCA = true,
                    NRO = true,
                    NSO = true,
                };

                configurationFileUpdated = true;
            }

            if (configurationFileFormat.Version < 46)
            {
                Ryujinx.Common.Logging.Logger.Warning?.Print(LogClass.Application, $"Outdated configuration version {configurationFileFormat.Version}, migrating to version 46.");

                configurationFileFormat.MultiplayerLanInterfaceId = "0";

                configurationFileUpdated = true;
            }

            if (configurationFileFormat.Version < 47)
            {
                Ryujinx.Common.Logging.Logger.Warning?.Print(LogClass.Application, $"Outdated configuration version {configurationFileFormat.Version}, migrating to version 47.");

                configurationFileFormat.WindowStartup = new WindowStartup
                {
                    WindowPositionX = 0,
                    WindowPositionY = 0,
                    WindowSizeHeight = 760,
                    WindowSizeWidth = 1280,
                    WindowMaximized = false,
                };

                configurationFileUpdated = true;
            }

            if (configurationFileFormat.Version < 48)
            {
                Ryujinx.Common.Logging.Logger.Warning?.Print(LogClass.Application, $"Outdated configuration version {configurationFileFormat.Version}, migrating to version 48.");

                configurationFileFormat.EnableColorSpacePassthrough = false;

                configurationFileUpdated = true;
            }

            if (configurationFileFormat.Version < 49)
            {
                Ryujinx.Common.Logging.Logger.Warning?.Print(LogClass.Application, $"Outdated configuration version {configurationFileFormat.Version}, migrating to version 49.");

                if (OperatingSystem.IsMacOS())
                {
                    AppDataManager.FixMacOSConfigurationFolders();
                }

                configurationFileUpdated = true;
            }

            if(configurationFileFormat.Version < 50)
            {
                Ryujinx.Common.Logging.Logger.Warning?.Print(LogClass.Application, $"Outdated configuration version {configurationFileFormat.Version}, migrating to version 50.");

                configurationFileFormat.CursorHideIdleTime = 5;

                configurationFileUpdated = true;
            }

            Logger.EnableFileLog.Value = configurationFileFormat.EnableFileLog;
            Graphics.ResScale.Value = configurationFileFormat.ResScale;
            Graphics.ResScaleCustom.Value = configurationFileFormat.ResScaleCustom;
            Graphics.MaxAnisotropy.Value = configurationFileFormat.MaxAnisotropy;
            Graphics.AspectRatio.Value = configurationFileFormat.AspectRatio;
            Graphics.ShadersDumpPath.Value = configurationFileFormat.GraphicsShadersDumpPath;
            Graphics.BackendThreading.Value = configurationFileFormat.BackendThreading;
            Graphics.GraphicsBackend.Value = configurationFileFormat.GraphicsBackend;
            Graphics.PreferredGpu.Value = configurationFileFormat.PreferredGpu;
            Graphics.AntiAliasing.Value = configurationFileFormat.AntiAliasing;
            Graphics.ScalingFilter.Value = configurationFileFormat.ScalingFilter;
            Graphics.ScalingFilterLevel.Value = configurationFileFormat.ScalingFilterLevel;
            Logger.EnableDebug.Value = configurationFileFormat.LoggingEnableDebug;
            Logger.EnableStub.Value = configurationFileFormat.LoggingEnableStub;
            Logger.EnableInfo.Value = configurationFileFormat.LoggingEnableInfo;
            Logger.EnableWarn.Value = configurationFileFormat.LoggingEnableWarn;
            Logger.EnableError.Value = configurationFileFormat.LoggingEnableError;
            Logger.EnableTrace.Value = configurationFileFormat.LoggingEnableTrace;
            Logger.EnableGuest.Value = configurationFileFormat.LoggingEnableGuest;
            Logger.EnableFsAccessLog.Value = configurationFileFormat.LoggingEnableFsAccessLog;
            Logger.FilteredClasses.Value = configurationFileFormat.LoggingFilteredClasses;
            Logger.GraphicsDebugLevel.Value = configurationFileFormat.LoggingGraphicsDebugLevel;
            System.Language.Value = configurationFileFormat.SystemLanguage;
            System.Region.Value = configurationFileFormat.SystemRegion;
            System.TimeZone.Value = configurationFileFormat.SystemTimeZone;
            System.SystemTimeOffset.Value = configurationFileFormat.SystemTimeOffset;
            System.EnableDockedMode.Value = configurationFileFormat.DockedMode;
            EnableDiscordIntegration.Value = configurationFileFormat.EnableDiscordIntegration;
            CheckUpdatesOnStart.Value = configurationFileFormat.CheckUpdatesOnStart;
            ShowConfirmExit.Value = configurationFileFormat.ShowConfirmExit;
            HideCursor.Value = configurationFileFormat.HideCursor;
            CursorHideIdleTime.Value = configurationFileFormat.CursorHideIdleTime;
            Graphics.EnableVsync.Value = configurationFileFormat.EnableVsync;
            Graphics.EnableShaderCache.Value = configurationFileFormat.EnableShaderCache;
            Graphics.EnableTextureRecompression.Value = configurationFileFormat.EnableTextureRecompression;
            Graphics.EnableMacroHLE.Value = configurationFileFormat.EnableMacroHLE;
            Graphics.EnableColorSpacePassthrough.Value = configurationFileFormat.EnableColorSpacePassthrough;
            System.EnablePtc.Value = configurationFileFormat.EnablePtc;
            System.EnableInternetAccess.Value = configurationFileFormat.EnableInternetAccess;
            System.EnableFsIntegrityChecks.Value = configurationFileFormat.EnableFsIntegrityChecks;
            System.FsGlobalAccessLogMode.Value = configurationFileFormat.FsGlobalAccessLogMode;
            System.AudioBackend.Value = configurationFileFormat.AudioBackend;
            System.AudioVolume.Value = configurationFileFormat.AudioVolume;
            System.MemoryManagerMode.Value = configurationFileFormat.MemoryManagerMode;
            System.ExpandRam.Value = configurationFileFormat.ExpandRam;
            System.IgnoreMissingServices.Value = configurationFileFormat.IgnoreMissingServices;
            System.UseHypervisor.Value = configurationFileFormat.UseHypervisor;
            UI.GuiColumns.FavColumn.Value = configurationFileFormat.GuiColumns.FavColumn;
            UI.GuiColumns.IconColumn.Value = configurationFileFormat.GuiColumns.IconColumn;
            UI.GuiColumns.AppColumn.Value = configurationFileFormat.GuiColumns.AppColumn;
            UI.GuiColumns.DevColumn.Value = configurationFileFormat.GuiColumns.DevColumn;
            UI.GuiColumns.VersionColumn.Value = configurationFileFormat.GuiColumns.VersionColumn;
            UI.GuiColumns.TimePlayedColumn.Value = configurationFileFormat.GuiColumns.TimePlayedColumn;
            UI.GuiColumns.LastPlayedColumn.Value = configurationFileFormat.GuiColumns.LastPlayedColumn;
            UI.GuiColumns.FileExtColumn.Value = configurationFileFormat.GuiColumns.FileExtColumn;
            UI.GuiColumns.FileSizeColumn.Value = configurationFileFormat.GuiColumns.FileSizeColumn;
            UI.GuiColumns.PathColumn.Value = configurationFileFormat.GuiColumns.PathColumn;
            UI.ColumnSort.SortColumnId.Value = configurationFileFormat.ColumnSort.SortColumnId;
            UI.ColumnSort.SortAscending.Value = configurationFileFormat.ColumnSort.SortAscending;
            UI.GameDirs.Value = configurationFileFormat.GameDirs;
            UI.ShownFileTypes.NSP.Value = configurationFileFormat.ShownFileTypes.NSP;
            UI.ShownFileTypes.PFS0.Value = configurationFileFormat.ShownFileTypes.PFS0;
            UI.ShownFileTypes.XCI.Value = configurationFileFormat.ShownFileTypes.XCI;
            UI.ShownFileTypes.NCA.Value = configurationFileFormat.ShownFileTypes.NCA;
            UI.ShownFileTypes.NRO.Value = configurationFileFormat.ShownFileTypes.NRO;
            UI.ShownFileTypes.NSO.Value = configurationFileFormat.ShownFileTypes.NSO;
            UI.EnableCustomTheme.Value = configurationFileFormat.EnableCustomTheme;
            UI.LanguageCode.Value = configurationFileFormat.LanguageCode;
            UI.CustomThemePath.Value = configurationFileFormat.CustomThemePath;
            UI.BaseStyle.Value = configurationFileFormat.BaseStyle;
            UI.GameListViewMode.Value = configurationFileFormat.GameListViewMode;
            UI.ShowNames.Value = configurationFileFormat.ShowNames;
            UI.IsAscendingOrder.Value = configurationFileFormat.IsAscendingOrder;
            UI.GridSize.Value = configurationFileFormat.GridSize;
            UI.ApplicationSort.Value = configurationFileFormat.ApplicationSort;
            UI.StartFullscreen.Value = configurationFileFormat.StartFullscreen;
            UI.ShowConsole.Value = configurationFileFormat.ShowConsole;
            UI.WindowStartup.WindowSizeWidth.Value = configurationFileFormat.WindowStartup.WindowSizeWidth;
            UI.WindowStartup.WindowSizeHeight.Value = configurationFileFormat.WindowStartup.WindowSizeHeight;
            UI.WindowStartup.WindowPositionX.Value = configurationFileFormat.WindowStartup.WindowPositionX;
            UI.WindowStartup.WindowPositionY.Value = configurationFileFormat.WindowStartup.WindowPositionY;
            UI.WindowStartup.WindowMaximized.Value = configurationFileFormat.WindowStartup.WindowMaximized;
            Hid.EnableKeyboard.Value = configurationFileFormat.EnableKeyboard;
            Hid.EnableMouse.Value = configurationFileFormat.EnableMouse;
            Hid.Hotkeys.Value = configurationFileFormat.Hotkeys;
            Hid.InputConfig.Value = configurationFileFormat.InputConfig;
<<<<<<< HEAD

=======
            
<<<<<<< HEAD
=======

>>>>>>> 5239ec712d5915a211a083d39764736dd02040e5
>>>>>>> d7dcb071
            if (Hid.InputConfig.Value == null)
            {
                Hid.InputConfig.Value = new List<InputConfig>();
            }

            Multiplayer.LanInterfaceId.Value = configurationFileFormat.MultiplayerLanInterfaceId;
            Multiplayer.Mode.Value = configurationFileFormat.MultiplayerMode;

            if (configurationFileUpdated)
            {
                ToFileFormat().SaveConfig(configurationFilePath);

                Ryujinx.Common.Logging.Logger.Notice.Print(LogClass.Application, $"Configuration file updated to version {ConfigurationFileFormat.CurrentVersion}");
            }
        }

        private static GraphicsBackend DefaultGraphicsBackend()
        {
            // Any system running macOS or returning any amount of valid Vulkan devices should default to Vulkan.
            // Checks for if the Vulkan version and featureset is compatible should be performed within VulkanRenderer.
            if (OperatingSystem.IsMacOS() || VulkanRenderer.GetPhysicalDevices().Length > 0)
            {
                return GraphicsBackend.Vulkan;
            }

            return GraphicsBackend.OpenGl;
        }

        private static void LogValueChange<T>(ReactiveEventArgs<T> eventArgs, string valueName)
        {
            Ryujinx.Common.Logging.Logger.Info?.Print(LogClass.Configuration, $"{valueName} set to: {eventArgs.NewValue}");
        }

        public static void Initialize()
        {
            if (Instance != null)
            {
                throw new InvalidOperationException("Configuration is already initialized");
            }

            Instance = new ConfigurationState();
        }
    }
}<|MERGE_RESOLUTION|>--- conflicted
+++ resolved
@@ -1546,15 +1546,7 @@
             Hid.EnableMouse.Value = configurationFileFormat.EnableMouse;
             Hid.Hotkeys.Value = configurationFileFormat.Hotkeys;
             Hid.InputConfig.Value = configurationFileFormat.InputConfig;
-<<<<<<< HEAD
-
-=======
             
-<<<<<<< HEAD
-=======
-
->>>>>>> 5239ec712d5915a211a083d39764736dd02040e5
->>>>>>> d7dcb071
             if (Hid.InputConfig.Value == null)
             {
                 Hid.InputConfig.Value = new List<InputConfig>();
