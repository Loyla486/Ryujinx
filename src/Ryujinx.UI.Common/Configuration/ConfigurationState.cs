using Ryujinx.Common;
using Ryujinx.Common.Configuration;
using Ryujinx.Common.Configuration.Hid;
using Ryujinx.Common.Configuration.Hid.Controller;
using Ryujinx.Common.Configuration.Hid.Keyboard;
using Ryujinx.Common.Configuration.Multiplayer;
using Ryujinx.Common.Logging;
using Ryujinx.Graphics.Vulkan;
using Ryujinx.UI.Common.Configuration.System;
using Ryujinx.UI.Common.Configuration.UI;
using Ryujinx.UI.Common.Helper;
using System;
using System.Collections.Generic;
using System.Text.Json.Nodes;

namespace Ryujinx.UI.Common.Configuration
{
    public class ConfigurationState
    {
        /// <summary>
        /// UI configuration section
        /// </summary>
        public class UISection
        {
            public class Columns
            {
                public ReactiveObject<bool> FavColumn { get; private set; }
                public ReactiveObject<bool> IconColumn { get; private set; }
                public ReactiveObject<bool> AppColumn { get; private set; }
                public ReactiveObject<bool> DevColumn { get; private set; }
                public ReactiveObject<bool> VersionColumn { get; private set; }
                public ReactiveObject<bool> TimePlayedColumn { get; private set; }
                public ReactiveObject<bool> LastPlayedColumn { get; private set; }
                public ReactiveObject<bool> FileExtColumn { get; private set; }
                public ReactiveObject<bool> FileSizeColumn { get; private set; }
                public ReactiveObject<bool> PathColumn { get; private set; }

                public Columns()
                {
                    FavColumn = new ReactiveObject<bool>();
                    IconColumn = new ReactiveObject<bool>();
                    AppColumn = new ReactiveObject<bool>();
                    DevColumn = new ReactiveObject<bool>();
                    VersionColumn = new ReactiveObject<bool>();
                    TimePlayedColumn = new ReactiveObject<bool>();
                    LastPlayedColumn = new ReactiveObject<bool>();
                    FileExtColumn = new ReactiveObject<bool>();
                    FileSizeColumn = new ReactiveObject<bool>();
                    PathColumn = new ReactiveObject<bool>();
                }
            }

            public class ColumnSortSettings
            {
                public ReactiveObject<int> SortColumnId { get; private set; }
                public ReactiveObject<bool> SortAscending { get; private set; }

                public ColumnSortSettings()
                {
                    SortColumnId = new ReactiveObject<int>();
                    SortAscending = new ReactiveObject<bool>();
                }
            }

            /// <summary>
            /// Used to toggle which file types are shown in the UI
            /// </summary>
            public class ShownFileTypeSettings
            {
                public ReactiveObject<bool> NSP { get; private set; }
                public ReactiveObject<bool> PFS0 { get; private set; }
                public ReactiveObject<bool> XCI { get; private set; }
                public ReactiveObject<bool> NCA { get; private set; }
                public ReactiveObject<bool> NRO { get; private set; }
                public ReactiveObject<bool> NSO { get; private set; }

                public ShownFileTypeSettings()
                {
                    NSP = new ReactiveObject<bool>();
                    PFS0 = new ReactiveObject<bool>();
                    XCI = new ReactiveObject<bool>();
                    NCA = new ReactiveObject<bool>();
                    NRO = new ReactiveObject<bool>();
                    NSO = new ReactiveObject<bool>();
                }
            }

            // <summary>
            /// Determines main window start-up position, size and state
            ///<summary>
            public class WindowStartupSettings
            {
                public ReactiveObject<int> WindowSizeWidth { get; private set; }
                public ReactiveObject<int> WindowSizeHeight { get; private set; }
                public ReactiveObject<int> WindowPositionX { get; private set; }
                public ReactiveObject<int> WindowPositionY { get; private set; }
                public ReactiveObject<bool> WindowMaximized { get; private set; }

                public WindowStartupSettings()
                {
                    WindowSizeWidth = new ReactiveObject<int>();
                    WindowSizeHeight = new ReactiveObject<int>();
                    WindowPositionX = new ReactiveObject<int>();
                    WindowPositionY = new ReactiveObject<int>();
                    WindowMaximized = new ReactiveObject<bool>();
                }
            }

            /// <summary>
            /// Used to toggle columns in the GUI
            /// </summary>
            public Columns GuiColumns { get; private set; }

            /// <summary>
            /// Used to configure column sort settings in the GUI
            /// </summary>
            public ColumnSortSettings ColumnSort { get; private set; }

            /// <summary>
            /// A list of directories containing games to be used to load games into the games list
            /// </summary>
            public ReactiveObject<List<string>> GameDirs { get; private set; }

            /// <summary>
            /// A list of file types to be hidden in the games List
            /// </summary>
            public ShownFileTypeSettings ShownFileTypes { get; private set; }

            /// <summary>
            /// Determines main window start-up position, size and state
            /// </summary>
            public WindowStartupSettings WindowStartup { get; private set; }

            /// <summary>
            /// Language Code for the UI
            /// </summary>
            public ReactiveObject<string> LanguageCode { get; private set; }

            /// <summary>
            /// Enable or disable custom themes in the GUI
            /// </summary>
            public ReactiveObject<bool> EnableCustomTheme { get; private set; }

            /// <summary>
            /// Path to custom GUI theme
            /// </summary>
            public ReactiveObject<string> CustomThemePath { get; private set; }

            /// <summary>
            /// Selects the base style
            /// </summary>
            public ReactiveObject<string> BaseStyle { get; private set; }

            /// <summary>
            /// Start games in fullscreen mode
            /// </summary>
            public ReactiveObject<bool> StartFullscreen { get; private set; }

            /// <summary>
            /// Hide / Show Console Window
            /// </summary>
            public ReactiveObject<bool> ShowConsole { get; private set; }

            /// <summary>
            /// View Mode of the Game list
            /// </summary>
            public ReactiveObject<int> GameListViewMode { get; private set; }

            /// <summary>
            /// Show application name in Grid Mode
            /// </summary>
            public ReactiveObject<bool> ShowNames { get; private set; }

            /// <summary>
            /// Sets App Icon Size in Grid Mode
            /// </summary>
            public ReactiveObject<int> GridSize { get; private set; }

            /// <summary>
            /// Sorts Apps in Grid Mode
            /// </summary>
            public ReactiveObject<int> ApplicationSort { get; private set; }

            /// <summary>
            /// Sets if Grid is ordered in Ascending Order
            /// </summary>
            public ReactiveObject<bool> IsAscendingOrder { get; private set; }

            public UISection()
            {
                GuiColumns = new Columns();
                ColumnSort = new ColumnSortSettings();
                GameDirs = new ReactiveObject<List<string>>();
                ShownFileTypes = new ShownFileTypeSettings();
                WindowStartup = new WindowStartupSettings();
                EnableCustomTheme = new ReactiveObject<bool>();
                CustomThemePath = new ReactiveObject<string>();
                BaseStyle = new ReactiveObject<string>();
                StartFullscreen = new ReactiveObject<bool>();
                GameListViewMode = new ReactiveObject<int>();
                ShowNames = new ReactiveObject<bool>();
                GridSize = new ReactiveObject<int>();
                ApplicationSort = new ReactiveObject<int>();
                IsAscendingOrder = new ReactiveObject<bool>();
                LanguageCode = new ReactiveObject<string>();
                ShowConsole = new ReactiveObject<bool>();
                ShowConsole.Event += static (s, e) => { ConsoleHelper.SetConsoleWindowState(e.NewValue); };
            }
        }

        /// <summary>
        /// Logger configuration section
        /// </summary>
        public class LoggerSection
        {
            /// <summary>
            /// Enables printing debug log messages
            /// </summary>
            public ReactiveObject<bool> EnableDebug { get; private set; }

            /// <summary>
            /// Enables printing stub log messages
            /// </summary>
            public ReactiveObject<bool> EnableStub { get; private set; }

            /// <summary>
            /// Enables printing info log messages
            /// </summary>
            public ReactiveObject<bool> EnableInfo { get; private set; }

            /// <summary>
            /// Enables printing warning log messages
            /// </summary>
            public ReactiveObject<bool> EnableWarn { get; private set; }

            /// <summary>
            /// Enables printing error log messages
            /// </summary>
            public ReactiveObject<bool> EnableError { get; private set; }

            /// <summary>
            /// Enables printing trace log messages
            /// </summary>
            public ReactiveObject<bool> EnableTrace { get; private set; }

            /// <summary>
            /// Enables printing guest log messages
            /// </summary>
            public ReactiveObject<bool> EnableGuest { get; private set; }

            /// <summary>
            /// Enables printing FS access log messages
            /// </summary>
            public ReactiveObject<bool> EnableFsAccessLog { get; private set; }

            /// <summary>
            /// Controls which log messages are written to the log targets
            /// </summary>
            public ReactiveObject<LogClass[]> FilteredClasses { get; private set; }

            /// <summary>
            /// Enables or disables logging to a file on disk
            /// </summary>
            public ReactiveObject<bool> EnableFileLog { get; private set; }

            /// <summary>
            /// Controls which OpenGL log messages are recorded in the log
            /// </summary>
            public ReactiveObject<GraphicsDebugLevel> GraphicsDebugLevel { get; private set; }

            public LoggerSection()
            {
                EnableDebug = new ReactiveObject<bool>();
                EnableStub = new ReactiveObject<bool>();
                EnableInfo = new ReactiveObject<bool>();
                EnableWarn = new ReactiveObject<bool>();
                EnableError = new ReactiveObject<bool>();
                EnableTrace = new ReactiveObject<bool>();
                EnableGuest = new ReactiveObject<bool>();
                EnableFsAccessLog = new ReactiveObject<bool>();
                FilteredClasses = new ReactiveObject<LogClass[]>();
                EnableFileLog = new ReactiveObject<bool>();
                EnableFileLog.Event += static (sender, e) => LogValueChange(e, nameof(EnableFileLog));
                GraphicsDebugLevel = new ReactiveObject<GraphicsDebugLevel>();
            }
        }

        /// <summary>
        /// System configuration section
        /// </summary>
        public class SystemSection
        {
            /// <summary>
            /// Change System Language
            /// </summary>
            public ReactiveObject<Language> Language { get; private set; }

            /// <summary>
            /// Change System Region
            /// </summary>
            public ReactiveObject<Region> Region { get; private set; }

            /// <summary>
            /// Change System TimeZone
            /// </summary>
            public ReactiveObject<string> TimeZone { get; private set; }

            /// <summary>
            /// System Time Offset in Seconds
            /// </summary>
            public ReactiveObject<long> SystemTimeOffset { get; private set; }

            /// <summary>
            /// Enables or disables Docked Mode
            /// </summary>
            public ReactiveObject<bool> EnableDockedMode { get; private set; }

            /// <summary>
            /// Enables or disables profiled translation cache persistency
            /// </summary>
            public ReactiveObject<bool> EnablePtc { get; private set; }

            /// <summary>
            /// Enables or disables guest Internet access
            /// </summary>
            public ReactiveObject<bool> EnableInternetAccess { get; private set; }

            /// <summary>
            /// Enables integrity checks on Game content files
            /// </summary>
            public ReactiveObject<bool> EnableFsIntegrityChecks { get; private set; }

            /// <summary>
            /// Enables FS access log output to the console. Possible modes are 0-3
            /// </summary>
            public ReactiveObject<int> FsGlobalAccessLogMode { get; private set; }

            /// <summary>
            /// The selected audio backend
            /// </summary>
            public ReactiveObject<AudioBackend> AudioBackend { get; private set; }

            /// <summary>
            /// The audio backend volume
            /// </summary>
            public ReactiveObject<float> AudioVolume { get; private set; }

            /// <summary>
            /// The selected memory manager mode
            /// </summary>
            public ReactiveObject<MemoryManagerMode> MemoryManagerMode { get; private set; }

            /// <summary>
            /// Defines the amount of RAM available on the emulated system, and how it is distributed
            /// </summary>
            public ReactiveObject<bool> ExpandRam { get; private set; }

            /// <summary>
            /// Enable or disable ignoring missing services
            /// </summary>
            public ReactiveObject<bool> IgnoreMissingServices { get; private set; }

            /// <summary>
            /// Uses Hypervisor over JIT if available
            /// </summary>
            public ReactiveObject<bool> UseHypervisor { get; private set; }

            /// <summary>
            /// Turbo mode clock speed multiplier
            /// </summary>
            public ReactiveObject<long> TurboMultiplier { get; private set; }

            public SystemSection()
            {
                Language = new ReactiveObject<Language>();
                Region = new ReactiveObject<Region>();
                TimeZone = new ReactiveObject<string>();
                SystemTimeOffset = new ReactiveObject<long>();
                EnableDockedMode = new ReactiveObject<bool>();
                EnableDockedMode.Event += static (sender, e) => LogValueChange(e, nameof(EnableDockedMode));
                EnablePtc = new ReactiveObject<bool>();
                EnablePtc.Event += static (sender, e) => LogValueChange(e, nameof(EnablePtc));
                EnableInternetAccess = new ReactiveObject<bool>();
                EnableInternetAccess.Event += static (sender, e) => LogValueChange(e, nameof(EnableInternetAccess));
                EnableFsIntegrityChecks = new ReactiveObject<bool>();
                EnableFsIntegrityChecks.Event += static (sender, e) => LogValueChange(e, nameof(EnableFsIntegrityChecks));
                FsGlobalAccessLogMode = new ReactiveObject<int>();
                FsGlobalAccessLogMode.Event += static (sender, e) => LogValueChange(e, nameof(FsGlobalAccessLogMode));
                AudioBackend = new ReactiveObject<AudioBackend>();
                AudioBackend.Event += static (sender, e) => LogValueChange(e, nameof(AudioBackend));
                MemoryManagerMode = new ReactiveObject<MemoryManagerMode>();
                MemoryManagerMode.Event += static (sender, e) => LogValueChange(e, nameof(MemoryManagerMode));
                ExpandRam = new ReactiveObject<bool>();
                ExpandRam.Event += static (sender, e) => LogValueChange(e, nameof(ExpandRam));
                IgnoreMissingServices = new ReactiveObject<bool>();
                IgnoreMissingServices.Event += static (sender, e) => LogValueChange(e, nameof(IgnoreMissingServices));
                AudioVolume = new ReactiveObject<float>();
                AudioVolume.Event += static (sender, e) => LogValueChange(e, nameof(AudioVolume));
                UseHypervisor = new ReactiveObject<bool>();
                UseHypervisor.Event += static (sender, e) => LogValueChange(e, nameof(UseHypervisor));
                TurboMultiplier = new ReactiveObject<long>();
                TurboMultiplier.Event += static (sender, e) => LogValueChange(e, nameof(TurboMultiplier));
            }
        }

        /// <summary>
        /// Hid configuration section
        /// </summary>
        public class HidSection
        {
            /// <summary>
            /// Enable or disable keyboard support (Independent from controllers binding)
            /// </summary>
            public ReactiveObject<bool> EnableKeyboard { get; private set; }

            /// <summary>
            /// Enable or disable mouse support (Independent from controllers binding)
            /// </summary>
            public ReactiveObject<bool> EnableMouse { get; private set; }

            /// <summary>
            /// Hotkey Keyboard Bindings
            /// </summary>
            public ReactiveObject<KeyboardHotkeys> Hotkeys { get; private set; }

            /// <summary>
            /// Input device configuration.
            /// NOTE: This ReactiveObject won't issue an event when the List has elements added or removed.
            /// TODO: Implement a ReactiveList class.
            /// </summary>
            public ReactiveObject<List<InputConfig>> InputConfig { get; private set; }

            public HidSection()
            {
                EnableKeyboard = new ReactiveObject<bool>();
                EnableMouse = new ReactiveObject<bool>();
                Hotkeys = new ReactiveObject<KeyboardHotkeys>();
                InputConfig = new ReactiveObject<List<InputConfig>>();
            }
        }

        /// <summary>
        /// Graphics configuration section
        /// </summary>
        public class GraphicsSection
        {
            /// <summary>
            /// Whether or not backend threading is enabled. The "Auto" setting will determine whether threading should be enabled at runtime.
            /// </summary>
            public ReactiveObject<BackendThreading> BackendThreading { get; private set; }

            /// <summary>
            /// Max Anisotropy. Values range from 0 - 16. Set to -1 to let the game decide.
            /// </summary>
            public ReactiveObject<float> MaxAnisotropy { get; private set; }

            /// <summary>
            /// Aspect Ratio applied to the renderer window.
            /// </summary>
            public ReactiveObject<AspectRatio> AspectRatio { get; private set; }

            /// <summary>
            /// Resolution Scale. An integer scale applied to applicable render targets. Values 1-4, or -1 to use a custom floating point scale instead.
            /// </summary>
            public ReactiveObject<int> ResScale { get; private set; }

            /// <summary>
            /// Custom Resolution Scale. A custom floating point scale applied to applicable render targets. Only active when Resolution Scale is -1.
            /// </summary>
            public ReactiveObject<float> ResScaleCustom { get; private set; }

            /// <summary>
            /// Dumps shaders in this local directory
            /// </summary>
            public ReactiveObject<string> ShadersDumpPath { get; private set; }

            /// <summary>
            /// Enables or disables Vertical Sync
            /// </summary>
            public ReactiveObject<bool> EnableVsync { get; private set; }

            /// <summary>
            /// Enables or disables Shader cache
            /// </summary>
            public ReactiveObject<bool> EnableShaderCache { get; private set; }

            /// <summary>
            /// Enables or disables texture recompression
            /// </summary>
            public ReactiveObject<bool> EnableTextureRecompression { get; private set; }

            /// <summary>
            /// Enables or disables Macro high-level emulation
            /// </summary>
            public ReactiveObject<bool> EnableMacroHLE { get; private set; }

            /// <summary>
            /// Enables or disables color space passthrough, if available.
            /// </summary>
            public ReactiveObject<bool> EnableColorSpacePassthrough { get; private set; }

            /// <summary>
            /// Graphics backend
            /// </summary>
            public ReactiveObject<GraphicsBackend> GraphicsBackend { get; private set; }

            /// <summary>
            /// Applies anti-aliasing to the renderer.
            /// </summary>
            public ReactiveObject<AntiAliasing> AntiAliasing { get; private set; }

            /// <summary>
            /// Sets the framebuffer upscaling type.
            /// </summary>
            public ReactiveObject<ScalingFilter> ScalingFilter { get; private set; }

            /// <summary>
            /// Sets the framebuffer upscaling level.
            /// </summary>
            public ReactiveObject<int> ScalingFilterLevel { get; private set; }

            /// <summary>
            /// Preferred GPU
            /// </summary>
            public ReactiveObject<string> PreferredGpu { get; private set; }

            public GraphicsSection()
            {
                BackendThreading = new ReactiveObject<BackendThreading>();
                BackendThreading.Event += static (sender, e) => LogValueChange(e, nameof(BackendThreading));
                ResScale = new ReactiveObject<int>();
                ResScale.Event += static (sender, e) => LogValueChange(e, nameof(ResScale));
                ResScaleCustom = new ReactiveObject<float>();
                ResScaleCustom.Event += static (sender, e) => LogValueChange(e, nameof(ResScaleCustom));
                MaxAnisotropy = new ReactiveObject<float>();
                MaxAnisotropy.Event += static (sender, e) => LogValueChange(e, nameof(MaxAnisotropy));
                AspectRatio = new ReactiveObject<AspectRatio>();
                AspectRatio.Event += static (sender, e) => LogValueChange(e, nameof(AspectRatio));
                ShadersDumpPath = new ReactiveObject<string>();
                EnableVsync = new ReactiveObject<bool>();
                EnableVsync.Event += static (sender, e) => LogValueChange(e, nameof(EnableVsync));
                EnableShaderCache = new ReactiveObject<bool>();
                EnableShaderCache.Event += static (sender, e) => LogValueChange(e, nameof(EnableShaderCache));
                EnableTextureRecompression = new ReactiveObject<bool>();
                EnableTextureRecompression.Event += static (sender, e) => LogValueChange(e, nameof(EnableTextureRecompression));
                GraphicsBackend = new ReactiveObject<GraphicsBackend>();
                GraphicsBackend.Event += static (sender, e) => LogValueChange(e, nameof(GraphicsBackend));
                PreferredGpu = new ReactiveObject<string>();
                PreferredGpu.Event += static (sender, e) => LogValueChange(e, nameof(PreferredGpu));
                EnableMacroHLE = new ReactiveObject<bool>();
                EnableMacroHLE.Event += static (sender, e) => LogValueChange(e, nameof(EnableMacroHLE));
                EnableColorSpacePassthrough = new ReactiveObject<bool>();
                EnableColorSpacePassthrough.Event += static (sender, e) => LogValueChange(e, nameof(EnableColorSpacePassthrough));
                AntiAliasing = new ReactiveObject<AntiAliasing>();
                AntiAliasing.Event += static (sender, e) => LogValueChange(e, nameof(AntiAliasing));
                ScalingFilter = new ReactiveObject<ScalingFilter>();
                ScalingFilter.Event += static (sender, e) => LogValueChange(e, nameof(ScalingFilter));
                ScalingFilterLevel = new ReactiveObject<int>();
                ScalingFilterLevel.Event += static (sender, e) => LogValueChange(e, nameof(ScalingFilterLevel));
            }
        }

        /// <summary>
        /// Multiplayer configuration section
        /// </summary>
        public class MultiplayerSection
        {
            /// <summary>
            /// GUID for the network interface used by LAN (or 0 for default)
            /// </summary>
            public ReactiveObject<string> LanInterfaceId { get; private set; }

            /// <summary>
            /// Multiplayer Mode
            /// </summary>
            public ReactiveObject<MultiplayerMode> Mode { get; private set; }

            public MultiplayerSection()
            {
                LanInterfaceId = new ReactiveObject<string>();
                Mode = new ReactiveObject<MultiplayerMode>();
                Mode.Event += static (_, e) => LogValueChange(e, nameof(MultiplayerMode));
            }
        }

        /// <summary>
        /// The default configuration instance
        /// </summary>
        public static ConfigurationState Instance { get; private set; }

        /// <summary>
        /// The UI section
        /// </summary>
        public UISection UI { get; private set; }

        /// <summary>
        /// The Logger section
        /// </summary>
        public LoggerSection Logger { get; private set; }

        /// <summary>
        /// The System section
        /// </summary>
        public SystemSection System { get; private set; }

        /// <summary>
        /// The Graphics section
        /// </summary>
        public GraphicsSection Graphics { get; private set; }

        /// <summary>
        /// The Hid section
        /// </summary>
        public HidSection Hid { get; private set; }

        /// <summary>
        /// The Multiplayer section
        /// </summary>
        public MultiplayerSection Multiplayer { get; private set; }

        /// <summary>
        /// Enables or disables Discord Rich Presence
        /// </summary>
        public ReactiveObject<bool> EnableDiscordIntegration { get; private set; }

        /// <summary>
        /// Checks for updates when Ryujinx starts when enabled
        /// </summary>
        public ReactiveObject<bool> CheckUpdatesOnStart { get; private set; }

        /// <summary>
        /// Show "Confirm Exit" Dialog
        /// </summary>
        public ReactiveObject<bool> ShowConfirmExit { get; private set; }

        /// <summary>
        /// Enables hardware-accelerated rendering for Avalonia
        /// </summary>
        public ReactiveObject<bool> EnableHardwareAcceleration { get; private set; }

        /// <summary>
        /// Hide Cursor on Idle
        /// </summary>
        public ReactiveObject<HideCursorMode> HideCursor { get; private set; }

        private ConfigurationState()
        {
            UI = new UISection();
            Logger = new LoggerSection();
            System = new SystemSection();
            Graphics = new GraphicsSection();
            Hid = new HidSection();
            Multiplayer = new MultiplayerSection();
            EnableDiscordIntegration = new ReactiveObject<bool>();
            CheckUpdatesOnStart = new ReactiveObject<bool>();
            ShowConfirmExit = new ReactiveObject<bool>();
            EnableHardwareAcceleration = new ReactiveObject<bool>();
            HideCursor = new ReactiveObject<HideCursorMode>();
        }

        public ConfigurationFileFormat ToFileFormat()
        {
            ConfigurationFileFormat configurationFile = new()
            {
                Version = ConfigurationFileFormat.CurrentVersion,
                BackendThreading = Graphics.BackendThreading,
                EnableFileLog = Logger.EnableFileLog,
                ResScale = Graphics.ResScale,
                ResScaleCustom = Graphics.ResScaleCustom,
                MaxAnisotropy = Graphics.MaxAnisotropy,
                AspectRatio = Graphics.AspectRatio,
                AntiAliasing = Graphics.AntiAliasing,
                ScalingFilter = Graphics.ScalingFilter,
                ScalingFilterLevel = Graphics.ScalingFilterLevel,
                GraphicsShadersDumpPath = Graphics.ShadersDumpPath,
                LoggingEnableDebug = Logger.EnableDebug,
                LoggingEnableStub = Logger.EnableStub,
                LoggingEnableInfo = Logger.EnableInfo,
                LoggingEnableWarn = Logger.EnableWarn,
                LoggingEnableError = Logger.EnableError,
                LoggingEnableTrace = Logger.EnableTrace,
                LoggingEnableGuest = Logger.EnableGuest,
                LoggingEnableFsAccessLog = Logger.EnableFsAccessLog,
                LoggingFilteredClasses = Logger.FilteredClasses,
                LoggingGraphicsDebugLevel = Logger.GraphicsDebugLevel,
                SystemLanguage = System.Language,
                SystemRegion = System.Region,
                SystemTimeZone = System.TimeZone,
                SystemTimeOffset = System.SystemTimeOffset,
                DockedMode = System.EnableDockedMode,
                TurboMultiplier = System.TurboMultiplier,
                EnableDiscordIntegration = EnableDiscordIntegration,
                CheckUpdatesOnStart = CheckUpdatesOnStart,
                ShowConfirmExit = ShowConfirmExit,
                EnableHardwareAcceleration = EnableHardwareAcceleration,
                HideCursor = HideCursor,
                EnableVsync = Graphics.EnableVsync,
                EnableShaderCache = Graphics.EnableShaderCache,
                EnableTextureRecompression = Graphics.EnableTextureRecompression,
                EnableMacroHLE = Graphics.EnableMacroHLE,
                EnableColorSpacePassthrough = Graphics.EnableColorSpacePassthrough,
                EnablePtc = System.EnablePtc,
                EnableInternetAccess = System.EnableInternetAccess,
                EnableFsIntegrityChecks = System.EnableFsIntegrityChecks,
                FsGlobalAccessLogMode = System.FsGlobalAccessLogMode,
                AudioBackend = System.AudioBackend,
                AudioVolume = System.AudioVolume,
                MemoryManagerMode = System.MemoryManagerMode,
                ExpandRam = System.ExpandRam,
                IgnoreMissingServices = System.IgnoreMissingServices,
                UseHypervisor = System.UseHypervisor,
                GuiColumns = new GuiColumns
                {
                    FavColumn = UI.GuiColumns.FavColumn,
                    IconColumn = UI.GuiColumns.IconColumn,
                    AppColumn = UI.GuiColumns.AppColumn,
                    DevColumn = UI.GuiColumns.DevColumn,
                    VersionColumn = UI.GuiColumns.VersionColumn,
                    TimePlayedColumn = UI.GuiColumns.TimePlayedColumn,
                    LastPlayedColumn = UI.GuiColumns.LastPlayedColumn,
                    FileExtColumn = UI.GuiColumns.FileExtColumn,
                    FileSizeColumn = UI.GuiColumns.FileSizeColumn,
                    PathColumn = UI.GuiColumns.PathColumn,
                },
                ColumnSort = new ColumnSort
                {
                    SortColumnId = UI.ColumnSort.SortColumnId,
                    SortAscending = UI.ColumnSort.SortAscending,
                },
                GameDirs = UI.GameDirs,
                ShownFileTypes = new ShownFileTypes
                {
                    NSP = UI.ShownFileTypes.NSP,
                    PFS0 = UI.ShownFileTypes.PFS0,
                    XCI = UI.ShownFileTypes.XCI,
                    NCA = UI.ShownFileTypes.NCA,
                    NRO = UI.ShownFileTypes.NRO,
                    NSO = UI.ShownFileTypes.NSO,
                },
                WindowStartup = new WindowStartup
                {
                    WindowSizeWidth = UI.WindowStartup.WindowSizeWidth,
                    WindowSizeHeight = UI.WindowStartup.WindowSizeHeight,
                    WindowPositionX = UI.WindowStartup.WindowPositionX,
                    WindowPositionY = UI.WindowStartup.WindowPositionY,
                    WindowMaximized = UI.WindowStartup.WindowMaximized,
                },
                LanguageCode = UI.LanguageCode,
                EnableCustomTheme = UI.EnableCustomTheme,
                CustomThemePath = UI.CustomThemePath,
                BaseStyle = UI.BaseStyle,
                GameListViewMode = UI.GameListViewMode,
                ShowNames = UI.ShowNames,
                GridSize = UI.GridSize,
                ApplicationSort = UI.ApplicationSort,
                IsAscendingOrder = UI.IsAscendingOrder,
                StartFullscreen = UI.StartFullscreen,
                ShowConsole = UI.ShowConsole,
                EnableKeyboard = Hid.EnableKeyboard,
                EnableMouse = Hid.EnableMouse,
                Hotkeys = Hid.Hotkeys,
                KeyboardConfig = new List<JsonObject>(),
                ControllerConfig = new List<JsonObject>(),
                InputConfig = Hid.InputConfig,
                GraphicsBackend = Graphics.GraphicsBackend,
                PreferredGpu = Graphics.PreferredGpu,
                MultiplayerLanInterfaceId = Multiplayer.LanInterfaceId,
                MultiplayerMode = Multiplayer.Mode,
            };

            return configurationFile;
        }

        public void LoadDefault()
        {
            Logger.EnableFileLog.Value = true;
            Graphics.BackendThreading.Value = BackendThreading.Auto;
            Graphics.ResScale.Value = 1;
            Graphics.ResScaleCustom.Value = 1.0f;
            Graphics.MaxAnisotropy.Value = -1.0f;
            Graphics.AspectRatio.Value = AspectRatio.Fixed16x9;
            Graphics.GraphicsBackend.Value = DefaultGraphicsBackend();
            Graphics.PreferredGpu.Value = "";
            Graphics.ShadersDumpPath.Value = "";
            Logger.EnableDebug.Value = false;
            Logger.EnableStub.Value = true;
            Logger.EnableInfo.Value = true;
            Logger.EnableWarn.Value = true;
            Logger.EnableError.Value = true;
            Logger.EnableTrace.Value = false;
            Logger.EnableGuest.Value = true;
            Logger.EnableFsAccessLog.Value = false;
            Logger.FilteredClasses.Value = Array.Empty<LogClass>();
            Logger.GraphicsDebugLevel.Value = GraphicsDebugLevel.None;
            System.Language.Value = Language.AmericanEnglish;
            System.Region.Value = Region.USA;
            System.TimeZone.Value = "UTC";
            System.SystemTimeOffset.Value = 0;
            System.EnableDockedMode.Value = true;
            System.TurboMultiplier.Value = 200;
            EnableDiscordIntegration.Value = true;
            CheckUpdatesOnStart.Value = true;
            ShowConfirmExit.Value = true;
            EnableHardwareAcceleration.Value = true;
            HideCursor.Value = HideCursorMode.OnIdle;
            Graphics.EnableVsync.Value = true;
            Graphics.EnableShaderCache.Value = true;
            Graphics.EnableTextureRecompression.Value = false;
            Graphics.EnableMacroHLE.Value = true;
            Graphics.EnableColorSpacePassthrough.Value = false;
            Graphics.AntiAliasing.Value = AntiAliasing.None;
            Graphics.ScalingFilter.Value = ScalingFilter.Bilinear;
            Graphics.ScalingFilterLevel.Value = 80;
            System.EnablePtc.Value = true;
            System.EnableInternetAccess.Value = false;
            System.EnableFsIntegrityChecks.Value = true;
            System.FsGlobalAccessLogMode.Value = 0;
            System.AudioBackend.Value = AudioBackend.SDL2;
            System.AudioVolume.Value = 1;
            System.MemoryManagerMode.Value = MemoryManagerMode.HostMappedUnsafe;
            System.ExpandRam.Value = false;
            System.IgnoreMissingServices.Value = false;
            System.UseHypervisor.Value = true;
            Multiplayer.LanInterfaceId.Value = "0";
            Multiplayer.Mode.Value = MultiplayerMode.Disabled;
            UI.GuiColumns.FavColumn.Value = true;
            UI.GuiColumns.IconColumn.Value = true;
            UI.GuiColumns.AppColumn.Value = true;
            UI.GuiColumns.DevColumn.Value = true;
            UI.GuiColumns.VersionColumn.Value = true;
            UI.GuiColumns.TimePlayedColumn.Value = true;
            UI.GuiColumns.LastPlayedColumn.Value = true;
            UI.GuiColumns.FileExtColumn.Value = true;
            UI.GuiColumns.FileSizeColumn.Value = true;
            UI.GuiColumns.PathColumn.Value = true;
            UI.ColumnSort.SortColumnId.Value = 0;
            UI.ColumnSort.SortAscending.Value = false;
            UI.GameDirs.Value = new List<string>();
            UI.ShownFileTypes.NSP.Value = true;
            UI.ShownFileTypes.PFS0.Value = true;
            UI.ShownFileTypes.XCI.Value = true;
            UI.ShownFileTypes.NCA.Value = true;
            UI.ShownFileTypes.NRO.Value = true;
            UI.ShownFileTypes.NSO.Value = true;
            UI.EnableCustomTheme.Value = true;
            UI.LanguageCode.Value = "en_US";
            UI.CustomThemePath.Value = "";
            UI.BaseStyle.Value = "Dark";
            UI.GameListViewMode.Value = 0;
            UI.ShowNames.Value = true;
            UI.GridSize.Value = 2;
            UI.ApplicationSort.Value = 0;
            UI.IsAscendingOrder.Value = true;
            UI.StartFullscreen.Value = false;
            UI.ShowConsole.Value = true;
            UI.WindowStartup.WindowSizeWidth.Value = 1280;
            UI.WindowStartup.WindowSizeHeight.Value = 760;
            UI.WindowStartup.WindowPositionX.Value = 0;
            UI.WindowStartup.WindowPositionY.Value = 0;
            UI.WindowStartup.WindowMaximized.Value = false;
            Hid.EnableKeyboard.Value = false;
            Hid.EnableMouse.Value = false;
            Hid.Hotkeys.Value = new KeyboardHotkeys
            {
                ToggleVsync = Key.F1,
                ToggleMute = Key.F2,
                Screenshot = Key.F8,
                ShowUI = Key.F4,
                Pause = Key.F5,
                ResScaleUp = Key.Unbound,
                ResScaleDown = Key.Unbound,
                VolumeUp = Key.Unbound,
                VolumeDown = Key.Unbound,
                ToggleTurbo = Key.Unbound,
                TurboWhileHeld = false,
            };
            Hid.InputConfig.Value = new List<InputConfig>
            {
                new StandardKeyboardInputConfig
                {
                    Version = InputConfig.CurrentVersion,
                    Backend = InputBackendType.WindowKeyboard,
                    Id = "0",
                    PlayerIndex = PlayerIndex.Player1,
                    ControllerType = ControllerType.JoyconPair,
                    LeftJoycon = new LeftJoyconCommonConfig<Key>
                    {
                        DpadUp = Key.Up,
                        DpadDown = Key.Down,
                        DpadLeft = Key.Left,
                        DpadRight = Key.Right,
                        ButtonMinus = Key.Minus,
                        ButtonL = Key.E,
                        ButtonZl = Key.Q,
                        ButtonSl = Key.Unbound,
                        ButtonSr = Key.Unbound,
                    },
                    LeftJoyconStick = new JoyconConfigKeyboardStick<Key>
                    {
                        StickUp = Key.W,
                        StickDown = Key.S,
                        StickLeft = Key.A,
                        StickRight = Key.D,
                        StickButton = Key.F,
                    },
                    RightJoycon = new RightJoyconCommonConfig<Key>
                    {
                        ButtonA = Key.Z,
                        ButtonB = Key.X,
                        ButtonX = Key.C,
                        ButtonY = Key.V,
                        ButtonPlus = Key.Plus,
                        ButtonR = Key.U,
                        ButtonZr = Key.O,
                        ButtonSl = Key.Unbound,
                        ButtonSr = Key.Unbound,
                    },
                    RightJoyconStick = new JoyconConfigKeyboardStick<Key>
                    {
                        StickUp = Key.I,
                        StickDown = Key.K,
                        StickLeft = Key.J,
                        StickRight = Key.L,
                        StickButton = Key.H,
                    },
                },
            };
        }

        public void Load(ConfigurationFileFormat configurationFileFormat, string configurationFilePath)
        {
            bool configurationFileUpdated = false;

            if (configurationFileFormat.Version < 0 || configurationFileFormat.Version > ConfigurationFileFormat.CurrentVersion)
            {
                Ryujinx.Common.Logging.Logger.Warning?.Print(LogClass.Application, $"Unsupported configuration version {configurationFileFormat.Version}, loading default.");

                LoadDefault();
            }

            if (configurationFileFormat.Version < 2)
            {
                Ryujinx.Common.Logging.Logger.Warning?.Print(LogClass.Application, $"Outdated configuration version {configurationFileFormat.Version}, migrating to version 2.");

                configurationFileFormat.SystemRegion = Region.USA;

                configurationFileUpdated = true;
            }

            if (configurationFileFormat.Version < 3)
            {
                Ryujinx.Common.Logging.Logger.Warning?.Print(LogClass.Application, $"Outdated configuration version {configurationFileFormat.Version}, migrating to version 3.");

                configurationFileFormat.SystemTimeZone = "UTC";

                configurationFileUpdated = true;
            }

            if (configurationFileFormat.Version < 4)
            {
                Ryujinx.Common.Logging.Logger.Warning?.Print(LogClass.Application, $"Outdated configuration version {configurationFileFormat.Version}, migrating to version 4.");

                configurationFileFormat.MaxAnisotropy = -1;

                configurationFileUpdated = true;
            }

            if (configurationFileFormat.Version < 5)
            {
                Ryujinx.Common.Logging.Logger.Warning?.Print(LogClass.Application, $"Outdated configuration version {configurationFileFormat.Version}, migrating to version 5.");

                configurationFileFormat.SystemTimeOffset = 0;

                configurationFileUpdated = true;
            }

            if (configurationFileFormat.Version < 8)
            {
                Ryujinx.Common.Logging.Logger.Warning?.Print(LogClass.Application, $"Outdated configuration version {configurationFileFormat.Version}, migrating to version 8.");

                configurationFileFormat.EnablePtc = true;

                configurationFileUpdated = true;
            }

            if (configurationFileFormat.Version < 9)
            {
                Ryujinx.Common.Logging.Logger.Warning?.Print(LogClass.Application, $"Outdated configuration version {configurationFileFormat.Version}, migrating to version 9.");

                configurationFileFormat.ColumnSort = new ColumnSort
                {
                    SortColumnId = 0,
                    SortAscending = false,
                };

                configurationFileFormat.Hotkeys = new KeyboardHotkeys
                {
                    ToggleVsync = Key.F1,
                };

                configurationFileUpdated = true;
            }

            if (configurationFileFormat.Version < 10)
            {
                Ryujinx.Common.Logging.Logger.Warning?.Print(LogClass.Application, $"Outdated configuration version {configurationFileFormat.Version}, migrating to version 10.");

                configurationFileFormat.AudioBackend = AudioBackend.OpenAl;

                configurationFileUpdated = true;
            }

            if (configurationFileFormat.Version < 11)
            {
                Ryujinx.Common.Logging.Logger.Warning?.Print(LogClass.Application, $"Outdated configuration version {configurationFileFormat.Version}, migrating to version 11.");

                configurationFileFormat.ResScale = 1;
                configurationFileFormat.ResScaleCustom = 1.0f;

                configurationFileUpdated = true;
            }

            if (configurationFileFormat.Version < 12)
            {
                Ryujinx.Common.Logging.Logger.Warning?.Print(LogClass.Application, $"Outdated configuration version {configurationFileFormat.Version}, migrating to version 12.");

                configurationFileFormat.LoggingGraphicsDebugLevel = GraphicsDebugLevel.None;

                configurationFileUpdated = true;
            }

            // configurationFileFormat.Version == 13 -> LDN1

            if (configurationFileFormat.Version < 14)
            {
                Ryujinx.Common.Logging.Logger.Warning?.Print(LogClass.Application, $"Outdated configuration version {configurationFileFormat.Version}, migrating to version 14.");

                configurationFileFormat.CheckUpdatesOnStart = true;

                configurationFileUpdated = true;
            }

            if (configurationFileFormat.Version < 16)
            {
                Ryujinx.Common.Logging.Logger.Warning?.Print(LogClass.Application, $"Outdated configuration version {configurationFileFormat.Version}, migrating to version 16.");

                configurationFileFormat.EnableShaderCache = true;

                configurationFileUpdated = true;
            }

            if (configurationFileFormat.Version < 17)
            {
                Ryujinx.Common.Logging.Logger.Warning?.Print(LogClass.Application, $"Outdated configuration version {configurationFileFormat.Version}, migrating to version 17.");

                configurationFileFormat.StartFullscreen = false;

                configurationFileUpdated = true;
            }

            if (configurationFileFormat.Version < 18)
            {
                Ryujinx.Common.Logging.Logger.Warning?.Print(LogClass.Application, $"Outdated configuration version {configurationFileFormat.Version}, migrating to version 18.");

                configurationFileFormat.AspectRatio = AspectRatio.Fixed16x9;

                configurationFileUpdated = true;
            }

            // configurationFileFormat.Version == 19 -> LDN2

            if (configurationFileFormat.Version < 20)
            {
                Ryujinx.Common.Logging.Logger.Warning?.Print(LogClass.Application, $"Outdated configuration version {configurationFileFormat.Version}, migrating to version 20.");

                configurationFileFormat.ShowConfirmExit = true;

                configurationFileUpdated = true;
            }

            if (configurationFileFormat.Version < 21)
            {
                Ryujinx.Common.Logging.Logger.Warning?.Print(LogClass.Application, $"Outdated configuration version {configurationFileFormat.Version}, migrating to version 21.");

                // Initialize network config.

                configurationFileFormat.MultiplayerMode = MultiplayerMode.Disabled;
                configurationFileFormat.MultiplayerLanInterfaceId = "0";

                configurationFileUpdated = true;
            }

            if (configurationFileFormat.Version < 22)
            {
                Ryujinx.Common.Logging.Logger.Warning?.Print(LogClass.Application, $"Outdated configuration version {configurationFileFormat.Version}, migrating to version 22.");

                configurationFileFormat.HideCursor = HideCursorMode.Never;

                configurationFileUpdated = true;
            }

            if (configurationFileFormat.Version < 24)
            {
                Ryujinx.Common.Logging.Logger.Warning?.Print(LogClass.Application, $"Outdated configuration version {configurationFileFormat.Version}, migrating to version 24.");

                configurationFileFormat.InputConfig = new List<InputConfig>
                {
                    new StandardKeyboardInputConfig
                    {
                        Version = InputConfig.CurrentVersion,
                        Backend = InputBackendType.WindowKeyboard,
                        Id = "0",
                        PlayerIndex = PlayerIndex.Player1,
                        ControllerType = ControllerType.JoyconPair,
                        LeftJoycon = new LeftJoyconCommonConfig<Key>
                        {
                            DpadUp = Key.Up,
                            DpadDown = Key.Down,
                            DpadLeft = Key.Left,
                            DpadRight = Key.Right,
                            ButtonMinus = Key.Minus,
                            ButtonL = Key.E,
                            ButtonZl = Key.Q,
                            ButtonSl = Key.Unbound,
                            ButtonSr = Key.Unbound,
                        },
                        LeftJoyconStick = new JoyconConfigKeyboardStick<Key>
                        {
                            StickUp = Key.W,
                            StickDown = Key.S,
                            StickLeft = Key.A,
                            StickRight = Key.D,
                            StickButton = Key.F,
                        },
                        RightJoycon = new RightJoyconCommonConfig<Key>
                        {
                            ButtonA = Key.Z,
                            ButtonB = Key.X,
                            ButtonX = Key.C,
                            ButtonY = Key.V,
                            ButtonPlus = Key.Plus,
                            ButtonR = Key.U,
                            ButtonZr = Key.O,
                            ButtonSl = Key.Unbound,
                            ButtonSr = Key.Unbound,
                        },
                        RightJoyconStick = new JoyconConfigKeyboardStick<Key>
                        {
                            StickUp = Key.I,
                            StickDown = Key.K,
                            StickLeft = Key.J,
                            StickRight = Key.L,
                            StickButton = Key.H,
                        },
                    },
                };

                configurationFileUpdated = true;
            }

            if (configurationFileFormat.Version < 25)
            {
                Ryujinx.Common.Logging.Logger.Warning?.Print(LogClass.Application, $"Outdated configuration version {configurationFileFormat.Version}, migrating to version 25.");

                configurationFileUpdated = true;
            }

            if (configurationFileFormat.Version < 26)
            {
                Ryujinx.Common.Logging.Logger.Warning?.Print(LogClass.Application, $"Outdated configuration version {configurationFileFormat.Version}, migrating to version 26.");

                configurationFileFormat.MemoryManagerMode = MemoryManagerMode.HostMappedUnsafe;

                configurationFileUpdated = true;
            }

            if (configurationFileFormat.Version < 27)
            {
                Ryujinx.Common.Logging.Logger.Warning?.Print(LogClass.Application, $"Outdated configuration version {configurationFileFormat.Version}, migrating to version 27.");

                configurationFileFormat.EnableMouse = false;

                configurationFileUpdated = true;
            }

            if (configurationFileFormat.Version < 28)
            {
                Ryujinx.Common.Logging.Logger.Warning?.Print(LogClass.Application, $"Outdated configuration version {configurationFileFormat.Version}, migrating to version 28.");

                configurationFileFormat.Hotkeys = new KeyboardHotkeys
                {
                    ToggleVsync = Key.F1,
                    Screenshot = Key.F8,
                };

                configurationFileUpdated = true;
            }

            if (configurationFileFormat.Version < 29)
            {
                Ryujinx.Common.Logging.Logger.Warning?.Print(LogClass.Application, $"Outdated configuration version {configurationFileFormat.Version}, migrating to version 29.");

                configurationFileFormat.Hotkeys = new KeyboardHotkeys
                {
                    ToggleVsync = Key.F1,
                    Screenshot = Key.F8,
                    ShowUI = Key.F4,
                };

                configurationFileUpdated = true;
            }

            if (configurationFileFormat.Version < 30)
            {
                Ryujinx.Common.Logging.Logger.Warning?.Print(LogClass.Application, $"Outdated configuration version {configurationFileFormat.Version}, migrating to version 30.");

                foreach (InputConfig config in configurationFileFormat.InputConfig)
                {
                    if (config is StandardControllerInputConfig controllerConfig)
                    {
                        controllerConfig.Rumble = new RumbleConfigController
                        {
                            EnableRumble = false,
                            StrongRumble = 1f,
                            WeakRumble = 1f,
                        };
                    }
                }

                configurationFileUpdated = true;
            }

            if (configurationFileFormat.Version < 31)
            {
                Ryujinx.Common.Logging.Logger.Warning?.Print(LogClass.Application, $"Outdated configuration version {configurationFileFormat.Version}, migrating to version 31.");

                configurationFileFormat.BackendThreading = BackendThreading.Auto;

                configurationFileUpdated = true;
            }

            if (configurationFileFormat.Version < 32)
            {
                Ryujinx.Common.Logging.Logger.Warning?.Print(LogClass.Application, $"Outdated configuration version {configurationFileFormat.Version}, migrating to version 32.");

                configurationFileFormat.Hotkeys = new KeyboardHotkeys
                {
                    ToggleVsync = configurationFileFormat.Hotkeys.ToggleVsync,
                    Screenshot = configurationFileFormat.Hotkeys.Screenshot,
                    ShowUI = configurationFileFormat.Hotkeys.ShowUI,
                    Pause = Key.F5,
                };

                configurationFileUpdated = true;
            }

            if (configurationFileFormat.Version < 33)
            {
                Ryujinx.Common.Logging.Logger.Warning?.Print(LogClass.Application, $"Outdated configuration version {configurationFileFormat.Version}, migrating to version 33.");

                configurationFileFormat.Hotkeys = new KeyboardHotkeys
                {
                    ToggleVsync = configurationFileFormat.Hotkeys.ToggleVsync,
                    Screenshot = configurationFileFormat.Hotkeys.Screenshot,
                    ShowUI = configurationFileFormat.Hotkeys.ShowUI,
                    Pause = configurationFileFormat.Hotkeys.Pause,
                    ToggleMute = Key.F2,
                };

                configurationFileFormat.AudioVolume = 1;

                configurationFileUpdated = true;
            }

            if (configurationFileFormat.Version < 34)
            {
                Ryujinx.Common.Logging.Logger.Warning?.Print(LogClass.Application, $"Outdated configuration version {configurationFileFormat.Version}, migrating to version 34.");

                configurationFileFormat.EnableInternetAccess = false;

                configurationFileUpdated = true;
            }

            if (configurationFileFormat.Version < 35)
            {
                Ryujinx.Common.Logging.Logger.Warning?.Print(LogClass.Application, $"Outdated configuration version {configurationFileFormat.Version}, migrating to version 35.");

                foreach (InputConfig config in configurationFileFormat.InputConfig)
                {
                    if (config is StandardControllerInputConfig controllerConfig)
                    {
                        controllerConfig.RangeLeft = 1.0f;
                        controllerConfig.RangeRight = 1.0f;
                    }
                }

                configurationFileUpdated = true;
            }

            if (configurationFileFormat.Version < 36)
            {
                Ryujinx.Common.Logging.Logger.Warning?.Print(LogClass.Application, $"Outdated configuration version {configurationFileFormat.Version}, migrating to version 36.");

                configurationFileFormat.LoggingEnableTrace = false;

                configurationFileUpdated = true;
            }

            if (configurationFileFormat.Version < 37)
            {
                Ryujinx.Common.Logging.Logger.Warning?.Print(LogClass.Application, $"Outdated configuration version {configurationFileFormat.Version}, migrating to version 37.");

                configurationFileFormat.ShowConsole = true;

                configurationFileUpdated = true;
            }

            if (configurationFileFormat.Version < 38)
            {
                Ryujinx.Common.Logging.Logger.Warning?.Print(LogClass.Application, $"Outdated configuration version {configurationFileFormat.Version}, migrating to version 38.");

                configurationFileFormat.BaseStyle = "Dark";
                configurationFileFormat.GameListViewMode = 0;
                configurationFileFormat.ShowNames = true;
                configurationFileFormat.GridSize = 2;
                configurationFileFormat.LanguageCode = "en_US";

                configurationFileUpdated = true;
            }

            if (configurationFileFormat.Version < 39)
            {
                Ryujinx.Common.Logging.Logger.Warning?.Print(LogClass.Application, $"Outdated configuration version {configurationFileFormat.Version}, migrating to version 39.");

                configurationFileFormat.Hotkeys = new KeyboardHotkeys
                {
                    ToggleVsync = configurationFileFormat.Hotkeys.ToggleVsync,
                    Screenshot = configurationFileFormat.Hotkeys.Screenshot,
                    ShowUI = configurationFileFormat.Hotkeys.ShowUI,
                    Pause = configurationFileFormat.Hotkeys.Pause,
                    ToggleMute = configurationFileFormat.Hotkeys.ToggleMute,
                    ResScaleUp = Key.Unbound,
                    ResScaleDown = Key.Unbound,
                };

                configurationFileUpdated = true;
            }

            if (configurationFileFormat.Version < 40)
            {
                Ryujinx.Common.Logging.Logger.Warning?.Print(LogClass.Application, $"Outdated configuration version {configurationFileFormat.Version}, migrating to version 40.");

                configurationFileFormat.GraphicsBackend = GraphicsBackend.OpenGl;

                configurationFileUpdated = true;
            }

            if (configurationFileFormat.Version < 41)
            {
                Ryujinx.Common.Logging.Logger.Warning?.Print(LogClass.Application, $"Outdated configuration version {configurationFileFormat.Version}, migrating to version 41.");

                configurationFileFormat.Hotkeys = new KeyboardHotkeys
                {
                    ToggleVsync = configurationFileFormat.Hotkeys.ToggleVsync,
                    Screenshot = configurationFileFormat.Hotkeys.Screenshot,
                    ShowUI = configurationFileFormat.Hotkeys.ShowUI,
                    Pause = configurationFileFormat.Hotkeys.Pause,
                    ToggleMute = configurationFileFormat.Hotkeys.ToggleMute,
                    ResScaleUp = configurationFileFormat.Hotkeys.ResScaleUp,
                    ResScaleDown = configurationFileFormat.Hotkeys.ResScaleDown,
                    VolumeUp = Key.Unbound,
                    VolumeDown = Key.Unbound,
                };
            }

            if (configurationFileFormat.Version < 42)
            {
                Ryujinx.Common.Logging.Logger.Warning?.Print(LogClass.Application, $"Outdated configuration version {configurationFileFormat.Version}, migrating to version 42.");

                configurationFileFormat.EnableMacroHLE = true;
            }

            if (configurationFileFormat.Version < 43)
            {
                Ryujinx.Common.Logging.Logger.Warning?.Print(LogClass.Application, $"Outdated configuration version {configurationFileFormat.Version}, migrating to version 43.");

                configurationFileFormat.UseHypervisor = true;
            }

            if (configurationFileFormat.Version < 44)
            {
                Ryujinx.Common.Logging.Logger.Warning?.Print(LogClass.Application, $"Outdated configuration version {configurationFileFormat.Version}, migrating to version 44.");

                configurationFileFormat.AntiAliasing = AntiAliasing.None;
                configurationFileFormat.ScalingFilter = ScalingFilter.Bilinear;
                configurationFileFormat.ScalingFilterLevel = 80;

                configurationFileUpdated = true;
            }

            if (configurationFileFormat.Version < 45)
            {
                Ryujinx.Common.Logging.Logger.Warning?.Print(LogClass.Application, $"Outdated configuration version {configurationFileFormat.Version}, migrating to version 45.");

                configurationFileFormat.ShownFileTypes = new ShownFileTypes
                {
                    NSP = true,
                    PFS0 = true,
                    XCI = true,
                    NCA = true,
                    NRO = true,
                    NSO = true,
                };

                configurationFileUpdated = true;
            }

            if (configurationFileFormat.Version < 46)
            {
                Ryujinx.Common.Logging.Logger.Warning?.Print(LogClass.Application, $"Outdated configuration version {configurationFileFormat.Version}, migrating to version 46.");

                configurationFileFormat.MultiplayerLanInterfaceId = "0";

                configurationFileUpdated = true;
            }

            if (configurationFileFormat.Version < 47)
            {
                Ryujinx.Common.Logging.Logger.Warning?.Print(LogClass.Application, $"Outdated configuration version {configurationFileFormat.Version}, migrating to version 47.");

                configurationFileFormat.WindowStartup = new WindowStartup
                {
                    WindowPositionX = 0,
                    WindowPositionY = 0,
                    WindowSizeHeight = 760,
                    WindowSizeWidth = 1280,
                    WindowMaximized = false,
                };

                configurationFileUpdated = true;
            }

            if (configurationFileFormat.Version < 48)
            {
                Ryujinx.Common.Logging.Logger.Warning?.Print(LogClass.Application, $"Outdated configuration version {configurationFileFormat.Version}, migrating to version 48.");

                configurationFileFormat.EnableColorSpacePassthrough = false;

                configurationFileUpdated = true;
            }

            if (configurationFileFormat.Version < 49)
            {
                Ryujinx.Common.Logging.Logger.Warning?.Print(LogClass.Application, $"Outdated configuration version {configurationFileFormat.Version}, migrating to version 49.");

                if (OperatingSystem.IsMacOS())
                {
                    AppDataManager.FixMacOSConfigurationFolders();
                }

                configurationFileUpdated = true;
            }

            if (configurationFileFormat.Version < 50)
            {
                Ryujinx.Common.Logging.Logger.Warning?.Print(LogClass.Application, $"Outdated configuration version {configurationFileFormat.Version}, migrating to version 50.");

<<<<<<< HEAD
                configurationFileFormat.TurboMultiplier = 200;

                configurationFileFormat.Hotkeys = new KeyboardHotkeys
                {
                    ToggleTurbo = Key.Unbound,
                    TurboWhileHeld = false,
                    Screenshot = configurationFileFormat.Hotkeys.Screenshot,
                    ShowUI = configurationFileFormat.Hotkeys.ShowUI,
                    Pause = configurationFileFormat.Hotkeys.Pause,
                    ToggleMute = configurationFileFormat.Hotkeys.ToggleMute,
                    ResScaleUp = configurationFileFormat.Hotkeys.ResScaleUp,
                    ResScaleDown = configurationFileFormat.Hotkeys.ResScaleDown,
                    VolumeUp = configurationFileFormat.Hotkeys.VolumeUp,
                    VolumeDown = configurationFileFormat.Hotkeys.VolumeDown,
                    ToggleVsync = configurationFileFormat.Hotkeys.ToggleVsync,
                };
=======
                configurationFileFormat.EnableHardwareAcceleration = true;
>>>>>>> 8884d1fd

                configurationFileUpdated = true;
            }

            Logger.EnableFileLog.Value = configurationFileFormat.EnableFileLog;
            Graphics.ResScale.Value = configurationFileFormat.ResScale;
            Graphics.ResScaleCustom.Value = configurationFileFormat.ResScaleCustom;
            Graphics.MaxAnisotropy.Value = configurationFileFormat.MaxAnisotropy;
            Graphics.AspectRatio.Value = configurationFileFormat.AspectRatio;
            Graphics.ShadersDumpPath.Value = configurationFileFormat.GraphicsShadersDumpPath;
            Graphics.BackendThreading.Value = configurationFileFormat.BackendThreading;
            Graphics.GraphicsBackend.Value = configurationFileFormat.GraphicsBackend;
            Graphics.PreferredGpu.Value = configurationFileFormat.PreferredGpu;
            Graphics.AntiAliasing.Value = configurationFileFormat.AntiAliasing;
            Graphics.ScalingFilter.Value = configurationFileFormat.ScalingFilter;
            Graphics.ScalingFilterLevel.Value = configurationFileFormat.ScalingFilterLevel;
            Logger.EnableDebug.Value = configurationFileFormat.LoggingEnableDebug;
            Logger.EnableStub.Value = configurationFileFormat.LoggingEnableStub;
            Logger.EnableInfo.Value = configurationFileFormat.LoggingEnableInfo;
            Logger.EnableWarn.Value = configurationFileFormat.LoggingEnableWarn;
            Logger.EnableError.Value = configurationFileFormat.LoggingEnableError;
            Logger.EnableTrace.Value = configurationFileFormat.LoggingEnableTrace;
            Logger.EnableGuest.Value = configurationFileFormat.LoggingEnableGuest;
            Logger.EnableFsAccessLog.Value = configurationFileFormat.LoggingEnableFsAccessLog;
            Logger.FilteredClasses.Value = configurationFileFormat.LoggingFilteredClasses;
            Logger.GraphicsDebugLevel.Value = configurationFileFormat.LoggingGraphicsDebugLevel;
            System.Language.Value = configurationFileFormat.SystemLanguage;
            System.Region.Value = configurationFileFormat.SystemRegion;
            System.TimeZone.Value = configurationFileFormat.SystemTimeZone;
            System.SystemTimeOffset.Value = configurationFileFormat.SystemTimeOffset;
            System.EnableDockedMode.Value = configurationFileFormat.DockedMode;
            System.TurboMultiplier.Value = configurationFileFormat.TurboMultiplier;
            EnableDiscordIntegration.Value = configurationFileFormat.EnableDiscordIntegration;
            CheckUpdatesOnStart.Value = configurationFileFormat.CheckUpdatesOnStart;
            ShowConfirmExit.Value = configurationFileFormat.ShowConfirmExit;
            EnableHardwareAcceleration.Value = configurationFileFormat.EnableHardwareAcceleration;
            HideCursor.Value = configurationFileFormat.HideCursor;
            Graphics.EnableVsync.Value = configurationFileFormat.EnableVsync;
            Graphics.EnableShaderCache.Value = configurationFileFormat.EnableShaderCache;
            Graphics.EnableTextureRecompression.Value = configurationFileFormat.EnableTextureRecompression;
            Graphics.EnableMacroHLE.Value = configurationFileFormat.EnableMacroHLE;
            Graphics.EnableColorSpacePassthrough.Value = configurationFileFormat.EnableColorSpacePassthrough;
            System.EnablePtc.Value = configurationFileFormat.EnablePtc;
            System.EnableInternetAccess.Value = configurationFileFormat.EnableInternetAccess;
            System.EnableFsIntegrityChecks.Value = configurationFileFormat.EnableFsIntegrityChecks;
            System.FsGlobalAccessLogMode.Value = configurationFileFormat.FsGlobalAccessLogMode;
            System.AudioBackend.Value = configurationFileFormat.AudioBackend;
            System.AudioVolume.Value = configurationFileFormat.AudioVolume;
            System.MemoryManagerMode.Value = configurationFileFormat.MemoryManagerMode;
            System.ExpandRam.Value = configurationFileFormat.ExpandRam;
            System.IgnoreMissingServices.Value = configurationFileFormat.IgnoreMissingServices;
            System.UseHypervisor.Value = configurationFileFormat.UseHypervisor;
            UI.GuiColumns.FavColumn.Value = configurationFileFormat.GuiColumns.FavColumn;
            UI.GuiColumns.IconColumn.Value = configurationFileFormat.GuiColumns.IconColumn;
            UI.GuiColumns.AppColumn.Value = configurationFileFormat.GuiColumns.AppColumn;
            UI.GuiColumns.DevColumn.Value = configurationFileFormat.GuiColumns.DevColumn;
            UI.GuiColumns.VersionColumn.Value = configurationFileFormat.GuiColumns.VersionColumn;
            UI.GuiColumns.TimePlayedColumn.Value = configurationFileFormat.GuiColumns.TimePlayedColumn;
            UI.GuiColumns.LastPlayedColumn.Value = configurationFileFormat.GuiColumns.LastPlayedColumn;
            UI.GuiColumns.FileExtColumn.Value = configurationFileFormat.GuiColumns.FileExtColumn;
            UI.GuiColumns.FileSizeColumn.Value = configurationFileFormat.GuiColumns.FileSizeColumn;
            UI.GuiColumns.PathColumn.Value = configurationFileFormat.GuiColumns.PathColumn;
            UI.ColumnSort.SortColumnId.Value = configurationFileFormat.ColumnSort.SortColumnId;
            UI.ColumnSort.SortAscending.Value = configurationFileFormat.ColumnSort.SortAscending;
            UI.GameDirs.Value = configurationFileFormat.GameDirs;
            UI.ShownFileTypes.NSP.Value = configurationFileFormat.ShownFileTypes.NSP;
            UI.ShownFileTypes.PFS0.Value = configurationFileFormat.ShownFileTypes.PFS0;
            UI.ShownFileTypes.XCI.Value = configurationFileFormat.ShownFileTypes.XCI;
            UI.ShownFileTypes.NCA.Value = configurationFileFormat.ShownFileTypes.NCA;
            UI.ShownFileTypes.NRO.Value = configurationFileFormat.ShownFileTypes.NRO;
            UI.ShownFileTypes.NSO.Value = configurationFileFormat.ShownFileTypes.NSO;
            UI.EnableCustomTheme.Value = configurationFileFormat.EnableCustomTheme;
            UI.LanguageCode.Value = configurationFileFormat.LanguageCode;
            UI.CustomThemePath.Value = configurationFileFormat.CustomThemePath;
            UI.BaseStyle.Value = configurationFileFormat.BaseStyle;
            UI.GameListViewMode.Value = configurationFileFormat.GameListViewMode;
            UI.ShowNames.Value = configurationFileFormat.ShowNames;
            UI.IsAscendingOrder.Value = configurationFileFormat.IsAscendingOrder;
            UI.GridSize.Value = configurationFileFormat.GridSize;
            UI.ApplicationSort.Value = configurationFileFormat.ApplicationSort;
            UI.StartFullscreen.Value = configurationFileFormat.StartFullscreen;
            UI.ShowConsole.Value = configurationFileFormat.ShowConsole;
            UI.WindowStartup.WindowSizeWidth.Value = configurationFileFormat.WindowStartup.WindowSizeWidth;
            UI.WindowStartup.WindowSizeHeight.Value = configurationFileFormat.WindowStartup.WindowSizeHeight;
            UI.WindowStartup.WindowPositionX.Value = configurationFileFormat.WindowStartup.WindowPositionX;
            UI.WindowStartup.WindowPositionY.Value = configurationFileFormat.WindowStartup.WindowPositionY;
            UI.WindowStartup.WindowMaximized.Value = configurationFileFormat.WindowStartup.WindowMaximized;
            Hid.EnableKeyboard.Value = configurationFileFormat.EnableKeyboard;
            Hid.EnableMouse.Value = configurationFileFormat.EnableMouse;
            Hid.Hotkeys.Value = configurationFileFormat.Hotkeys;
            Hid.InputConfig.Value = configurationFileFormat.InputConfig;

            if (Hid.InputConfig.Value == null)
            {
                Hid.InputConfig.Value = new List<InputConfig>();
            }

            Multiplayer.LanInterfaceId.Value = configurationFileFormat.MultiplayerLanInterfaceId;
            Multiplayer.Mode.Value = configurationFileFormat.MultiplayerMode;

            if (configurationFileUpdated)
            {
                ToFileFormat().SaveConfig(configurationFilePath);

                Ryujinx.Common.Logging.Logger.Notice.Print(LogClass.Application, $"Configuration file updated to version {ConfigurationFileFormat.CurrentVersion}");
            }
        }

        private static GraphicsBackend DefaultGraphicsBackend()
        {
            // Any system running macOS or returning any amount of valid Vulkan devices should default to Vulkan.
            // Checks for if the Vulkan version and featureset is compatible should be performed within VulkanRenderer.
            if (OperatingSystem.IsMacOS() || VulkanRenderer.GetPhysicalDevices().Length > 0)
            {
                return GraphicsBackend.Vulkan;
            }

            return GraphicsBackend.OpenGl;
        }

        private static void LogValueChange<T>(ReactiveEventArgs<T> eventArgs, string valueName)
        {
            Ryujinx.Common.Logging.Logger.Info?.Print(LogClass.Configuration, $"{valueName} set to: {eventArgs.NewValue}");
        }

        public static void Initialize()
        {
            if (Instance != null)
            {
                throw new InvalidOperationException("Configuration is already initialized");
            }

            Instance = new ConfigurationState();
        }
    }
}<|MERGE_RESOLUTION|>--- conflicted
+++ resolved
@@ -1465,7 +1465,15 @@
             {
                 Ryujinx.Common.Logging.Logger.Warning?.Print(LogClass.Application, $"Outdated configuration version {configurationFileFormat.Version}, migrating to version 50.");
 
-<<<<<<< HEAD
+                configurationFileFormat.EnableHardwareAcceleration = true;
+
+                configurationFileUpdated = true;
+            }
+
+            if (configurationFileFormat.Version < 51)
+            {
+                Ryujinx.Common.Logging.Logger.Warning?.Print(LogClass.Application, $"Outdated configuration version {configurationFileFormat.Version}, migrating to version 51.");
+
                 configurationFileFormat.TurboMultiplier = 200;
 
                 configurationFileFormat.Hotkeys = new KeyboardHotkeys
@@ -1482,9 +1490,6 @@
                     VolumeDown = configurationFileFormat.Hotkeys.VolumeDown,
                     ToggleVsync = configurationFileFormat.Hotkeys.ToggleVsync,
                 };
-=======
-                configurationFileFormat.EnableHardwareAcceleration = true;
->>>>>>> 8884d1fd
 
                 configurationFileUpdated = true;
             }
