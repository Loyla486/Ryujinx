using Ryujinx.Horizon.Bcat;
using Ryujinx.Horizon.Lbl;
using Ryujinx.Horizon.LogManager;
using Ryujinx.Horizon.MmNv;
<<<<<<< HEAD
using Ryujinx.Horizon.Pctl;
=======
using Ryujinx.Horizon.Ngc;
>>>>>>> b6ac45d3
using Ryujinx.Horizon.Prepo;
using Ryujinx.Horizon.Wlan;
using System.Collections.Generic;
using System.Threading;

namespace Ryujinx.Horizon
{
    public class ServiceTable
    {
        private int _readyServices;
        private int _totalServices;

        private readonly ManualResetEvent _servicesReadyEvent = new(false);

        public IEnumerable<ServiceEntry> GetServices(HorizonOptions options)
        {
            List<ServiceEntry> entries = new();

            void RegisterService<T>() where T : IService
            {
                entries.Add(new ServiceEntry(T.Main, this, options));
            }

            RegisterService<BcatMain>();
            RegisterService<LblMain>();
            RegisterService<LmMain>();
            RegisterService<MmNvMain>();
<<<<<<< HEAD
            RegisterService<PctlMain>();
=======
            RegisterService<PrepoMain>();
            RegisterService<WlanMain>();
            RegisterService<NgcMain>();
>>>>>>> b6ac45d3

            _totalServices = entries.Count;

            return entries;
        }

        internal void SignalServiceReady()
        {
            if (Interlocked.Increment(ref _readyServices) == _totalServices)
            {
                _servicesReadyEvent.Set();
            }
        }

        public void WaitServicesReady()
        {
            _servicesReadyEvent.WaitOne();
        }

        protected virtual void Dispose(bool disposing)
        {
            if (disposing)
            {
                _servicesReadyEvent.Dispose();
            }
        }

        public void Dispose()
        {
            Dispose(true);
        }
    }
}<|MERGE_RESOLUTION|>--- conflicted
+++ resolved
@@ -2,11 +2,8 @@
 using Ryujinx.Horizon.Lbl;
 using Ryujinx.Horizon.LogManager;
 using Ryujinx.Horizon.MmNv;
-<<<<<<< HEAD
 using Ryujinx.Horizon.Pctl;
-=======
 using Ryujinx.Horizon.Ngc;
->>>>>>> b6ac45d3
 using Ryujinx.Horizon.Prepo;
 using Ryujinx.Horizon.Wlan;
 using System.Collections.Generic;
@@ -34,13 +31,10 @@
             RegisterService<LblMain>();
             RegisterService<LmMain>();
             RegisterService<MmNvMain>();
-<<<<<<< HEAD
             RegisterService<PctlMain>();
-=======
             RegisterService<PrepoMain>();
             RegisterService<WlanMain>();
             RegisterService<NgcMain>();
->>>>>>> b6ac45d3
 
             _totalServices = entries.Count;
 
