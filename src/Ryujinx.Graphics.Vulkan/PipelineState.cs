--- conflicted
+++ resolved
@@ -8,7 +8,7 @@
     struct PipelineState : IDisposable
     {
         private const int RequiredSubgroupSize = 32;
-        private const int MaxDynamicStatesCount = 9;
+        private const int MaxDynamicStatesCount = 23;
 
         public PipelineUid Internal;
 
@@ -575,16 +575,11 @@
                     colorBlendState.PNext = &colorBlendAdvancedState;
                 }
 
-<<<<<<< HEAD
-                DynamicState* dynamicStates = stackalloc DynamicState[22];
-=======
-                bool supportsExtDynamicState = gd.Capabilities.SupportsExtendedDynamicState;
                 bool supportsFeedbackLoopDynamicState = gd.Capabilities.SupportsDynamicAttachmentFeedbackLoop;
 
                 DynamicState* dynamicStates = stackalloc DynamicState[MaxDynamicStatesCount];
-
+                
                 int dynamicStatesCount = 7;
->>>>>>> ca59c3f4
 
                 dynamicStates[0] = DynamicState.Viewport;
                 dynamicStates[1] = DynamicState.Scissor;
@@ -594,13 +589,10 @@
                 dynamicStates[5] = DynamicState.BlendConstants;
                 dynamicStates[6] = DynamicState.DepthBias;
 
-                uint currentIndex = 7;
-
                 if (!isMoltenVk)
                 {
-<<<<<<< HEAD
                     //LineWidth dynamic state is only supported on macOS when using Metal Private API on newer version of MoltenVK
-                    dynamicStates[currentIndex++] = DynamicState.LineWidth;
+                    dynamicStates[dynamicStatesCount++] = DynamicState.LineWidth;
                 }
 
                 if (_supportsExtDynamicState)
@@ -608,43 +600,40 @@
                     if (!isMoltenVk)
                     {
                         //Requires Metal 3.1 and new MoltenVK
-                        dynamicStates[currentIndex++] = DynamicState.VertexInputBindingStrideExt;
+                        dynamicStates[dynamicStatesCount++] = DynamicState.VertexInputBindingStrideExt;
                     }
                     dynamicStates[0] = DynamicState.ViewportWithCountExt;
                     dynamicStates[1] = DynamicState.ScissorWithCountExt;
-                    dynamicStates[currentIndex++] = DynamicState.CullModeExt;
-                    dynamicStates[currentIndex++] = DynamicState.FrontFaceExt;
-                    dynamicStates[currentIndex++] = DynamicState.DepthTestEnableExt;
-                    dynamicStates[currentIndex++] = DynamicState.DepthWriteEnableExt;
-
-                    dynamicStates[currentIndex++] = DynamicState.DepthCompareOpExt;
-                    dynamicStates[currentIndex++] = DynamicState.StencilTestEnableExt;
-                    dynamicStates[currentIndex++] = DynamicState.StencilOpExt;
-                    dynamicStates[currentIndex++] = DynamicState.PrimitiveTopologyExt;
+                    dynamicStates[dynamicStatesCount++] = DynamicState.CullModeExt;
+                    dynamicStates[dynamicStatesCount++] = DynamicState.FrontFaceExt;
+                    dynamicStates[dynamicStatesCount++] = DynamicState.DepthTestEnableExt;
+                    dynamicStates[dynamicStatesCount++] = DynamicState.DepthWriteEnableExt;
+
+                    dynamicStates[dynamicStatesCount++] = DynamicState.DepthCompareOpExt;
+                    dynamicStates[dynamicStatesCount++] = DynamicState.StencilTestEnableExt;
+                    dynamicStates[dynamicStatesCount++] = DynamicState.StencilOpExt;
+                    dynamicStates[dynamicStatesCount++] = DynamicState.PrimitiveTopologyExt;
                 }
 
                 if (_supportsExtDynamicState2.ExtendedDynamicState2)
                 {
-                    dynamicStates[currentIndex++] = DynamicState.DepthBiasEnableExt;
-                    dynamicStates[currentIndex++] = DynamicState.RasterizerDiscardEnableExt;
-                    dynamicStates[currentIndex++] = DynamicState.PrimitiveRestartEnableExt;
+                    dynamicStates[dynamicStatesCount++] = DynamicState.DepthBiasEnableExt;
+                    dynamicStates[dynamicStatesCount++] = DynamicState.RasterizerDiscardEnableExt;
+                    dynamicStates[dynamicStatesCount++] = DynamicState.PrimitiveRestartEnableExt;
 
                     if (_supportsExtDynamicState2.ExtendedDynamicState2LogicOp)
                     {
-                        dynamicStates[currentIndex++] = DynamicState.LogicOpExt;
+                        dynamicStates[dynamicStatesCount++] = DynamicState.LogicOpExt;
                     }
                     if (_supportsExtDynamicState2.ExtendedDynamicState2PatchControlPoints)
                     {
-                        dynamicStates[currentIndex++] = DynamicState.PatchControlPointsExt;
-                    }
-=======
-                    dynamicStates[dynamicStatesCount++] = DynamicState.VertexInputBindingStrideExt;
+                        dynamicStates[dynamicStatesCount++] = DynamicState.PatchControlPointsExt;
+                    }
                 }
 
                 if (supportsFeedbackLoopDynamicState)
                 {
                     dynamicStates[dynamicStatesCount++] = DynamicState.AttachmentFeedbackLoopEnableExt;
->>>>>>> ca59c3f4
                 }
 
                 var pipelineDynamicStateCreateInfo = new PipelineDynamicStateCreateInfo
