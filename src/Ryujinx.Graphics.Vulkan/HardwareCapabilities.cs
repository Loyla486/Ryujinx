using Silk.NET.Vulkan;
using System;

namespace Ryujinx.Graphics.Vulkan
{
    [Flags]
    enum PortabilitySubsetFlags
    {
        None = 0,

        NoTriangleFans = 1,
        NoPointMode = 1 << 1,
        No3DImageView = 1 << 2,
        NoLodBias = 1 << 3,
    }

    readonly struct HardwareCapabilities
    {
        public readonly bool SupportsIndexTypeUint8;
        public readonly bool SupportsCustomBorderColor;
        public readonly bool SupportsBlendEquationAdvanced;
        public readonly bool SupportsBlendEquationAdvancedCorrelatedOverlap;
        public readonly bool SupportsBlendEquationAdvancedNonPreMultipliedSrcColor;
        public readonly bool SupportsBlendEquationAdvancedNonPreMultipliedDstColor;
        public readonly bool SupportsIndirectParameters;
        public readonly bool SupportsFragmentShaderInterlock;
        public readonly bool SupportsGeometryShaderPassthrough;
        public readonly bool SupportsShaderFloat64;
        public readonly bool SupportsShaderInt8;
        public readonly bool SupportsShaderStencilExport;
        public readonly bool SupportsShaderStorageImageMultisample;
        public readonly bool SupportsConditionalRendering;
        public readonly bool SupportsExtendedDynamicState;
        public readonly PhysicalDeviceExtendedDynamicState2FeaturesEXT SupportsExtendedDynamicState2;
        public readonly bool SupportsMultiView;
        public readonly bool SupportsNullDescriptors;
        public readonly bool SupportsPushDescriptors;
        public readonly uint MaxPushDescriptors;
        public readonly bool SupportsPrimitiveTopologyListRestart;
        public readonly bool SupportsPrimitiveTopologyPatchListRestart;
        public readonly bool SupportsTransformFeedback;
        public readonly bool SupportsTransformFeedbackQueries;
        public readonly bool SupportsPreciseOcclusionQueries;
        public readonly bool SupportsPipelineStatisticsQuery;
        public readonly bool SupportsGeometryShader;
        public readonly bool SupportsTessellationShader;
        public readonly bool SupportsViewportArray2;
        public readonly bool SupportsHostImportedMemory;
        public readonly bool SupportsDepthClipControl;
<<<<<<< HEAD
        public readonly bool SupportsWideLines;
=======
        public readonly bool SupportsAttachmentFeedbackLoop;
        public readonly bool SupportsDynamicAttachmentFeedbackLoop;
>>>>>>> ca59c3f4
        public readonly uint SubgroupSize;
        public readonly SampleCountFlags SupportedSampleCounts;
        public readonly PortabilitySubsetFlags PortabilitySubset;
        public readonly uint VertexBufferAlignment;
        public readonly uint SubTexelPrecisionBits;
        public readonly ulong MinResourceAlignment;
        public readonly uint MaxTessellationPatchSize;

        public HardwareCapabilities(
            bool supportsIndexTypeUint8,
            bool supportsCustomBorderColor,
            bool supportsBlendEquationAdvanced,
            bool supportsBlendEquationAdvancedCorrelatedOverlap,
            bool supportsBlendEquationAdvancedNonPreMultipliedSrcColor,
            bool supportsBlendEquationAdvancedNonPreMultipliedDstColor,
            bool supportsIndirectParameters,
            bool supportsFragmentShaderInterlock,
            bool supportsGeometryShaderPassthrough,
            bool supportsShaderFloat64,
            bool supportsShaderInt8,
            bool supportsShaderStencilExport,
            bool supportsShaderStorageImageMultisample,
            bool supportsConditionalRendering,
            bool supportsExtendedDynamicState,
            PhysicalDeviceExtendedDynamicState2FeaturesEXT supportsExtendedDynamicState2,
            uint maxTessellationPatchSize,
            bool supportsMultiView,
            bool supportsNullDescriptors,
            bool supportsPushDescriptors,
            uint maxPushDescriptors,
            bool supportsPrimitiveTopologyListRestart,
            bool supportsPrimitiveTopologyPatchListRestart,
            bool supportsTransformFeedback,
            bool supportsTransformFeedbackQueries,
            bool supportsPreciseOcclusionQueries,
            bool supportsPipelineStatisticsQuery,
            bool supportsGeometryShader,
            bool supportsTessellationShader,
            bool supportsViewportArray2,
            bool supportsHostImportedMemory,
            bool supportsDepthClipControl,
<<<<<<< HEAD
            bool supportsWideLines,
=======
            bool supportsAttachmentFeedbackLoop,
            bool supportsDynamicAttachmentFeedbackLoop,
>>>>>>> ca59c3f4
            uint subgroupSize,
            SampleCountFlags supportedSampleCounts,
            PortabilitySubsetFlags portabilitySubset,
            uint vertexBufferAlignment,
            uint subTexelPrecisionBits,
            ulong minResourceAlignment)
        {
            SupportsIndexTypeUint8 = supportsIndexTypeUint8;
            SupportsCustomBorderColor = supportsCustomBorderColor;
            SupportsBlendEquationAdvanced = supportsBlendEquationAdvanced;
            SupportsBlendEquationAdvancedCorrelatedOverlap = supportsBlendEquationAdvancedCorrelatedOverlap;
            SupportsBlendEquationAdvancedNonPreMultipliedSrcColor = supportsBlendEquationAdvancedNonPreMultipliedSrcColor;
            SupportsBlendEquationAdvancedNonPreMultipliedDstColor = supportsBlendEquationAdvancedNonPreMultipliedDstColor;
            SupportsIndirectParameters = supportsIndirectParameters;
            SupportsFragmentShaderInterlock = supportsFragmentShaderInterlock;
            SupportsGeometryShaderPassthrough = supportsGeometryShaderPassthrough;
            SupportsShaderFloat64 = supportsShaderFloat64;
            SupportsShaderInt8 = supportsShaderInt8;
            SupportsShaderStencilExport = supportsShaderStencilExport;
            SupportsShaderStorageImageMultisample = supportsShaderStorageImageMultisample;
            SupportsConditionalRendering = supportsConditionalRendering;
            SupportsExtendedDynamicState = supportsExtendedDynamicState;
            SupportsExtendedDynamicState2 = supportsExtendedDynamicState2;
            MaxTessellationPatchSize = maxTessellationPatchSize;
            SupportsMultiView = supportsMultiView;
            SupportsNullDescriptors = supportsNullDescriptors;
            SupportsPushDescriptors = supportsPushDescriptors;
            MaxPushDescriptors = maxPushDescriptors;
            SupportsPrimitiveTopologyListRestart = supportsPrimitiveTopologyListRestart;
            SupportsPrimitiveTopologyPatchListRestart = supportsPrimitiveTopologyPatchListRestart;
            SupportsTransformFeedback = supportsTransformFeedback;
            SupportsTransformFeedbackQueries = supportsTransformFeedbackQueries;
            SupportsPreciseOcclusionQueries = supportsPreciseOcclusionQueries;
            SupportsPipelineStatisticsQuery = supportsPipelineStatisticsQuery;
            SupportsGeometryShader = supportsGeometryShader;
            SupportsTessellationShader = supportsTessellationShader;
            SupportsViewportArray2 = supportsViewportArray2;
            SupportsHostImportedMemory = supportsHostImportedMemory;
            SupportsDepthClipControl = supportsDepthClipControl;
<<<<<<< HEAD
            SupportsWideLines = supportsWideLines;
=======
            SupportsAttachmentFeedbackLoop = supportsAttachmentFeedbackLoop;
            SupportsDynamicAttachmentFeedbackLoop = supportsDynamicAttachmentFeedbackLoop;
>>>>>>> ca59c3f4
            SubgroupSize = subgroupSize;
            SupportedSampleCounts = supportedSampleCounts;
            PortabilitySubset = portabilitySubset;
            VertexBufferAlignment = vertexBufferAlignment;
            SubTexelPrecisionBits = subTexelPrecisionBits;
            MinResourceAlignment = minResourceAlignment;
        }
    }
}<|MERGE_RESOLUTION|>--- conflicted
+++ resolved
@@ -47,12 +47,9 @@
         public readonly bool SupportsViewportArray2;
         public readonly bool SupportsHostImportedMemory;
         public readonly bool SupportsDepthClipControl;
-<<<<<<< HEAD
         public readonly bool SupportsWideLines;
-=======
         public readonly bool SupportsAttachmentFeedbackLoop;
         public readonly bool SupportsDynamicAttachmentFeedbackLoop;
->>>>>>> ca59c3f4
         public readonly uint SubgroupSize;
         public readonly SampleCountFlags SupportedSampleCounts;
         public readonly PortabilitySubsetFlags PortabilitySubset;
@@ -94,12 +91,9 @@
             bool supportsViewportArray2,
             bool supportsHostImportedMemory,
             bool supportsDepthClipControl,
-<<<<<<< HEAD
             bool supportsWideLines,
-=======
             bool supportsAttachmentFeedbackLoop,
             bool supportsDynamicAttachmentFeedbackLoop,
->>>>>>> ca59c3f4
             uint subgroupSize,
             SampleCountFlags supportedSampleCounts,
             PortabilitySubsetFlags portabilitySubset,
@@ -139,12 +133,9 @@
             SupportsViewportArray2 = supportsViewportArray2;
             SupportsHostImportedMemory = supportsHostImportedMemory;
             SupportsDepthClipControl = supportsDepthClipControl;
-<<<<<<< HEAD
             SupportsWideLines = supportsWideLines;
-=======
             SupportsAttachmentFeedbackLoop = supportsAttachmentFeedbackLoop;
             SupportsDynamicAttachmentFeedbackLoop = supportsDynamicAttachmentFeedbackLoop;
->>>>>>> ca59c3f4
             SubgroupSize = subgroupSize;
             SupportedSampleCounts = supportedSampleCounts;
             PortabilitySubset = portabilitySubset;
