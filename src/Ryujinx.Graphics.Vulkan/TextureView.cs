--- conflicted
+++ resolved
@@ -61,15 +61,11 @@
 
             gd.Textures.Add(this);
 
-<<<<<<< HEAD
             bool isNotMsOrSupportsStorage = gd.Capabilities.SupportsShaderStorageImageMultisample || !info.Target.IsMultisample();
 
             var format = _gd.FormatCapabilities.ConvertToVkFormat(info.Format, isNotMsOrSupportsStorage);
-            var usage = TextureStorage.GetImageUsage(info.Format, isNotMsOrSupportsStorage, false);
-=======
-            var format = _gd.FormatCapabilities.ConvertToVkFormat(info.Format);
-            var usage = TextureStorage.GetImageUsage(info.Format, info.Target, gd.Capabilities);
->>>>>>> ca59c3f4
+            var usage = TextureStorage.GetImageUsage(info.Format, gd.Capabilities, isNotMsOrSupportsStorage, false);
+
             var levels = (uint)info.Levels;
             var layers = (uint)info.GetLayers();
 
