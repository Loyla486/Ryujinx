--- conflicted
+++ resolved
@@ -313,8 +313,6 @@
 
             var hasDriverProperties = _physicalDevice.TryGetPhysicalDeviceDriverPropertiesKHR(Api, out var driverProperties);
 
-            string vendorName = VendorUtils.GetNameFromId(properties.VendorID);
-
             Vendor = VendorUtils.FromId(properties.VendorID);
 
             IsAmdWindows = Vendor == Vendor.Amd && OperatingSystem.IsWindows();
@@ -326,8 +324,9 @@
                 Vendor == Vendor.Broadcom ||
                 Vendor == Vendor.ImgTec;
 
-            GpuVendor = vendorName;
-            GpuDriver = hasDriverProperties ? Marshal.PtrToStringAnsi((IntPtr)driverProperties.DriverName) : vendorName; // Fall back to vendor name if driver name isn't available.
+            GpuVendor = VendorUtils.GetNameFromId(properties.VendorID);
+            GpuDriver = hasDriverProperties && !OperatingSystem.IsMacOS() ?
+                VendorUtils.GetFriendlyDriverName(driverProperties.DriverID) : GpuVendor; // Fallback to vendor name if driver is unavailable or on MacOS where vendor is preferred.
 
             fixed (byte* deviceName = properties.DeviceName)
             {
@@ -778,51 +777,6 @@
             return ParseStandardVulkanVersion(driverVersionRaw);
         }
 
-<<<<<<< HEAD
-        private unsafe void PrintGpuInformation()
-        {
-            var properties = _physicalDevice.PhysicalDeviceProperties;
-
-            var hasDriverProperties = _physicalDevice.TryGetPhysicalDeviceDriverPropertiesKHR(Api, out var driverProperties);
-
-            Vendor = VendorUtils.FromId(properties.VendorID);
-
-            IsAmdWindows = Vendor == Vendor.Amd && OperatingSystem.IsWindows();
-            IsIntelWindows = Vendor == Vendor.Intel && OperatingSystem.IsWindows();
-            IsTBDR =
-                Vendor == Vendor.Apple ||
-                Vendor == Vendor.Qualcomm ||
-                Vendor == Vendor.ARM ||
-                Vendor == Vendor.Broadcom ||
-                Vendor == Vendor.ImgTec;
-
-            GpuVendor = VendorUtils.GetNameFromId(properties.VendorID);
-            GpuDriver = hasDriverProperties && !OperatingSystem.IsMacOS() ?
-                VendorUtils.GetFriendlyDriverName(driverProperties.DriverID) : GpuVendor; // Fallback to vendor name if driver is unavailable or on MacOS where vendor is preferred.
-            GpuRenderer = Marshal.PtrToStringAnsi((IntPtr)properties.DeviceName);
-            GpuVersion = $"Vulkan v{ParseStandardVulkanVersion(properties.ApiVersion)}, Driver v{ParseDriverVersion(ref properties)}";
-
-            IsAmdGcn = !IsMoltenVk && Vendor == Vendor.Amd && VendorUtils.AmdGcnRegex().IsMatch(GpuRenderer);
-
-            if (Vendor == Vendor.Nvidia)
-            {
-                var match = VendorUtils.NvidiaConsumerClassRegex().Match(GpuRenderer);
-
-                if (match != null && int.TryParse(match.Groups[2].Value, out int gpuNumber))
-                {
-                    IsNvidiaPreTuring = gpuNumber < 2000;
-                }
-                else if (GpuDriver.Contains("TITAN") && !GpuDriver.Contains("RTX"))
-                {
-                    IsNvidiaPreTuring = true;
-                }
-            }
-
-            Logger.Notice.Print(LogClass.Gpu, $"{GpuVendor} {GpuRenderer} ({GpuVersion})");
-        }
-
-=======
->>>>>>> b323a017
         internal PrimitiveTopology TopologyRemap(PrimitiveTopology topology)
         {
             return topology switch
